--- conflicted
+++ resolved
@@ -310,7 +310,12 @@
         x, y = 2 - 3j, 4j
         self.checkScript(fn1, (x, y))
 
-<<<<<<< HEAD
+    def test_complex_list_sum(self):
+        def fn(x: List[complex]):
+            return sum(x)
+
+        self.checkScript(fn, (torch.randn(4, dtype=torch.cdouble).tolist(), ))
+
     def test_tensor_attributes(self):
         def tensor_real(x):
             return x.real
@@ -320,11 +325,4 @@
 
         t = torch.randn(2, 3, dtype=torch.cdouble)
         self.checkScript(tensor_real, (t, ))
-        self.checkScript(tensor_imag, (t, ))
-=======
-    def test_complex_list_sum(self):
-        def fn(x: List[complex]):
-            return sum(x)
-
-        self.checkScript(fn, (torch.randn(4, dtype=torch.cdouble).tolist(), ))
->>>>>>> 3998e2f2
+        self.checkScript(tensor_imag, (t, ))