import copy
import math
import os
import random
import signal
import sys
import tempfile
import threading
import time
import unittest
from contextlib import contextmanager
from datetime import timedelta
from itertools import product
from unittest import mock

import torch
import torch.distributed as c10d

if not c10d.is_available():
    print("c10d not available, skipping tests", file=sys.stderr)
    sys.exit(0)

import torch.distributed as dist
import torch.distributed.algorithms.ddp_comm_hooks.default_hooks as default
import torch.distributed.algorithms.ddp_comm_hooks.powerSGD_hook as powerSGD
import torch.nn.functional as F
import torch.testing._internal.common_utils as common
from torch import nn
from torch.nn.parallel import DistributedDataParallel
from torch.utils.checkpoint import checkpoint
from torch.testing._internal.common_distributed import (
    MultiProcessTestCase,
    requires_nccl,
    requires_nccl_version,
    skip_if_lt_x_gpu,
    get_timeout,
    skip_if_rocm,
    with_dist_debug_levels,
    with_nccl_blocking_wait,
)
from torch.testing._internal.common_utils import (
    TestCase,
    run_tests,
    retry_on_connect_failures,
    TEST_WITH_TSAN,
)
import test_c10d_common
from test_c10d_common import gpus_for_rank, DoubleGpuNet, ConvNet, ModuleForDdpCommHook


class RendezvousEnvTest(TestCase):
    @retry_on_connect_failures
    @requires_nccl()
    def test_common_errors(self):
        if torch.cuda.device_count() == 0:
            raise unittest.SkipTest("No GPUs available, skipping test")

        vars = {
            "WORLD_SIZE": "1",
            "RANK": "0",
            "MASTER_ADDR": "127.0.0.1",
            "MASTER_PORT": str(common.find_free_port()),
        }

        class Env(object):
            def __init__(self, vars):
                self.env_patcher = mock.patch.dict(os.environ, vars, clear=True)

            def __enter__(self):
                self.env_patcher.start()

            def __exit__(self, type, value, traceback):
                self.env_patcher.stop()

        def without(d, key):
            d = d.copy()
            d.pop(key)
            return d

        def withouts(d, keys):
            d = d.copy()
            for key in keys:
                d.pop(key)
            return d

        with Env(without(vars, "WORLD_SIZE")):
            self.assertEqual(None, os.environ.get("WORLD_SIZE"))
            with self.assertRaisesRegex(ValueError, "WORLD_SIZE expected"):
                gen = c10d.rendezvous("env://")
                next(gen)
            c10d.init_process_group(backend="nccl", world_size=1)
            self.assertEqual(c10d.get_rank(), 0)
            self.assertEqual(c10d.get_world_size(), 1)
            c10d.destroy_process_group()

        with Env(without(vars, "RANK")):
            self.assertEqual(None, os.environ.get("RANK"))
            with self.assertRaisesRegex(ValueError, "RANK expected"):
                gen = c10d.rendezvous("env://")
                next(gen)
            c10d.init_process_group(backend="nccl", rank=0)
            self.assertEqual(c10d.get_rank(), 0)
            self.assertEqual(c10d.get_world_size(), 1)
            c10d.destroy_process_group()

        with Env(withouts(vars, ["RANK", "WORLD_SIZE"])):
            self.assertEqual(None, os.environ.get("RANK"))
            self.assertEqual(None, os.environ.get("WORLD_SIZE"))
            c10d.init_process_group(backend="nccl", rank=0, world_size=1)
            self.assertEqual(c10d.get_rank(), 0)
            self.assertEqual(c10d.get_world_size(), 1)
            c10d.destroy_process_group()

        with Env(vars):
            c10d.init_process_group(backend="nccl")
            self.assertEqual(c10d.get_rank(), 0)
            self.assertEqual(c10d.get_world_size(), 1)
            c10d.destroy_process_group()

        with Env(without(vars, "MASTER_ADDR")):
            self.assertEqual(None, os.environ.get("MASTER_ADDR"))
            with self.assertRaisesRegex(ValueError, "MASTER_ADDR expected"):
                gen = c10d.rendezvous("env://")
                next(gen)

        with Env(without(vars, "MASTER_PORT")):
            self.assertEqual(None, os.environ.get("MASTER_PORT"))
            with self.assertRaisesRegex(ValueError, "MASTER_PORT expected"):
                gen = c10d.rendezvous("env://")
                next(gen)

        with Env(without(vars, "WORLD_SIZE")):
            self.assertEqual(None, os.environ.get("WORLD_SIZE"))
            gen = c10d.rendezvous("env://?world_size={}".format(1))
            _, _, size = next(gen)
            self.assertEqual(size, 1)

        with Env(without(vars, "RANK")):
            self.assertEqual(None, os.environ.get("RANK"))
            gen = c10d.rendezvous("env://?rank={}".format(0))
            _, rank, _ = next(gen)
            self.assertEqual(rank, 0)

        with Env(withouts(vars, ["RANK", "WORLD_SIZE"])):
            self.assertEqual(None, os.environ.get("RANK"))
            self.assertEqual(None, os.environ.get("WORLD_SIZE"))
            gen = c10d.rendezvous("env://?rank={}&world_size={}".format(0, 1))
            _, rank, size = next(gen)
            self.assertEqual(rank, 0)
            self.assertEqual(size, 1)


class TimeoutTest(test_c10d_common.AbstractTimeoutTest, TestCase):
    @requires_nccl()
    @retry_on_connect_failures
    def test_default_store_timeout_nccl(self):
        if torch.cuda.device_count() == 0:
            raise unittest.SkipTest("No GPUs available, skipping test")
        self._test_default_store_timeout("nccl")


class ProcessGroupNCCLNoGPUTest(TestCase):
    MAIN_PROCESS_RANK = 0

    def setUp(self):
        self.rank = self.MAIN_PROCESS_RANK
        self.world_size = 1
        self.file = tempfile.NamedTemporaryFile(delete=False)
        self.num_gpus = torch.cuda.device_count()
        if self.num_gpus > 0:
            raise unittest.SkipTest("GPUs are available, skipping test")

    def tearDown(self):
        pass

    @requires_nccl()
    def test_init_no_gpus(self):
        store = c10d.FileStore(self.file.name, self.world_size)
        with self.assertRaisesRegex(
                RuntimeError, "ProcessGroupNCCL is only supported with GPUs, no GPUs found!"
        ):
            c10d.ProcessGroupNCCL(store, self.rank, self.world_size)


@unittest.skipIf(
    TEST_WITH_TSAN,
    "TSAN is not fork-safe since we're forking in a multi-threaded environment",
)
class ProcessGroupNCCLTest(TestCase):
    MAIN_PROCESS_RANK = 0

    def setUp(self):
        self.rank = self.MAIN_PROCESS_RANK
        self.world_size = 1
        self.file = tempfile.NamedTemporaryFile(delete=False)
        self.num_gpus = torch.cuda.device_count()
        if self.num_gpus < 2:
            raise unittest.SkipTest("NCCL test requires 2+ GPUs")

        # NCCL_BLOCKING_WAIT overrides NCCL_ASYNC_ERROR_HANDLING hence tests
        # that use NCCL_BLOCKING_WAIT will test it as expected.
        os.environ["NCCL_ASYNC_ERROR_HANDLING"] = "1"

    def tearDown(self):
        pass

    @requires_nccl()
    def test_empty_tensors(self):
        store = c10d.FileStore(self.file.name, self.world_size)
        pg = c10d.ProcessGroupNCCL(store, self.rank, self.world_size)

        xs = [torch.cuda.FloatTensor([])]
        pg.broadcast(xs).wait()
        self.assertEqual(0, xs[0].numel())

        pg.allreduce(xs).wait()
        self.assertEqual(0, xs[0].numel())

        pg.reduce(xs).wait()
        self.assertEqual(0, xs[0].numel())

        ys = [[torch.cuda.FloatTensor([]) for _ in range(self.world_size)]]
        pg.allgather(ys, xs).wait()
        for y in ys[0]:
            self.assertEqual(0, y.numel())

        ys = [torch.cuda.FloatTensor([])]
        xs = [[torch.cuda.FloatTensor([]) for _ in range(self.world_size)]]
        pg.reduce_scatter(ys, xs).wait()
        self.assertEqual(0, ys[0].numel())

    @requires_nccl()
    def test_broadcast_ops(self):
        store = c10d.FileStore(self.file.name, self.world_size)
        pg = c10d.ProcessGroupNCCL(store, self.rank, self.world_size)

        def broadcast(xs, rootRank, rootTensor):
            opts = c10d.BroadcastOptions()
            opts.rootRank = rootRank
            opts.rootTensor = rootTensor
            work = pg.broadcast(xs, opts)
            work.wait()

        # for every root tensor
        for rt in range(self.num_gpus):
            tensors = []
            for i in range(self.num_gpus):
                tensors.append(torch.tensor([i]).cuda(i))

            broadcast(tensors, self.rank, rt)

            for i in range(self.num_gpus):
                self.assertEqual(tensors[i], tensors[rt])

    @requires_nccl()
    def test_allreduce_ops(self):
        store = c10d.FileStore(self.file.name, self.world_size)
        pg = c10d.ProcessGroupNCCL(store, self.rank, self.world_size)

        def allreduce(tensors, op):
            opts = c10d.AllreduceOptions()
            opts.reduceOp = op
            work = pg.allreduce(tensors, opts)
            work.wait()

        # Sum
        tensors = []
        for i in range(self.num_gpus):
            tensors.append(torch.tensor([i + 1]).cuda(i))

        allreduce(tensors, c10d.ReduceOp.SUM)

        for i in range(self.num_gpus):
            # TODO(#38095): Replace assertEqualIgnoreType. See issue #38095
            self.assertEqualIgnoreType(
                torch.tensor([float(self.num_gpus * (self.num_gpus + 1) / 2)]),
                tensors[i],
            )

        # Product
        tensors = []
        for i in range(self.num_gpus):
            tensors.append(torch.tensor([i + 1]).cuda(i))

        allreduce(tensors, c10d.ReduceOp.PRODUCT)

        for i in range(self.num_gpus):
            # TODO(#38095): Replace assertEqualIgnoreType. See issue #38095
            self.assertEqualIgnoreType(
                torch.tensor([float(math.factorial(self.num_gpus))]), tensors[i]
            )

        # Min
        tensors = []
        for i in range(self.num_gpus):
            tensors.append(torch.tensor([i + 1]).cuda(i))

        allreduce(tensors, c10d.ReduceOp.MIN)

        for i in range(self.num_gpus):
            # TODO(#38095): Replace assertEqualIgnoreType. See issue #38095
            self.assertEqualIgnoreType(torch.tensor([1.0]), tensors[i])

        # Max
        tensors = []
        for i in range(self.num_gpus):
            tensors.append(torch.tensor([i + 1]).cuda(i))

        allreduce(tensors, c10d.ReduceOp.MAX)

        for i in range(self.num_gpus):
            self.assertEqual(torch.tensor([self.num_gpus]), tensors[i])

        for op in (c10d.ReduceOp.BAND, c10d.ReduceOp.BOR, c10d.ReduceOp.BXOR):
            with self.assertRaisesRegex(
                    RuntimeError, "Cannot use " + str(op) + " with NCCL"
            ):
                allreduce(tensors, op)

    @requires_nccl()
    def test_reduce_ops(self):
        store = c10d.FileStore(self.file.name, self.world_size)
        pg = c10d.ProcessGroupNCCL(store, self.rank, self.world_size)

        def reduce(xs, rootRank, rootTensor, op=None):
            opts = c10d.ReduceOptions()
            opts.rootRank = rootRank
            opts.rootTensor = rootTensor
            if op:
                opts.reduceOp = op
            work = pg.reduce(xs, opts)
            work.wait()

        # for every root tensor
        for rt in range(self.num_gpus):
            tensors = []
            for i in range(self.num_gpus):
                tensors.append(torch.tensor([i + 1]).cuda(i))

            reduce(tensors, self.rank, rt)

            # TODO(#38095): Replace assertEqualIgnoreType. See issue #38095
            self.assertEqualIgnoreType(
                torch.tensor([float(self.num_gpus * (self.num_gpus + 1) / 2)]),
                tensors[rt],
            )

            for op in (c10d.ReduceOp.BAND, c10d.ReduceOp.BOR, c10d.ReduceOp.BXOR):
                with self.assertRaisesRegex(
                        RuntimeError, "Cannot use " + str(op) + " with NCCL"
                ):
                    reduce(tensors, self.rank, rt, op)

    @requires_nccl()
    def test_allgather_ops(self):
        store = c10d.FileStore(self.file.name, self.world_size)
        pg = c10d.ProcessGroupNCCL(store, self.rank, self.world_size)

        def allgather(output_ts, input_ts):
            work = pg.allgather(output_ts, input_ts)
            work.wait()

        tensors = []
        output_ts = [[] for _ in range(self.num_gpus)]

        for idx, ls in enumerate(output_ts):
            for _ in range(self.world_size * self.num_gpus):
                ls.append(torch.tensor([0]).cuda(idx))

        for i in range(self.num_gpus):
            tensors.append(torch.tensor([i]).cuda(i))

        allgather(output_ts, tensors)

        # Verification
        for device_ts in output_ts:
            for s_idx, t in enumerate(device_ts):
                self.assertEqual(torch.tensor([s_idx]), t)

    @requires_nccl()
    def test_allgather_base_ops(self):
        store = c10d.FileStore(self.file.name, self.world_size)
        pg = c10d.ProcessGroupNCCL(store, self.rank, self.world_size)

        def allgather_base(output_t, input_t):
            work = pg._allgather_base(output_t, input_t)
            work.wait()

        device_id = self.rank % self.num_gpus
        # allgather_base is GPU number agnostic.
        # Each rank contribute one tensor regardless of GPU counts
        tensor = torch.tensor([self.rank]).cuda(device_id)
        output_t = torch.empty((self.world_size), dtype=tensor.dtype).cuda(device_id)

        allgather_base(output_t, tensor)

        # Verification
        self.assertEqual(torch.arange(self.world_size), output_t)

    @requires_nccl()
    def test_allgather_base_basics(self):
        store = c10d.FileStore(self.file.name, self.world_size)
        pg = c10d.ProcessGroupNCCL(store, self.rank, self.world_size)

        def allgather_base(output_t, input_t):
            work = pg._allgather_base(output_t, input_t)
            work.wait()

        device_id = self.rank % self.num_gpus
        # anticpate an error
        with self.assertRaisesRegex(RuntimeError, "output tensor size must be equal to world_size times input tensor size"):
            tensor = torch.tensor([self.rank]).cuda(device_id)
            output_t = torch.empty((self.world_size + 1), dtype=tensor.dtype).cuda(device_id)
            # fails the check because output_t is not correctly sized
            allgather_base(output_t, tensor)

        # anticpate an error
        with self.assertRaisesRegex(RuntimeError, "output tensor must have the same type as input tensor"):
            tensor = torch.tensor([self.rank], dtype=torch.float).cuda(device_id)
            output_t = torch.empty((self.world_size + 1), dtype=torch.long).cuda(device_id)
            # fails the check because the dtype is different
            allgather_base(output_t, tensor)

    @requires_nccl()
    def test_reduce_scatter_ops(self):
        store = c10d.FileStore(self.file.name, self.world_size)
        pg = c10d.ProcessGroupNCCL(store, self.rank, self.world_size)

        def reduce_scatter(outputs, input_lists, op):
            opts = c10d.ReduceScatterOptions()
            opts.reduceOp = op
            work = pg.reduce_scatter(outputs, input_lists, opts)
            work.wait()

        virtual_rank = self.rank * self.world_size
        virtual_world_size = self.num_gpus * self.world_size

        output = [torch.tensor([0]).cuda(i) for i in range(self.num_gpus)]

        #           0                   1                   2
        #   0   [0..11]             [1..12]
        #   1   [3..14]
        #   2
        #   3

        # Sum
        tensor_lists = [
            [
                torch.tensor([self.rank * self.num_gpus + i + j]).cuda(i)
                for j in range(virtual_world_size)
            ]
            for i in range(self.num_gpus)
        ]

        reduce_scatter(output, tensor_lists, c10d.ReduceOp.SUM)

        for i in range(self.num_gpus):
            expected = torch.tensor(
                [
                    float(self.num_gpus * (self.num_gpus - 1) / 2)
                    + (virtual_rank + i) * virtual_world_size
                ]
            )
            # TODO(#38095): Replace assertEqualIgnoreType. See issue #38095
            self.assertEqualIgnoreType(expected, output[i])

        # Min
        reduce_scatter(output, tensor_lists, c10d.ReduceOp.MIN)

        for i in range(self.num_gpus):
            expected = torch.tensor([self.rank * self.world_size + i])
            self.assertEqual(expected, output[i])

        # Max
        reduce_scatter(output, tensor_lists, c10d.ReduceOp.MAX)

        for i in range(self.num_gpus):
            expected = torch.tensor(
                [self.rank * self.world_size + i + virtual_world_size - 1]
            )
            self.assertEqual(expected, output[i])

        # Product
        tensor_lists = [
            [
                torch.tensor(
                    [(self.rank * self.num_gpus + i + j) % virtual_world_size + 1]
                ).cuda(i)
                for j in range(virtual_world_size)
            ]
            for i in range(self.num_gpus)
        ]

        reduce_scatter(output, tensor_lists, c10d.ReduceOp.PRODUCT)

        for i in range(self.num_gpus):
            expected = torch.tensor([float(math.factorial(virtual_world_size))])
            # TODO(#38095): Replace assertEqualIgnoreType. See issue #38095
            self.assertEqualIgnoreType(expected, output[i])

    @requires_nccl()
    def test_barrier(self):
        store = c10d.FileStore(self.file.name, self.world_size)
        pg = c10d.ProcessGroupNCCL(store, self.rank, self.world_size)

        def allreduce(tensors):
            opts = c10d.AllreduceOptions()
            work = pg.allreduce(tensors, opts)
            return work

        # Making the collective to operate on
        # 1, 2, 3, 4, .... self.num_gpus GPUs
        tensors_list = [[] for _ in range(2, self.num_gpus + 1)]
        for i in range(2, self.num_gpus + 1):
            for j in range(i):
                tensors_list[i - 2].append(torch.tensor([j + 1]).cuda(j))

        works = []
        for tensors in tensors_list:
            work = allreduce(tensors)
            works.append(work)

        # Barrier will ensure that all previous work is completed
        pg.barrier().wait()

        for i in range(2, self.num_gpus + 1):
            for j in range(i):
                # TODO(#38095): Replace assertEqualIgnoreType. See issue #38095
                self.assertEqualIgnoreType(
                    torch.tensor([float(i * (i + 1) / 2)]), tensors_list[i - 2][j]
                )


@unittest.skipIf(
    TEST_WITH_TSAN,
    "TSAN is not fork-safe since we're forking in a multi-threaded environment",
)
class DistributedDataParallelTest(test_c10d_common.AbstractDistributedDataParallelTest, MultiProcessTestCase):

    def setUp(self):
        super(DistributedDataParallelTest, self).setUp()
        # NCCL_BLOCKING_WAIT overrides NCCL_ASYNC_ERROR_HANDLING hence tests
        # that use NCCL_BLOCKING_WAIT will test it as expected.
        os.environ["NCCL_ASYNC_ERROR_HANDLING"] = "1"
        if sys.platform == "win32":
            self._spawn_processes()
        else:
            self._fork_processes()

    def _test_nccl_backend(
            self, devices, device_ids, multi_device=False, gradient_as_bucket_view=False
    ):
        store = c10d.FileStore(self.file_name, self.world_size)
        process_group = c10d.ProcessGroupNCCL(store, self.rank, self.world_size)
        self._test_ddp_with_process_group(
            process_group, devices, device_ids, multi_device, gradient_as_bucket_view
        )

    @requires_nccl()
    @skip_if_lt_x_gpu(2)
    def test_nccl_backend_multi_device_ids_not_allowed(self):
        int_devices = list(range(torch.cuda.device_count()))
        devices = [torch.device("cuda:" + str(i)) for i in int_devices]
        with self.assertRaisesRegex(ValueError, "device_ids can only be None or contain a single element."):
            self._test_nccl_backend(devices, int_devices)

    @requires_nccl()
    @skip_if_lt_x_gpu(2)
    def test_nccl_backend_single_device_module_device_ids_None(self):
        self._test_nccl_backend(None, None)

    @requires_nccl()
    @skip_if_lt_x_gpu(2)
    def test_nccl_backend_single_device_module_empty_device_ids(self):
        # This tests the backward compatibility of accepting an empty list as `device_ids`,
        # although we no longer document this in favor of the default value of `None`,
        # which is consistent with multi-device modules and CPU modules.
        self._test_nccl_backend(None, [])

    @requires_nccl()
    @skip_if_lt_x_gpu(4)
    def test_nccl_backend_multi_device_module_device_ids_None(self):
        int_devices = gpus_for_rank(self.world_size)[self.rank][:2]
        devices = [torch.device("cuda:" + str(i)) for i in int_devices]
        self._test_nccl_backend(devices, None, multi_device=True)

    @requires_nccl()
    @skip_if_lt_x_gpu(2)
    def test_nccl_backend_1gpu_module_device_ids_integer_list(self):
        int_devices = gpus_for_rank(self.world_size)[self.rank][:1]
        devices = [torch.device("cuda:" + str(i)) for i in int_devices]
        self._test_nccl_backend(devices, int_devices)

    @requires_nccl()
    @skip_if_lt_x_gpu(2)
    def test_nccl_backend_1gpu_module_device_ids_torch_device_list(self):
        int_devices = gpus_for_rank(self.world_size)[self.rank][:1]
        devices = [torch.device("cuda:" + str(i)) for i in int_devices]
        self._test_nccl_backend(devices, devices)

    @requires_nccl()
    @skip_if_lt_x_gpu(4)
    def test_nccl_backend_2gpu_module(self):
        int_devices = gpus_for_rank(self.world_size)[self.rank][:2]
        devices = [torch.device("cuda:" + str(i)) for i in int_devices]
        self._test_nccl_backend(devices, None, multi_device=True)

    @requires_nccl()
    @skip_if_lt_x_gpu(8)
    def test_nccl_backend_4gpu_module(self):
        int_devices = gpus_for_rank(self.world_size)[self.rank][:4]
        devices = [torch.device("cuda:" + str(i)) for i in int_devices]
        self._test_nccl_backend(devices, None, multi_device=True)

    @requires_nccl()
    @skip_if_lt_x_gpu(4)
    def test_ddp_multi_device_module_config(self):
        gpus = gpus_for_rank(self.world_size)[self.rank]

        self.assertTrue(len(gpus) >= 2, "expecting at least 2 gpus per process")

        store = c10d.FileStore(self.file_name, self.world_size)
        process_group = c10d.ProcessGroupNCCL(store, self.rank, self.world_size)

        gpus = gpus[:2]
        model = DoubleGpuNet(gpus)

        with self.assertRaisesRegex(
                ValueError,
                "DistributedDataParallel device_ids and output_device arguments only work with "
                "single-device/multiple-device GPU modules or CPU modules",
        ):
            ddp_model = DistributedDataParallel(
                model, output_device=gpus[1], process_group=process_group
            )

        with self.assertRaisesRegex(ValueError, "device_ids can only be None or contain a single element."):
            ddp_model = DistributedDataParallel(
                model, device_ids=gpus, process_group=process_group
            )

        with self.assertRaisesRegex(
                ValueError, "input module must be on the same type of devices"
        ):
            model.fc1 = model.fc1.cpu()
            ddp_model = DistributedDataParallel(model, process_group=process_group)

        model = model.cpu()
        with self.assertRaisesRegex(ValueError, "device_ids can only be None or contain a single element."):
            ddp_model = DistributedDataParallel(
                model, device_ids=gpus, process_group=process_group
            )

    def _test_fp16(self, gradient_as_bucket_view=False):
        store = c10d.FileStore(self.file_name, self.world_size)
        process_group = c10d.ProcessGroupNCCL(store, self.rank, self.world_size)

        gpus = gpus_for_rank(self.world_size)[self.rank]
        model = nn.Linear(1, 1, bias=False).cuda(gpus[0]).half()
        nn.init.constant_(model.weight, 1)
        ddp_model = DistributedDataParallel(
            model,
            device_ids=[gpus[0]],
            process_group=process_group,
            bucket_cap_mb=0.001,
            gradient_as_bucket_view=gradient_as_bucket_view,
        )

        # Input 2**15, so that the gradients will overflow with a
        # world_size of 2, unless we normalize the gradient by the
        # world_size before the reduction
        input = torch.tensor([[2 ** 15]]).cuda(gpus[0]).half()

        # Step model
        ddp_model.train()
        output = ddp_model(input)
        loss = output.sum()
        loss.backward()

        self.assertFalse(any(torch.isinf(p.grad).any() for p in ddp_model.parameters()))

    @requires_nccl()
    @skip_if_lt_x_gpu(2)
    def test_fp16(self):
        self._test_fp16()

    @requires_nccl()
    @skip_if_lt_x_gpu(2)
    def test_fp16_grad_is_view(self):
        self._test_fp16(gradient_as_bucket_view=True)

    def _test_arbitrary_forward_return_value(self, gradient_as_bucket_view=False):
        """
        Note: this test can be sped up by only running it on a CPU module
        once DistributedDataParallel supports them.
        """
        store = c10d.FileStore(self.file_name, self.world_size)
        process_group = c10d.ProcessGroupNCCL(store, self.rank, self.world_size)

        class ForwardReturnValueModule(nn.Module):
            def __init__(self):
                super(ForwardReturnValueModule, self).__init__()
                self.fc1 = nn.Linear(2, 10, bias=False)
                self.fc2 = nn.Linear(10, 4, bias=False)
                self.fc3 = nn.Linear(4, 4, bias=False)
                self.relu = nn.ReLU()

            def forward(self, x, fn):
                x = self.relu(self.fc1(x))
                x = self.relu(self.fc2(x))
                # The first softmax does NOT include fc3 in its autograd graph
                # whereas the second softmax DOES. If we pass only the first
                # tensor we see in the output to the reducer, it marks the
                # gradient for fc3 as ready (because it doesn't show up). If
                # downstream uses of this return value choose to differentiate
                # against the second output tensor, it would still receive a
                # gradient and a callback for this tensor, resulting in a crash.
                return fn(
                    F.softmax(x, dim=1),
                    F.softmax(self.fc3(x), dim=1),
                )

        device_id = gpus_for_rank(self.world_size)[self.rank][0]
        model = DistributedDataParallel(
            ForwardReturnValueModule().float().to(device_id),
            device_ids=[device_id],
            process_group=process_group,
            gradient_as_bucket_view=gradient_as_bucket_view,
        )

        batch_size = 4
        criterion = nn.CrossEntropyLoss()
        input = torch.rand([batch_size, 2], dtype=torch.float)
        target = torch.LongTensor([random.randrange(4) for _ in range(batch_size)]).to(
            device_id
        )

        # Always run "backward" to ensure the reducer is called by autograd.
        # If we don't correctly capture the output tensors from the return value,
        # the reducer won't see a hook for the unused parameter, and throw an error.
        # The correct capture is what we're testing in this function.
        def test(box, unbox):
            output = model(input, fn=box)
            loss = criterion(unbox(output), target)
            loss.backward()

        # Test with identity return value
        test(
            box=lambda x, y: (x, y),
            unbox=lambda obj: obj[1],
        )

        # Test with list return value
        test(
            box=lambda x, y: ["foo", x, "bar", y],
            unbox=lambda obj: obj[3],
        )

        # Test with tuple return value
        test(
            box=lambda x, y: ("foo", x, "bar", y),
            unbox=lambda obj: obj[3],
        )

        # Test with dict return value
        test(
            box=lambda x, y: {"foo": "bar", "a": x, "b": y},
            unbox=lambda obj: obj["b"],
        )

        # Test with list with dict return value
        test(
            box=lambda x, y: ["foo", "bar", {"a": x, "b": y}],
            unbox=lambda obj: obj[2]["b"],
        )

        # Test with dict with list return value
        test(
            box=lambda x, y: {"foo": "bar", "list": [0, x, 1, y]},
            unbox=lambda obj: obj["list"][3],
        )

    @requires_nccl()
    @skip_if_lt_x_gpu(2)
    def test_arbitrary_forward_return_value(self):
        self._test_arbitrary_forward_return_value()

    @requires_nccl()
    @skip_if_lt_x_gpu(2)
    def test_arbitrary_forward_return_value_grad_is_view(self):
        self._test_arbitrary_forward_return_value(gradient_as_bucket_view=True)

    @requires_nccl()
    @skip_if_lt_x_gpu(2)
    def test_ddp_with_lazy_parameters(self):
        store = c10d.FileStore(self.file_name, self.world_size)
        process_group = c10d.ProcessGroupNCCL(store, self.rank, self.world_size)
        with self.assertRaisesRegex(
                RuntimeError, "Modules with uninitialized parameters"
        ):
            DistributedDataParallel(
                torch.nn.LazyLinear(10), process_group=process_group
            )

    def _test_find_unused_parameters_kwarg(self, gradient_as_bucket_view=False):
        """
        Note: this test can be sped up by only running it on a CPU module
        once DistributedDataParallel supports them.
        """
        torch.cuda.set_device(self.rank)
        dist.init_process_group(
            backend="nccl",
            world_size=self.world_size,
            rank=self.rank,
            init_method=f"file://{self.file_name}"
        )
        process_group = c10d.distributed_c10d._get_default_group()

        class FindUnusedParametersModule(nn.Module):
            def __init__(self):
                super(FindUnusedParametersModule, self).__init__()
                self.fc1 = nn.Linear(2, 10, bias=False)
                self.fc2 = nn.Linear(10, 4, bias=False)
                self.fc3 = nn.Linear(4, 4, bias=False)
                self.relu = nn.ReLU()

            def forward(self, x):
                x = self.relu(self.fc1(x))
                x = self.relu(self.fc2(x))
                # Return the fc3 module so that the caller can invoke it
                # outside of the forward function. While this is bad practice,
                # we can use it to trigger a reducer error.
                return (F.softmax(x, dim=1), self.fc3)

        device_id = gpus_for_rank(self.world_size)[self.rank][0]
        batch_size = 4
        criterion = nn.CrossEntropyLoss()
        input = torch.rand([batch_size, 2], dtype=torch.float)
        target = torch.LongTensor([random.randrange(4) for _ in range(batch_size)]).to(
            device_id
        )

        ddp_model = None

        def test_find_unused_parameters(
                find_unused_parameters, test_default=False, gradient_as_bucket_view=False
        ):
            if test_default:
                model = DistributedDataParallel(
                    FindUnusedParametersModule().float().to(device_id),
                    device_ids=[device_id],
                    process_group=process_group,
                    gradient_as_bucket_view=gradient_as_bucket_view,
                )
            else:
                model = DistributedDataParallel(
                    FindUnusedParametersModule().float().to(device_id),
                    device_ids=[device_id],
                    process_group=process_group,
                    find_unused_parameters=find_unused_parameters,
                    gradient_as_bucket_view=gradient_as_bucket_view,
                )
            nonlocal ddp_model
            ddp_model = model

            output, fc3 = model(input)
            output = fc3(output)
            loss = criterion(output, target)
            loss.backward()

        # First test that finding unused params under these conditions is to
        # trigger an error when `backward` is called (because fc3 is an unused
        # parameter and will therefore be marked ready twice).
        try:
            test_find_unused_parameters(
                True, gradient_as_bucket_view=gradient_as_bucket_view
            )
        except Exception as ex:
            self.assertTrue(
                str(ex).startswith(
                    "Expected to mark a variable ready only once.",
                )
            )
            unused_index = 2
            unused_index_str = f"Parameter at index {unused_index}"
            model = ddp_model.module
            for module_name, module in model.named_modules():
                if module == model.fc3:
                    for parameter_name, _ in module.named_parameters(
                            recurse=False
                    ):
                        unused_fqn = f"{module_name}.{parameter_name}"
                        # Only one such parameter in model.fc3, since bias=False
                        break

            if dist._get_debug_mode() != dist._DistributedDebugLevel.OFF:
                unused_index_str += f" with name {unused_fqn}"

            self.assertTrue(unused_index_str in str(ex))
        else:
            self.fail("Expected exception")

        dist.barrier(process_group)

        # Then test that the default behavior can be overridden by setting
        # `find_unused_parameters=False`.
        try:
            test_find_unused_parameters(
                False, gradient_as_bucket_view=gradient_as_bucket_view
            )
        except Exception as ex:
            self.fail("Unexpected exception: %s" % ex)

        # Test find_unused_parameters defaults to False
        try:
            test_find_unused_parameters(
                True, test_default=True, gradient_as_bucket_view=gradient_as_bucket_view
            )
        except Exception as ex:
            self.fail("Unexpected exception: %s" % ex)

    # TODO: Combine the following tests once https://github.com/pytorch/pytorch/issues/55967
    # is resolved.
    @requires_nccl()
    @skip_if_lt_x_gpu(2)
    @with_dist_debug_levels(levels=["DETAIL"])
    def test_find_unused_parameters_kwarg_debug_detail(self):
        self._test_find_unused_parameters_kwarg()

    @requires_nccl()
    @skip_if_lt_x_gpu(2)
    @with_dist_debug_levels(levels=["INFO"])
    def test_find_unused_parameters_kwarg_debug_info(self):
        self._test_find_unused_parameters_kwarg()

    @requires_nccl()
    @skip_if_lt_x_gpu(2)
    @with_dist_debug_levels(levels=["OFF"])
    def test_find_unused_parameters_kwarg_debug_off(self):
        self._test_find_unused_parameters_kwarg()

    @requires_nccl()
    @skip_if_lt_x_gpu(2)
    @with_dist_debug_levels(levels=["DETAIL"])
    def test_find_unused_parameters_kwarg_grad_is_view_debug_detail(self):
        self._test_find_unused_parameters_kwarg(gradient_as_bucket_view=True)

    @requires_nccl()
    @skip_if_lt_x_gpu(2)
    @with_dist_debug_levels(levels=["INFO"])
    def test_find_unused_parameters_kwarg_grad_is_view_debug_info(self):
        self._test_find_unused_parameters_kwarg(gradient_as_bucket_view=True)

    @requires_nccl()
    @skip_if_lt_x_gpu(2)
    @with_dist_debug_levels(levels=["OFF"])
    def test_find_unused_parameters_kwarg_grad_is_view_debug_off(self):
        self._test_find_unused_parameters_kwarg(gradient_as_bucket_view=True)

    def _test_multiple_outputs_multiple_backward(self, gradient_as_bucket_view=False):
        """
        Note: this test can be sped up by only running it on a CPU module
        once DistributedDataParallel supports them.
        """
        store = c10d.FileStore(self.file_name, self.world_size)
        process_group = c10d.ProcessGroupNCCL(store, self.rank, self.world_size)

        class MultipleOutputModule(nn.Module):
            def __init__(self):
                super(MultipleOutputModule, self).__init__()

                def define_module():
                    return nn.Sequential(
                        nn.Linear(2, 10, bias=False),
                        nn.ReLU(),
                        nn.Linear(10, 4, bias=False),
                        nn.ReLU(),
                    )

                self.module0 = define_module()
                self.module1 = define_module()

            def forward(self, x):
                return (
                    F.softmax(self.module0(x), dim=1),
                    F.softmax(self.module1(x), dim=1),
                )

        device_id = gpus_for_rank(self.world_size)[self.rank][0]
        model = DistributedDataParallel(
            MultipleOutputModule().float().to(device_id),
            device_ids=[device_id],
            process_group=process_group,
            gradient_as_bucket_view=gradient_as_bucket_view,
        )

        batch_size = 4
        criterion = nn.CrossEntropyLoss()
        input = torch.rand([batch_size, 2], dtype=torch.float)
        target = torch.LongTensor([random.randrange(4) for _ in range(batch_size)]).to(
            device_id
        )

        # Compute loss and gradients for both outputs
        output1, output2 = model(input)
        loss1 = criterion(output1, target)
        loss1.backward()
        loss2 = criterion(output2, target)
        loss2.backward()

    @requires_nccl()
    @skip_if_lt_x_gpu(2)
    def test_multiple_outputs_multiple_backward(self):
        self._test_multiple_outputs_multiple_backward()

    @requires_nccl()
    @skip_if_lt_x_gpu(2)
    def test_multiple_outputs_multiple_backward_grad_is_view(self):
        self._test_multiple_outputs_multiple_backward(gradient_as_bucket_view=True)

    @requires_nccl()
    @skip_if_lt_x_gpu(2)
    def test_no_grad(self):
        """
        Note: this test can be sped up by only running it on a CPU module
        once DistributedDataParallel supports them.
        """
        store = c10d.FileStore(self.file_name, self.world_size)
        process_group = c10d.ProcessGroupNCCL(store, self.rank, self.world_size)

        class NoGradModule(nn.Module):
            def __init__(self):
                super(NoGradModule, self).__init__()
                self.fc1 = nn.Linear(2, 10, bias=False)
                self.fc2 = nn.Linear(10, 4, bias=False)
                self.relu = nn.ReLU()

            def forward(self, x):
                x = self.relu(self.fc1(x))
                x = self.relu(self.fc2(x))
                return F.softmax(x, dim=1)

        device_id = gpus_for_rank(self.world_size)[self.rank][0]
        model = DistributedDataParallel(
            NoGradModule().float().to(device_id),
            device_ids=[device_id],
            process_group=process_group,
        )

        batch_size = 4
        input = torch.rand([batch_size, 2], dtype=torch.float)

        def check_no_grads():
            for p in model.parameters():
                self.assertTrue(p.requires_grad)
                self.assertIsNone(p.grad)

        # After initialization, no parameter has their gradient set.
        check_no_grads()

        # Run `forward` function with torch.no_grad()
        with torch.no_grad():
            output = model(input)
            self.assertTrue(isinstance(output, torch.Tensor))

        # No parameter should have their gradient set.
        check_no_grads()

    def _test_accumulate_gradients_module(self, gradient_as_bucket_view=False):
        # This is NOT the recommended way to implement accumulating grads, but
        # we would like to make sure DDP does not mess up with the underlying
        # module.
        int_devices = gpus_for_rank(self.world_size)[self.rank][:1]
        devices = [torch.device("cuda:" + str(i)) for i in int_devices]
        store = c10d.FileStore(self.file_name, self.world_size)
        process_group = c10d.ProcessGroupNCCL(store, self.rank, self.world_size)
        global_batch_size = self.world_size

        model, ddp_model, input, target = self._prepare_single_device_module(
            process_group, devices, devices, global_batch_size, gradient_as_bucket_view
        )

        def step_model(model, input, target):
            model.train()
            output = model(input)
            loss = F.mse_loss(output, target.to(output.device))
            loss.backward()

        # ensure accumulate grads works with no_grad
        with torch.no_grad():
            ddp_model.train()
            ddp_model.module(input)

        # Check two model parameters over 4 iterations.
        # Use 4 iterations because we alternate between reducing and
        # not reducing and want to make sure we switch both ways.
        for iteration in range(4):
            step_model(model, input, target)

            if iteration % 2 == 0:
                # Skip gradients sync without calling prepare_for_backward
                step_model(
                    ddp_model.module,
                    input[self.rank: (self.rank + 1)],
                    target[self.rank: (self.rank + 1)],
                )
                for i, j in zip(model.parameters(), ddp_model.parameters()):
                    self.assertNotEqual(i.grad, j.grad)
            else:
                step_model(
                    ddp_model,
                    input[self.rank: (self.rank + 1)],
                    target[self.rank: (self.rank + 1)],
                )
                for i, j in zip(model.parameters(), ddp_model.parameters()):
                    # TODO(#38095): Replace assertEqualIgnoreType. See issue #38095
                    self.assertEqualIgnoreType(i.grad, j.grad)

            # Shuffle the input so that DDP input is different
            torch.manual_seed(1337 + iteration)
            input = input[torch.randperm(global_batch_size)]

    @requires_nccl()
    @skip_if_lt_x_gpu(2)
    def test_accumulate_gradients_module(self):
        self._test_accumulate_gradients_module()

    @requires_nccl()
    @skip_if_lt_x_gpu(2)
    def test_accumulate_gradients_module_with_grad_is_view(self):
        self._test_accumulate_gradients_module(gradient_as_bucket_view=True)

    @requires_nccl()
    @skip_if_lt_x_gpu(2)
    def test_failure_recovery(self):
        store = c10d.FileStore(self.file_name, self.world_size)
        process_group = c10d.ProcessGroupNCCL(store, self.rank, self.world_size)

        # need to create a separate file for the recovered FileStore, because
        # the original one will be deleted when destructing the first FileStore.
        recovery_filename = self.file_name + "_recovery"

        if self.rank == 0:
            # the file will be deleted by the recovered FileStore
            open(recovery_filename, "w").close()

        # not necessary to run barrier here, as DDP will synchronize

        class TestModel(nn.Module):
            def __init__(self):
                super(TestModel, self).__init__()
                self.fc1 = nn.Linear(2, 10, bias=False)
                self.fc2 = nn.Linear(10, 4, bias=False)
                self.relu = nn.ReLU()

            def forward(self, x):
                x = self.relu(self.fc1(x))
                x = self.relu(self.fc2(x))
                return F.softmax(x, dim=1)

        device_id = gpus_for_rank(self.world_size)[self.rank][0]
        model = TestModel().float().to(device_id)
        ddp = DistributedDataParallel(
            model,
            device_ids=[device_id],
            process_group=process_group,
        )

        batch_size = 4
        criterion = nn.CrossEntropyLoss()
        input = torch.rand([batch_size, 2], dtype=torch.float)
        target = torch.LongTensor([random.randrange(4) for _ in range(batch_size)]).to(
            device_id
        )

        for _ in range(6):
            output = ddp(input)
            loss = criterion(output, target)
            loss.backward()

        del ddp
        del process_group
        del store  # this will delete self.file_name

        store = c10d.FileStore(recovery_filename, self.world_size)
        process_group = c10d.ProcessGroupNCCL(store, self.rank, self.world_size)
        ddp = DistributedDataParallel(
            model,
            device_ids=[device_id],
            process_group=process_group,
        )

        input = torch.rand([batch_size, 2], dtype=torch.float)
        target = torch.LongTensor([random.randrange(4) for _ in range(batch_size)]).to(
            device_id
        )
        for _ in range(6):
            output = ddp(input)
            loss = criterion(output, target)
            loss.backward()

    @requires_nccl()
    @skip_if_lt_x_gpu(2)
    def test_pass_default_pg(self):
        dist.init_process_group(
            "nccl",
            init_method=f"file://{self.file_name}",
            world_size=self.world_size,
            rank=self.rank,
        )

        default_pg = c10d.distributed_c10d._get_default_group()
        dist.destroy_process_group(default_pg)
        self.assertFalse(dist.is_initialized())

    def _test_grad_layout(self, replica_devices, layer_devs, local_batch_size):
        store = c10d.FileStore(self.file_name, self.world_size)
        process_group = c10d.ProcessGroupNCCL(store, self.rank, self.world_size)

        global_batch_size = local_batch_size * self.world_size

        # Carry out some trials with small buckets and some with big buckets.
        bucketsizes = (0.000001, 25)
        # Tuples of lists.  Each list describes per-layer characteristics for one trial.
        layer_formats = (
            [torch.contiguous_format] * 4,
            [torch.channels_last] * 2 + [torch.contiguous_format] * 2,
            [torch.channels_last] * 4,
        )
        layer_dtypes = (
            [torch.float] * 4,
            [torch.float] * 2 + [torch.half] * 2,
            [torch.half] * 4,
        )

        input_dev = layer_devs[0] if isinstance(layer_devs, list) else layer_devs
        target_dev = layer_devs[-1] if isinstance(layer_devs, list) else layer_devs
        input = torch.randn(
            (global_batch_size, 8, 8, 8), device=input_dev, dtype=torch.float
        )
        target = torch.randn(
            (global_batch_size, 8, 4, 4), device=target_dev, dtype=torch.float
        )
        local_batch_start = self.rank * local_batch_size
        local_batch_end = (self.rank + 1) * local_batch_size

        # Reducer.cpp sneakily creates one "initial bucket" that ignores the "bucket_cap_mb"
        # argument.  The following makes sure the initial bucket also complies.
        @contextmanager
        def first_bucket_size(ddp_bucket_mb):
            old_DEFAULT_FIRST_BUCKET_BYTES = dist._DEFAULT_FIRST_BUCKET_BYTES
            dist._DEFAULT_FIRST_BUCKET_BYTES = int(ddp_bucket_mb * 1.0e6)
            try:
                yield
            finally:
                dist._DEFAULT_FIRST_BUCKET_BYTES = old_DEFAULT_FIRST_BUCKET_BYTES

        with torch.backends.cudnn.flags(
                enabled=True, deterministic=True, benchmark=False
        ):
            for formats, dtypes, bucketsize in product(
                    layer_formats, layer_dtypes, bucketsizes
            ):
                with first_bucket_size(bucketsize):
                    model_msg = (
                        "rank = {} formats = {} dtypes = {} bucketsize = {} ".format(
                            self.rank, formats, dtypes, bucketsize
                        )
                    )
                    try:
                        m = ConvNet(layer_devs, formats, dtypes)
                        m_ddp = DistributedDataParallel(
                            copy.deepcopy(m),
                            device_ids=replica_devices,
                            process_group=process_group,
                            bucket_cap_mb=bucketsize,
                        )
                        opt = torch.optim.SGD(m.parameters(), lr=0.1)
                        opt_ddp = torch.optim.SGD(m_ddp.parameters(), lr=0.1)
                        has_half = any(p.dtype is torch.half for p in m.parameters())
                        tol = 1.0e-3 if has_half else 1.0e-5
                    except BaseException:
                        # Prints case-specific debugging info to narrow down failing case.
                        print(
                            "Caught exception during model creation for " + model_msg,
                            flush=True,
                        )
                        raise
                    # 3 iters:  First iter creates grads, second iter retests after rebucketing,
                    # third iter tries zeroed grads.
                    for it in range(3):
                        iter_msg = "iter = {} ".format(it) + model_msg
                        named_msg = iter_msg
                        try:
                            F.mse_loss(m(input).float(), target).backward()
                            F.mse_loss(
                                m_ddp(input[local_batch_start:local_batch_end]).float(),
                                target[local_batch_start:local_batch_end],
                            ).backward()
                            for i, ((layer_name, m_child), m_ddp_child) in enumerate(
                                    zip(m.named_children(), m_ddp.module.children())
                            ):
                                named_msg = layer_name + ".weight" + " " + iter_msg
                                self.assertTrue(
                                    m_child.weight.grad.is_contiguous(
                                        memory_format=formats[i]
                                    ),
                                    named_msg,
                                )
                                self.assertTrue(
                                    m_ddp_child.weight.grad.is_contiguous(
                                        memory_format=formats[i]
                                    ),
                                    named_msg,
                                )
                                for j, ((param_name, p), p_ddp) in enumerate(
                                        zip(
                                            m_child.named_parameters(),
                                            m_ddp_child.parameters(),
                                        )
                                ):
                                    named_msg = (
                                        layer_name + "." + param_name + " " + iter_msg
                                    )
                                    self.assertEqual(
                                        p.grad, p_ddp.grad, rtol=tol, atol=tol
                                    )
                            opt.step()
                            opt_ddp.step()
                            if it == 0:
                                for p, p_ddp in zip(m.parameters(), m_ddp.parameters()):
                                    p.grad = None
                                    p_ddp.grad = None
                            else:
                                m.zero_grad()
                                m_ddp.zero_grad()
                        except BaseException:
                            # Makes sure we still get info if an error occurred somewhere other than the asserts.
                            print(
                                "Caught exception during iterations at " + named_msg,
                                flush=True,
                            )
                            raise

    @requires_nccl()
    @skip_if_lt_x_gpu(2)
    @skip_if_rocm
    def test_grad_layout_1devicemodule_1replicaperprocess(self):
        dev0 = torch.device("cuda:" + str(gpus_for_rank(self.world_size)[self.rank][0]))
        # Tells DDP to use just one device.
        replica_devices = [dev0]
        # Tells _test_grad_layout to construct ConvNet with all layers on this process's first assigned device.
        layer_devs = dev0
        local_batch_size = 8
        self._test_grad_layout(replica_devices, layer_devs, local_batch_size)

    @requires_nccl()
    @skip_if_lt_x_gpu(4)
    @skip_if_rocm
    def test_grad_layout_2devicemodule(self):
        int_devices = gpus_for_rank(self.world_size)[self.rank][:2]
        dev0 = torch.device("cuda:" + str(int_devices[0]))
        dev1 = torch.device("cuda:" + str(int_devices[1]))
        # DDP's default behavior for a multi-device module is "don't replicate."
        replica_devices = None
        # Tells _test_grad_layout to constructs this process's ConvNet on 2 devices, with 2 layers on each device.
        layer_devs = [dev0] * 2 + [dev1] * 2
        local_batch_size = 8
        self._test_grad_layout(replica_devices, layer_devs, local_batch_size)

    @requires_nccl()
    @skip_if_lt_x_gpu(2)
    def test_param_layout_mismatch_error(self):
        store = c10d.FileStore(self.file_name, self.world_size)
        process_group = c10d.ProcessGroupNCCL(store, self.rank, self.world_size)

        dev0 = torch.device("cuda:" + str(gpus_for_rank(self.world_size)[self.rank][0]))
        layer_devs = dev0
        layer_formats = (
            [torch.contiguous_format] * 4
            if self.rank == 0
            else [torch.channels_last] * 4
        )
        layer_dtypes = [torch.float] * 4

        m = ConvNet(layer_devs, layer_formats, layer_dtypes)
        if self.rank == 0:
            m_ddp = DistributedDataParallel(
                m, device_ids=[dev0], process_group=process_group
            )
        else:
            with self.assertRaisesRegex(
                    RuntimeError,
                    ".* appears not to match strides of the same param in process 0",
            ):
                m_ddp = DistributedDataParallel(
                    m, device_ids=[dev0], process_group=process_group
                )

    def _gpu_model_with_ddp_comm_hook(
            self, process_group, hook=None, gradient_as_bucket_view=False, state=None, static_graph=False
    ):
        device_id = gpus_for_rank(self.world_size)[self.rank][0]
        gpu_model = DistributedDataParallel(
            ModuleForDdpCommHook().to(device_id),
            device_ids=[device_id],
            process_group=process_group,
            gradient_as_bucket_view=gradient_as_bucket_view,
        )

        if static_graph:
            gpu_model._set_static_graph()

        # Register a DDP communication hook if any.
        if hook is not None:
            gpu_model.register_comm_hook(state, hook)

        return gpu_model

    @requires_nccl()
    @skip_if_lt_x_gpu(2)
    def test_ddp_comm_hook_future_passing_gpu_nccl(self):
        """
        This unit test verifies whether the Future object is passed properly using nccl backend.
        The hook callback function creates a Future object and sets a value to it.
        """
        store = c10d.FileStore(self.file_name, self.world_size)
        process_group = c10d.ProcessGroupNCCL(store, self.rank, self.world_size)

        # Get GPU model with simple_hook registered.
        gpu_model = self._gpu_model_with_ddp_comm_hook(process_group, self._simple_hook)

        # check whether the grads are equal to what simple_hook's then callback returns.
        # without the comm_hook, result would be 0.25 * torch.ones(2, 2).
        self._run_and_verify_hook(gpu_model, 8, 2 * torch.ones(2, 2))

    def _test_ddp_comm_hook_allreduce_hook_nccl(self, gradient_as_bucket_view=False, static_graph=False):
        """
        This unit test verifies whether a DDP communication hook that just calls
        allreduce gives the same result with the case of no hook registered.
        Without the then callback, the future_value in reducer is no longer
        a PyObject, and this unit test verifies future_value is properly checked.
        """
        store = c10d.FileStore(self.file_name, self.world_size)
        process_group = c10d.ProcessGroupNCCL(store, self.rank, self.world_size)

        def allreduce_hook(state: object, bucket: dist.GradBucket) -> torch._C.Future:
            tensors = [bucket.get_tensor() / self.world_size]
            return process_group.allreduce(tensors).get_future()

        # Get GPU model with allreduce_hook registered.
        gpu_model = self._gpu_model_with_ddp_comm_hook(
            process_group, allreduce_hook, gradient_as_bucket_view, static_graph
        )

        # check whether the grads are equal to what DDP without hook would return.
        self._run_and_verify_hook(gpu_model, 8, 0.25 * torch.ones(2, 2))

    def _test_default_ddp_comm_hooks_nccl(self, gradient_as_bucket_view=False):
        """
        This unit test verifies whether default Python DDP communication hooks ALLREDUCE and FP16_COMPRESS
        can give the same result with the case of no hook registered.
        """
        store = c10d.FileStore(self.file_name, self.world_size)
        process_group = c10d.ProcessGroupNCCL(store, self.rank, self.world_size)

        # For these default DDP comm hooks, the only state is process group.
        state = process_group
        for hook in [default.allreduce_hook, default.fp16_compress_hook]:
            # Get GPU model with the hook registered.
            # The first arg 'process_group' is used for initializing the test environment,
            # so it cannot be replaced by 'state', although they have the same value.
            gpu_model = self._gpu_model_with_ddp_comm_hook(
                process_group, hook, gradient_as_bucket_view, state
            )

            # check whether the grads are equal to what DDP without hook would return.
            self._run_and_verify_hook(gpu_model, 8, 0.25 * torch.ones(2, 2))

    def _test_fp16_compress_wrapper(self, gradient_as_bucket_view=False):
        """
        This unit test verifies whether wrapping the ALLREDUCE and POWER_SGD hooks with
        the FP16_WRAPPER can give the same result as when there is no hook registered.
        """
        store = c10d.FileStore(self.file_name, self.world_size)
        process_group = c10d.ProcessGroupNCCL(store, self.rank, self.world_size)
        powerSGD_state = powerSGD.PowerSGDState(process_group=process_group)

        hook_args = [(powerSGD.powerSGD_hook, powerSGD_state), (default.allreduce_hook, process_group)]

        for hook, state in hook_args:
            gpu_model = self._gpu_model_with_ddp_comm_hook(
                process_group,
                default.fp16_compress_wrapper(hook),
                gradient_as_bucket_view,
                state
            )

            # check whether the grads are equal to what DDP without hook would return.
            self._run_and_verify_hook(gpu_model, 8, 0.25 * torch.ones(2, 2))

    def _test_powerSGD_ddp_comm_hook_nccl(self, gradient_as_bucket_view=False):
        """
        This unit test verifies whether Python DDP communication hook POWER_SGD
        can give the same result with the case of no hook registered.
        """
        store = c10d.FileStore(self.file_name, self.world_size)
        process_group = c10d.ProcessGroupNCCL(store, self.rank, self.world_size)

        # Get GPU model with the hook registered.
        # Test the hook with different algorithmic configs.
        for use_error_feedback, warm_start in product([True, False], [True, False]):
            state = powerSGD.PowerSGDState(
                process_group=process_group,
                matrix_approximation_rank=1,
                use_error_feedback=use_error_feedback,
                warm_start=warm_start,
            )
            for hook in [powerSGD.powerSGD_hook, powerSGD.batched_powerSGD_hook]:
                gpu_model = self._gpu_model_with_ddp_comm_hook(
                    process_group, hook, gradient_as_bucket_view, state
                )

                # check whether the grads are equal to what DDP without hook would return.
                self._run_and_verify_hook(gpu_model, 8, 0.25 * torch.ones(2, 2))

    def _test_builtin_ddp_comm_hooks_nccl(self, gradient_as_bucket_view=False):
        """
        This unit test verifies whether built-in C++ DDP communication hooks ALLREDUCE and FP16_COMPRESS
        can give the same result with the case of no hook registered.
        """
        store = c10d.FileStore(self.file_name, self.world_size)
        process_group = c10d.ProcessGroupNCCL(store, self.rank, self.world_size)

        for comm_hook_type in [
            dist.BuiltinCommHookType.ALLREDUCE,
            dist.BuiltinCommHookType.FP16_COMPRESS,
        ]:
            # Get GPU model with the built-in communication hook.
            gpu_model = self._gpu_model_with_builtin_ddp_comm_hook(
                process_group, comm_hook_type, gradient_as_bucket_view
            )

            # check whether the grads are equal to what DDP without hook would return.
            self._run_and_verify_hook(gpu_model, 8, 0.25 * torch.ones(2, 2))

    @requires_nccl()
    @skip_if_lt_x_gpu(2)
    def test_ddp_comm_hook_allreduce_hook_nccl(self):
        self._test_ddp_comm_hook_allreduce_hook_nccl()

    @requires_nccl()
    @skip_if_lt_x_gpu(2)
    def test_default_ddp_comm_hooks_nccl(self):
        self._test_default_ddp_comm_hooks_nccl()

    @requires_nccl()
    @skip_if_lt_x_gpu(2)
    def test_fp16_compress_wrapper_nccl(self):
        self._test_fp16_compress_wrapper()

    @requires_nccl()
    @skip_if_lt_x_gpu(2)
    def test_builtin_ddp_comm_hooks_nccl(self):
        self._test_builtin_ddp_comm_hooks_nccl()

    @requires_nccl()
    @skip_if_lt_x_gpu(2)
    def test_powerSGD_ddp_comm_hook_nccl(self):
        self._test_powerSGD_ddp_comm_hook_nccl()

    @requires_nccl()
    @skip_if_lt_x_gpu(2)
    def test_ddp_comm_hook_allreduce_hook_nccl_grad_is_view(self):
        self._test_ddp_comm_hook_allreduce_hook_nccl(gradient_as_bucket_view=True)

    @skip_if_lt_x_gpu(2)
    def test_ddp_comm_hook_allreduce_hook_nccl_static_graph(self):
        self._test_ddp_comm_hook_allreduce_hook_nccl(static_graph=True)

    @requires_nccl()
    @skip_if_lt_x_gpu(2)
    def test_default_ddp_comm_hooks_nccl_is_view(self):
        self._test_default_ddp_comm_hooks_nccl(gradient_as_bucket_view=True)

    @requires_nccl()
    @skip_if_lt_x_gpu(2)
    def test_fp16_compress_wrapper_is_view(self):
        self._test_fp16_compress_wrapper(gradient_as_bucket_view=True)

    @requires_nccl()
    @skip_if_lt_x_gpu(2)
    def test_builtin_ddp_comm_hooks_nccl_grad_is_view(self):
        self._test_builtin_ddp_comm_hooks_nccl(gradient_as_bucket_view=True)

    @requires_nccl()
    @skip_if_lt_x_gpu(2)
    def test_powerSGD_ddp_comm_hook_nccl_grad_is_view(self):
        self._test_powerSGD_ddp_comm_hook_nccl(gradient_as_bucket_view=True)

    @requires_nccl()
    @skip_if_lt_x_gpu(2)
    def test_ddp_comm_hook_allreduce_with_then_hook_nccl(self):
        """
        This unit test verifies whether a DDP communication hook that calls allreduce and then
        multiplies the result by ten and divides by two gives the expected result.
        """
        store = c10d.FileStore(self.file_name, self.world_size)
        process_group = c10d.ProcessGroupNCCL(store, self.rank, self.world_size)

        def allreduce_with_then_hook(
                state: object, bucket: dist.GradBucket
        ) -> torch.futures.Future:
            tensors = [bucket.get_tensor() / self.world_size]
            fut = process_group.allreduce(tensors).get_future()

            def mult(fut):
                # Multiply the result by 10.
                return [10 * t for t in fut.value()]

            def div(fut):
                # Divide the result by 2.
                return [0.5 * t for t in fut.value()]

            return fut.then(mult).then(div)

        # Get GPU model with allreduce_with_then_hook registered.
        gpu_model = self._gpu_model_with_ddp_comm_hook(
            process_group, allreduce_with_then_hook
        )

        # check whether the grads are equal to what allreduce returns multuplied by 5.
        # without the comm_hook, result would be still 0.25 * torch.ones(2, 2).
        self._run_and_verify_hook(gpu_model, 8, 1.25 * torch.ones(2, 2))

    class AcceptsParam(torch.nn.Module):
        def __init__(self, p, factor):
            super().__init__()
            self.a = p
            self.f = factor

        def forward(self, input):
            return input + self.a * self.f

    @requires_nccl()
    @skip_if_lt_x_gpu(2)
    def test_ddp_weight_sharing(self):
        store = c10d.FileStore(self.file_name, self.world_size)
        process_group = c10d.ProcessGroupNCCL(store, self.rank, self.world_size)

        size = 2048 * 2048
        dev = self.rank
        world = self.world_size

        p = torch.nn.Parameter(torch.randn(size, requires_grad=True))

        for try_set_to_none, use_bucket_view in product((False, True), (False, True)):
            m = torch.nn.Sequential(self.AcceptsParam(p, dev + 1),
                                    self.AcceptsParam(p, dev + 1)).cuda(dev)

            m = torch.nn.parallel.DistributedDataParallel(m,
                                                          bucket_cap_mb=1,
                                                          gradient_as_bucket_view=use_bucket_view,
                                                          device_ids=[dev],
                                                          process_group=process_group)

            for i in range(3):
                m.zero_grad(set_to_none=try_set_to_none)
                m(1).sum().backward()

                # Each param value is multiplied by "rank + 1" twice in forward, so the grad
                # values produced by a particular rank should be 2. * (rank + 1).
                # Summing these over ranks and dividing by world size gives the expected result:
                analytic = torch.full_like(p, 2. * (world * (world + 1.) / 2.) / world, device=dev)
                for name, p in m.named_parameters():
                    self.assertEqual(p.grad, analytic, "mismatch at " + name + ".grad for " +
                                     "set_to_none = {}, use_bucket_view = {}".format(try_set_to_none,
                                                                                     use_bucket_view))

    # A list of tests for ddp with activation checkpointing
    # when gradient_as_bucket_view=True, False.
    # Most of the tests are referred to
    # https://github.com/facebookresearch/fairscale/blob/master/tests/nn/pipe/test_checkpoint_ddp.py
    class CheckpointOnceModule(nn.Module):
        def __init__(self):
            super().__init__()
            self.l1 = nn.Linear(20, 20)
            self.l2 = nn.Linear(20, 20)

        def forward(self, inp):
            x = self.l1(inp)
            x = checkpoint(self.l2, x)
            return x

    class CheckpointTwiceModule(CheckpointOnceModule):
        def __init__(self):
            super().__init__()

        def forward(self, inp):
            x = self.l1(inp)
            x = checkpoint(self.l2, x)
            x = checkpoint(self.l2, x)
            return x

    def _prepare_dummy_data(self):
        ddp_bs = 16
        bs = ddp_bs * self.world_size
        input = torch.rand((bs, 20), device="cuda", requires_grad=True)
        target = torch.randn((bs, 20), device="cuda")
        offset = self.rank * ddp_bs
        ddp_input = input[offset: offset + ddp_bs]
        ddp_target = target[offset: offset + ddp_bs]
        return input, ddp_input, target, ddp_target

    def _train_model(self, model, input_var, target, loss, run_checkpoint=False):
        model.train()
        if run_checkpoint:
            output = checkpoint(model, input_var)
        else:
            output = model(input_var)
        l = loss(output, target)
        l.backward()

    def _test_ddp_checkpointing(
        self,
        input_model,
        process_group,
        use_bucket_view,
        find_unused_parameters=False,
        static_graph=False,
        run_checkpoint=False
    ):
        # to reprodce the same training results
        torch.cuda.set_device(self.rank)
        torch.manual_seed(31415)
        model = copy.deepcopy(input_model).cuda()
        ddp_model = copy.deepcopy(input_model).cuda()
        ddp_model = nn.parallel.DistributedDataParallel(
            ddp_model,
            bucket_cap_mb=1,
            gradient_as_bucket_view=use_bucket_view,
            device_ids=[self.rank],
            process_group=process_group,
            find_unused_parameters=find_unused_parameters
        )
        if static_graph:
            ddp_model._set_static_graph()
        self.assertEqual(ddp_model.get_ddp_logging_data().get("static_graph", 0), static_graph)
        input, ddp_input, target, ddp_target = self._prepare_dummy_data()
        loss = nn.MSELoss()
        for i in range(5):
            model.zero_grad(set_to_none=False)
            ddp_model.zero_grad(set_to_none=False)
            self._train_model(model, input, target, loss, run_checkpoint=run_checkpoint)
            self._train_model(ddp_model, ddp_input, ddp_target, loss, run_checkpoint=run_checkpoint)
            for i, j in zip(model.parameters(), ddp_model.parameters()):
                self.assertTrue(i.grad is not None)
                self.assertTrue(j.grad is not None)
                self.assertEqual(i.grad, j.grad)

    # DDP works as expect when layer is checkpointed only once
    @requires_nccl()
    @skip_if_lt_x_gpu(2)
    def test_ddp_checkpointing_once(self):
        store = c10d.FileStore(self.file_name, self.world_size)
        process_group = c10d.ProcessGroupNCCL(store, self.rank, self.world_size)
        for use_bucket_view, static_graph in product((False, True), (False, True)):
            self._test_ddp_checkpointing(self.CheckpointOnceModule(),
                                         process_group=process_group,
                                         use_bucket_view=use_bucket_view,
                                         static_graph=static_graph)

    # DDP will fail when there are unused_parameters in the model
    @requires_nccl()
    @skip_if_lt_x_gpu(2)
    def test_ddp_checkpointing_unused_params(self):
        store = c10d.FileStore(self.file_name, self.world_size)
        process_group = c10d.ProcessGroupNCCL(store, self.rank, self.world_size)
        for use_bucket_view in (True, False):
            with self.assertRaisesRegex(
                RuntimeError,
                "Expected to mark a variable ready only once.",
            ):
                model = self._test_ddp_checkpointing(self.CheckpointOnceModule(),
                                                     process_group=process_group,
                                                     use_bucket_view=use_bucket_view,
                                                     find_unused_parameters=True,
                                                     static_graph=False)
            # test passes when static_graph is true
            model = self._test_ddp_checkpointing(self.CheckpointOnceModule(),
                                                 process_group=process_group,
                                                 use_bucket_view=use_bucket_view,
                                                 find_unused_parameters=True,
                                                 static_graph=True)

    # DDP will fail when the same layer is checkponted twice
    @requires_nccl()
    @skip_if_lt_x_gpu(2)
    def test_ddp_checkpointing_twice(self):
        store = c10d.FileStore(self.file_name, self.world_size)
        process_group = c10d.ProcessGroupNCCL(store, self.rank, self.world_size)
        for use_bucket_view in (True, False):
            with self.assertRaisesRegex(
                RuntimeError,
                "Expected to mark a variable ready only once.",
            ):
                model = self._test_ddp_checkpointing(self.CheckpointTwiceModule(),
                                                     process_group=process_group,
                                                     use_bucket_view=use_bucket_view,
                                                     static_graph=False)
            model = self._test_ddp_checkpointing(self.CheckpointTwiceModule(),
                                                 process_group=process_group,
                                                 use_bucket_view=use_bucket_view,
                                                 static_graph=True)

    # DDP works as expected if there is weight sharing among layers
    @requires_nccl()
    @skip_if_lt_x_gpu(2)
    def test_ddp_checkpointing_weight_sharing(self):
        store = c10d.FileStore(self.file_name, self.world_size)
        process_group = c10d.ProcessGroupNCCL(store, self.rank, self.world_size)
        torch.cuda.set_device(self.rank)
        for use_bucket_view, static_graph in product((False, True), (False, True)):
            torch.manual_seed(31415)
            l1 = nn.Linear(20, 20)
            l2 = nn.Linear(20, 20)
            l1.weight = l2.weight
            model = nn.Sequential(l1, l2)
            self._test_ddp_checkpointing(model,
                                         process_group=process_group,
                                         use_bucket_view=use_bucket_view,
                                         static_graph=static_graph,
                                         run_checkpoint=True)
<<<<<<< HEAD

    # TODO adding more tests
    def test_more(self):
        pass

=======
>>>>>>> a90c2299

@unittest.skipIf(
    TEST_WITH_TSAN,
    "TSAN is not fork-safe since we're forking in a multi-threaded environment",
)
class NcclErrorHandlingTest(MultiProcessTestCase):
    def setUp(self):
        super(NcclErrorHandlingTest, self).setUp()
        # Need to skip return code checking for these tests since the child
        # processes don't exit cleanly.
        self.skip_return_code_checks = [
            self.test_nccl_errors_blocking_abort.__wrapped__,
            self.test_nccl_errors_blocking_sigkill.__wrapped__,
            self.test_nccl_errors_blocking_sigterm.__wrapped__,
            self.test_nccl_errors_blocking_nonzero_exit.__wrapped__,
        ]
        # NCCL_BLOCKING_WAIT overrides NCCL_ASYNC_ERROR_HANDLING hence tests
        # that use NCCL_BLOCKING_WAIT will test it as expected.
        os.environ["NCCL_ASYNC_ERROR_HANDLING"] = "1"
        self._fork_processes()

    def tearDown(self):
        super(NcclErrorHandlingTest, self).tearDown()
        try:
            os.remove(self.file_name)
        except OSError:
            pass

    @property
    def op_timeout_sec(self):
        return 1

    @property
    def world_size(self):
        return 3

    @property
    def blocking_wait_error_msg(self):
        return "Caught collective operation timeout"

    def _run_all_reduce(self, pg):
        pg.allreduce(torch.rand(10).cuda(self.rank))

    @requires_nccl()
    @requires_nccl_version(2400, "Need NCCL 2.4+ for error checking")
    @skip_if_lt_x_gpu(3)
    @skip_if_rocm
    def test_nccl_errors_nonblocking(self):
        # Note: we unset and restore NCCL_ASYNC_ERROR_HANDLING for this test
        # since test_c10d_common runs with async error handling by default, but this
        # tests behavior when it is not enabled.
        prev_nccl_async_error_handling = os.environ.get("NCCL_ASYNC_ERROR_HANDLING", None)
        os.environ["NCCL_ASYNC_ERROR_HANDLING"] = "0"
        store = c10d.FileStore(self.file_name, self.world_size)
        process_group = c10d.ProcessGroupNCCL(store, self.rank, self.world_size)
        process_group.allreduce(torch.rand(10).cuda(self.rank))
        if self.rank == 0:
            # This allreduce does not block Python thread as allreduce enqueues
            # the cuda operation, and then wait only blocks the current cuda
            # stream.
            work = process_group.allreduce(torch.rand(10).cuda(self.rank))
            work.wait()

            # Now the work scheduled next should hang forever since the previous
            # allreduce will never complete.
            t = threading.Thread(target=self._run_all_reduce, args=(process_group,))
            t.daemon = True
            t.start()
            t.join(int(get_timeout(self.id()) / 5))
            self.assertTrue(t.is_alive())

        if prev_nccl_async_error_handling is not None:
            os.environ["NCCL_ASYNC_ERROR_HANDLING"] = prev_nccl_async_error_handling

    def _test_nccl_errors_blocking(self, func):
        store = c10d.FileStore(self.file_name, self.world_size)
        process_group = c10d.ProcessGroupNCCL(
            store,
            self.rank,
            self.world_size,
            timeout=timedelta(seconds=self.op_timeout_sec),
        )
        process_group.allreduce(torch.rand(10).cuda(self.rank))
        if self.rank == 0:
            work = process_group.allreduce(torch.rand(10).cuda(self.rank))
            with self.assertRaisesRegex(RuntimeError, self.blocking_wait_error_msg):
                # Operation would time out in blocking mode.
                work.wait()
            # Run some GPU operations to make sure cuda has not gotten stuck.
            # It was observed cuda could get stuck if NCCL communicators were
            # not properly aborted before throwing RuntimeError.
            a = torch.rand(10).cuda(self.rank)
        elif self.rank == 1:
            # Clean up structures (ex: files for FileStore before going down)
            del process_group
            func()
        else:
            # Wait for timeout
            time.sleep(2 * self.op_timeout_sec)

            # Now verify communicators on this rank have been aborted by the watchdog thread.
            self._wait_for_comm_abort(process_group)

    @with_nccl_blocking_wait
    @requires_nccl()
    @requires_nccl_version(2400, "Need NCCL 2.4+ for error checking")
    @skip_if_lt_x_gpu(3)
    @skip_if_rocm
    def test_nccl_errors_blocking_clean_exit(self):
        self._test_nccl_errors_blocking(lambda: sys.exit(0))

    @with_nccl_blocking_wait
    @requires_nccl()
    @requires_nccl_version(2400, "Need NCCL 2.4+ for error checking")
    @skip_if_lt_x_gpu(3)
    @skip_if_rocm
    def test_nccl_errors_blocking_nonzero_exit(self):
        self._test_nccl_errors_blocking(lambda: sys.exit(1))

    @with_nccl_blocking_wait
    @requires_nccl()
    @requires_nccl_version(2400, "Need NCCL 2.4+ for error checking")
    @skip_if_lt_x_gpu(3)
    @skip_if_rocm
    def test_nccl_errors_blocking_abort(self):
        self._test_nccl_errors_blocking(lambda: os.abort())

    @with_nccl_blocking_wait
    @requires_nccl()
    @requires_nccl_version(2400, "Need NCCL 2.4+ for error checking")
    @skip_if_lt_x_gpu(3)
    @skip_if_rocm
    def test_nccl_errors_blocking_sigkill(self):
        self._test_nccl_errors_blocking(lambda: os.kill(os.getpid(), signal.SIGKILL))

    @with_nccl_blocking_wait
    @requires_nccl()
    @requires_nccl_version(2400, "Need NCCL 2.4+ for error checking")
    @skip_if_lt_x_gpu(3)
    @skip_if_rocm
    def test_nccl_errors_blocking_sigterm(self):
        self._test_nccl_errors_blocking(lambda: os.kill(os.getpid(), signal.SIGTERM))

    @with_nccl_blocking_wait
    @requires_nccl()
    @requires_nccl_version(2400, "Need NCCL 2.4+ for error checking")
    @skip_if_lt_x_gpu(3)
    def test_nccl_blocking_wait_with_barrier(self):
        store = c10d.FileStore(self.file_name, self.world_size)
        process_group = c10d.ProcessGroupNCCL(
            store,
            self.rank,
            self.world_size,
            timeout=timedelta(seconds=self.op_timeout_sec),
        )
        process_group.barrier().wait()
        if self.rank == 0:
            with self.assertRaisesRegex(RuntimeError, self.blocking_wait_error_msg):
                # This should timeout
                process_group.barrier().wait()

    def _run_invalid_nccl_blocking_wait_env(self, val):
        os.environ["NCCL_BLOCKING_WAIT"] = val
        store = c10d.FileStore(self.file_name, self.world_size)
        with self.assertRaises(RuntimeError):
            process_group = c10d.ProcessGroupNCCL(store, self.rank, self.world_size)

    @requires_nccl()
    @skip_if_lt_x_gpu(3)
    def test_invalid_nccl_blocking_wait_env(self):
        self._run_invalid_nccl_blocking_wait_env("abc")
        self._run_invalid_nccl_blocking_wait_env("-1")
        self._run_invalid_nccl_blocking_wait_env("2147483647")
        self._run_invalid_nccl_blocking_wait_env("4294967295")

    def _wait_for_comm_abort(self, process_group):
        """
        Waits for the watchdog thread to abort communicators for the process group.
        """
        while True:
            try:
                process_group.allreduce(torch.rand(10).cuda(self.rank))
            except Exception as e:
                if "NCCL communicator was aborted" in str(e):
                    return
                else:
                    raise e
            time.sleep(1)

    @with_nccl_blocking_wait
    @requires_nccl()
    @skip_if_lt_x_gpu(3)
    def test_nccl_timeout(self):
        store = c10d.FileStore(self.file_name, self.world_size)

        # Initialize process_group.
        timeout = 1
        process_group = c10d.ProcessGroupNCCL(
            store, self.rank, self.world_size, timeout=timedelta(seconds=timeout)
        )
        process_group.allreduce(torch.rand(10).cuda(self.rank)).wait()

        if self.rank == 0:
            # This should timeout in about 1 second.
            start = time.time()
            # Watchdog may abort timed out work resulting in NCCL error instead of operation timed out.
            with self.assertRaisesRegex(RuntimeError, self.blocking_wait_error_msg):
                process_group.allreduce(torch.rand(10).cuda(self.rank)).wait()
        else:
            # Sleep to ensure timeout.
            time.sleep(2 * timeout)

            self._wait_for_comm_abort(process_group)


@unittest.skipIf(
    TEST_WITH_TSAN,
    "TSAN is not fork-safe since we're forking in a multi-threaded environment",
)
class CommTest(test_c10d_common.AbstractCommTest, MultiProcessTestCase):

    def setUp(self):
        super(CommTest, self).setUp()
        # NCCL_BLOCKING_WAIT overrides NCCL_ASYNC_ERROR_HANDLING hence tests
        # that use NCCL_BLOCKING_WAIT will test it as expected.
        os.environ["NCCL_ASYNC_ERROR_HANDLING"] = "1"
        if sys.platform == "win32":
            self._spawn_processes()
        else:
            self._fork_processes()

    def tearDown(self):
        super(CommTest, self).tearDown()
        try:
            os.remove(self.file_name)
        except OSError:
            pass

    def _test_broadcast_coalesced(self, process_group, device, root_rank):
        half = torch.float16

        # No support for float16 for CPU tensors
        if device == torch.device("cpu"):
            half = torch.float32

        target = torch.arange(60, dtype=half, device=device).chunk(5)
        target += torch.arange(60, dtype=torch.float32, device=device).chunk(5)
        target += torch.arange(60, dtype=half, device=device).chunk(5)
        target += torch.arange(60, dtype=torch.float64, device=device).chunk(5)
        target += torch.arange(60, dtype=half, device=device).chunk(5)
        target += torch.arange(60, dtype=torch.float32, device=device).chunk(5)

        # The tensors to pass to broadcast are idential to the target
        # only on the process that is the root of the broadcast.
        if self.rank == root_rank:
            tensors = list(tensor.clone() for tensor in target)
        else:
            tensors = list(torch.zeros_like(tensor) for tensor in target)

        if self.rank != root_rank:
            self.assertNotEqual(tensors, target)

        c10d._broadcast_coalesced(
            process_group, tensors, buffer_size=256, src=root_rank
        )

        if self.rank != root_rank:
            self.assertEqual(tensors, target)

    @requires_nccl()
    @skip_if_lt_x_gpu(2)
    def test_broadcast_coalesced_nccl(self):
        store = c10d.FileStore(self.file_name, self.world_size)
        process_group = c10d.ProcessGroupNCCL(store, self.rank, self.world_size)
        device = torch.device("cuda:%d" % self.rank)
        ranks = [0, 1]
        for root_rank in ranks:
            self._test_broadcast_coalesced(process_group, device, root_rank)

    @requires_nccl()
    @skip_if_lt_x_gpu(2)
    def test_sequence_num_set_default_pg_nccl(self):
        torch.cuda.set_device(self.rank)
        self._test_sequence_num_set_default_pg(backend="nccl")

    @skip_if_lt_x_gpu(2)
    @requires_nccl()
    def test_sequence_num_incremented_nccl_default(self):
        self._test_sequence_num_incremented_default_group("nccl")

    @skip_if_lt_x_gpu(4)
    @requires_nccl()
    def test_sequence_num_incremented_nccl_subgroup(self):
        if self.world_size < 4:
            return unittest.skip("Test requires world_size of at least 4")
        self._test_sequence_num_incremented_subgroup("nccl")

    @requires_nccl()
    @skip_if_lt_x_gpu(2)
    def test_sequence_num_set_nccl_new_group(self):
        torch.cuda.set_device(self.rank)
        self._test_sequence_num_set_new_group(backend="nccl")

    @requires_nccl()
    @skip_if_lt_x_gpu(2)
    def test_pass_nccl_options_high_priority_stream(self):
        pg_opts = c10d.ProcessGroupNCCL.Options()
        pg_opts.is_high_priority_stream = True

        store = c10d.FileStore(self.file_name, self.world_size)
        # Test init_process_group accepts options
        dist.init_process_group(
            "nccl",
            world_size=self.world_size,
            rank=self.rank,
            store=store,
            pg_options=pg_opts
        )

        # Test with new_group
        pg = c10d.new_group([0, 1], pg_options=pg_opts)
        # test if the process group constructed with high priority stream
        self.assertTrue(pg.options.is_high_priority_stream)
        # test the process group works as expected
        t = torch.tensor([self.rank + 1] * 10).cuda(self.rank)
        pg.allreduce(t).wait()
        expected_tensor = torch.tensor([3] * 10).cuda(self.rank)
        self.assertEqual(expected_tensor, t)

    @requires_nccl()
    @skip_if_lt_x_gpu(4)
    def test_nccl_barrier(self):
        store = c10d.FileStore(self.file_name, self.world_size)
        c10d.init_process_group(
            backend="nccl", rank=self.rank, world_size=self.world_size, store=store
        )

        t = torch.tensor([self.rank + 1] * 10).cuda(2 * self.rank)
        c10d.all_reduce(t)
        expected_tensor = torch.tensor([3] * 10).cuda(2 * self.rank)
        self.assertEqual(expected_tensor, t)

        # Test with new_group
        pg = c10d.new_group([0, 1])
        t = torch.tensor([self.rank + 1] * 10).cuda(2 * self.rank)
        pg.allreduce(t).wait()
        self.assertEqual(expected_tensor, t)

        pg = c10d.new_group([0])
        if self.rank == 0:
            t = torch.tensor([self.rank + 1] * 10).cuda(2 * self.rank)
            expected_tensor = torch.tensor([self.rank + 1] * 10).cuda(2 * self.rank)
            pg.allreduce(t).wait()
            self.assertEqual(expected_tensor, t)

        pg = c10d.new_group([1])
        if self.rank == 1:
            t = torch.tensor([self.rank + 1] * 10).cuda(2 * self.rank)
            expected_tensor = torch.tensor([self.rank + 1] * 10).cuda(2 * self.rank)
            pg.allreduce(t).wait()
            self.assertEqual(expected_tensor, t)

    @requires_nccl()
    @skip_if_lt_x_gpu(4)
    def test_nccl_barrier_timeout(self):
        store = c10d.FileStore(self.file_name, self.world_size)
        if self.rank == 0:
            with self.assertRaisesRegex(
                    RuntimeError, "Timed out initializing process group"
            ):
                c10d.init_process_group(
                    backend="nccl",
                    rank=self.rank,
                    world_size=self.world_size,
                    store=store,
                    timeout=timedelta(seconds=1),
                )

    @requires_nccl()
    @skip_if_lt_x_gpu(4)
    def test_nccl_barrier_timeout_new_group(self):
        store = c10d.FileStore(self.file_name, self.world_size)
        c10d.init_process_group(
            backend="nccl",
            rank=self.rank,
            world_size=self.world_size,
            store=store,
            timeout=timedelta(seconds=1),
        )

        if self.rank == 0:
            with self.assertRaisesRegex(
                    RuntimeError, "Timed out initializing process group"
            ):
                c10d.new_group([0, 1], timeout=timedelta(seconds=1))

            with self.assertRaisesRegex(
                    RuntimeError, "Timed out initializing process group"
            ):
                c10d.new_group([0], timeout=timedelta(seconds=1))

    @requires_nccl()
    @skip_if_lt_x_gpu(4)
    def test_nccl_barrier_timeout_new_group_non_member(self):
        store = c10d.FileStore(self.file_name, self.world_size)
        c10d.init_process_group(
            backend="nccl",
            rank=self.rank,
            world_size=self.world_size,
            store=store,
            timeout=timedelta(seconds=1),
        )

        if self.rank == 1:
            with self.assertRaisesRegex(
                    RuntimeError, "Timed out initializing process group"
            ):
                c10d.new_group([0, 1], timeout=timedelta(seconds=1))

            with self.assertRaisesRegex(
                    RuntimeError, "Timed out initializing process group"
            ):
                c10d.new_group([0], timeout=timedelta(seconds=1))

    @requires_nccl()
    @skip_if_lt_x_gpu(2)
    def test_nccl_barrier_device_ids(self):
        store = c10d.FileStore(self.file_name, self.world_size)
        c10d.init_process_group(
            backend="nccl", rank=self.rank, world_size=self.world_size, store=store
        )

        c10d.barrier(device_ids=[self.rank])

    @requires_nccl()
    @skip_if_lt_x_gpu(2)
    def test_nccl_barrier_device_ids_function_argument(self):
        store = c10d.FileStore(self.file_name, self.world_size)
        c10d.init_process_group(
            backend="nccl", rank=self.rank, world_size=self.world_size, store=store
        )

        with self.assertRaisesRegex(RuntimeError, "Invalid function argument"):
            c10d.barrier(device_ids=self.rank)


if __name__ == "__main__":
    assert (
        not torch.cuda._initialized
    ), "test_distributed must not have initialized CUDA context on main process"

    run_tests()<|MERGE_RESOLUTION|>--- conflicted
+++ resolved
@@ -1831,14 +1831,6 @@
                                          use_bucket_view=use_bucket_view,
                                          static_graph=static_graph,
                                          run_checkpoint=True)
-<<<<<<< HEAD
-
-    # TODO adding more tests
-    def test_more(self):
-        pass
-
-=======
->>>>>>> a90c2299
 
 @unittest.skipIf(
     TEST_WITH_TSAN,
