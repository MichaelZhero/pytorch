import collections
import functools
import itertools
import math
import os
import random
import re
import unittest
from typing import Any, Callable, Iterator, List, Tuple

import torch

from torch.testing._internal.common_utils import \
    (IS_SANDCASTLE, IS_WINDOWS, TestCase, make_tensor, run_tests, skipIfRocm, slowTest)
from torch.testing._internal.framework_utils import calculate_shards
from torch.testing._internal.common_device_type import \
    (PYTORCH_TESTING_DEVICE_EXCEPT_FOR_KEY, PYTORCH_TESTING_DEVICE_ONLY_FOR_KEY, dtypes,
     get_device_type_test_bases, instantiate_device_type_tests, onlyCUDA, onlyOnCPUAndCUDA,
     deviceCountAtLeast)
from torch.testing._asserts import UsageError

# For testing TestCase methods and torch.testing functions
class TestTesting(TestCase):
    # Ensure that assertEqual handles numpy arrays properly
    @dtypes(*(torch.testing.get_all_dtypes(include_half=True, include_bfloat16=False,
                                           include_bool=True, include_complex=True)))
    def test_assertEqual_numpy(self, device, dtype):
        S = 10
        test_sizes = [
            (),
            (0,),
            (S,),
            (S, S),
            (0, S),
            (S, 0)]
        for test_size in test_sizes:
            a = make_tensor(test_size, device, dtype, low=-5, high=5)
            a_n = a.cpu().numpy()
            msg = f'size: {test_size}'
            self.assertEqual(a_n, a, rtol=0, atol=0, msg=msg)
            self.assertEqual(a, a_n, rtol=0, atol=0, msg=msg)
            self.assertEqual(a_n, a_n, rtol=0, atol=0, msg=msg)

    # Tests that when rtol or atol (including self.precision) is set, then
    # the other is zeroed.
    # TODO: this is legacy behavior and should be updated after test
    # precisions are reviewed to be consistent with torch.isclose.
    @onlyOnCPUAndCUDA
    def test__comparetensors_legacy(self, device):
        a = torch.tensor((10000000.,))
        b = torch.tensor((10000002.,))

        x = torch.tensor((1.,))
        y = torch.tensor((1. + 1e-5,))

        # Helper for reusing the tensor values as scalars
        def _scalar_helper(a, b, rtol=None, atol=None):
            return self._compareScalars(a.item(), b.item(), rtol=rtol, atol=atol)

        for op in (self._compareTensors, _scalar_helper):
            # Tests default
            result, debug_msg = op(a, b)
            self.assertTrue(result)

            # Tests setting atol
            result, debug_msg = op(a, b, atol=2, rtol=0)
            self.assertTrue(result)

            # Tests setting atol too small
            result, debug_msg = op(a, b, atol=1, rtol=0)
            self.assertFalse(result)

            # Tests setting rtol too small
            result, debug_msg = op(x, y, atol=0, rtol=1.05e-5)
            self.assertTrue(result)

            # Tests setting rtol too small
            result, debug_msg = op(x, y, atol=0, rtol=1e-5)
            self.assertFalse(result)

    @onlyOnCPUAndCUDA
    def test__comparescalars_debug_msg(self, device):
        # float x float
        result, debug_msg = self._compareScalars(4., 7.)
        expected_msg = ("Comparing 4.0 and 7.0 gives a difference of 3.0, "
                        "but the allowed difference with rtol=1.3e-06 and "
                        "atol=1e-05 is only 1.9100000000000003e-05!")
        self.assertEqual(debug_msg, expected_msg)

        # complex x complex, real difference
        result, debug_msg = self._compareScalars(complex(1, 3), complex(3, 1))
        expected_msg = ("Comparing the real part 1.0 and 3.0 gives a difference "
                        "of 2.0, but the allowed difference with rtol=1.3e-06 "
                        "and atol=1e-05 is only 1.39e-05!")
        self.assertEqual(debug_msg, expected_msg)

        # complex x complex, imaginary difference
        result, debug_msg = self._compareScalars(complex(1, 3), complex(1, 5.5))
        expected_msg = ("Comparing the imaginary part 3.0 and 5.5 gives a "
                        "difference of 2.5, but the allowed difference with "
                        "rtol=1.3e-06 and atol=1e-05 is only 1.715e-05!")
        self.assertEqual(debug_msg, expected_msg)

        # complex x int
        result, debug_msg = self._compareScalars(complex(1, -2), 1)
        expected_msg = ("Comparing the imaginary part -2.0 and 0.0 gives a "
                        "difference of 2.0, but the allowed difference with "
                        "rtol=1.3e-06 and atol=1e-05 is only 1e-05!")
        self.assertEqual(debug_msg, expected_msg)

        # NaN x NaN, equal_nan=False
        result, debug_msg = self._compareScalars(float('nan'), float('nan'), equal_nan=False)
        expected_msg = ("Found nan and nan while comparing and either one is "
                        "nan and the other isn't, or both are nan and equal_nan "
                        "is False")
        self.assertEqual(debug_msg, expected_msg)

    # Checks that compareTensors provides the correct debug info
    @onlyOnCPUAndCUDA
    def test__comparetensors_debug_msg(self, device):
        # Acquires atol that will be used
        atol = max(1e-05, self.precision)

        # Checks float tensor comparisons (2D tensor)
        a = torch.tensor(((0, 6), (7, 9)), device=device, dtype=torch.float32)
        b = torch.tensor(((0, 7), (7, 22)), device=device, dtype=torch.float32)
        result, debug_msg = self._compareTensors(a, b)
        expected_msg = ("With rtol=1.3e-06 and atol={0}, found 2 element(s) (out of 4) "
                        "whose difference(s) exceeded the margin of error (including 0 nan comparisons). "
                        "The greatest difference was 13.0 (9.0 vs. 22.0), "
                        "which occurred at index (1, 1).").format(atol)
        self.assertEqual(debug_msg, expected_msg)

        # Checks float tensor comparisons (with extremal values)
        a = torch.tensor((float('inf'), 5, float('inf')), device=device, dtype=torch.float32)
        b = torch.tensor((float('inf'), float('nan'), float('-inf')), device=device, dtype=torch.float32)
        result, debug_msg = self._compareTensors(a, b)
        expected_msg = ("With rtol=1.3e-06 and atol={0}, found 2 element(s) (out of 3) "
                        "whose difference(s) exceeded the margin of error (including 1 nan comparisons). "
                        "The greatest difference was nan (5.0 vs. nan), "
                        "which occurred at index 1.").format(atol)
        self.assertEqual(debug_msg, expected_msg)

        # Checks float tensor comparisons (with finite vs nan differences)
        a = torch.tensor((20, -6), device=device, dtype=torch.float32)
        b = torch.tensor((-1, float('nan')), device=device, dtype=torch.float32)
        result, debug_msg = self._compareTensors(a, b)
        expected_msg = ("With rtol=1.3e-06 and atol={0}, found 2 element(s) (out of 2) "
                        "whose difference(s) exceeded the margin of error (including 1 nan comparisons). "
                        "The greatest difference was nan (-6.0 vs. nan), "
                        "which occurred at index 1.").format(atol)
        self.assertEqual(debug_msg, expected_msg)

        # Checks int tensor comparisons (1D tensor)
        a = torch.tensor((1, 2, 3, 4), device=device)
        b = torch.tensor((2, 5, 3, 4), device=device)
        result, debug_msg = self._compareTensors(a, b)
        expected_msg = ("Found 2 different element(s) (out of 4), "
                        "with the greatest difference of 3 (2 vs. 5) "
                        "occuring at index 1.")
        self.assertEqual(debug_msg, expected_msg)

        # Checks bool tensor comparisons (0D tensor)
        a = torch.tensor((True), device=device)
        b = torch.tensor((False), device=device)
        result, debug_msg = self._compareTensors(a, b)
        expected_msg = ("Found 1 different element(s) (out of 1), "
                        "with the greatest difference of 1 (1 vs. 0) "
                        "occuring at index 0.")
        self.assertEqual(debug_msg, expected_msg)

        # Checks complex tensor comparisons (real part)
        a = torch.tensor((1 - 1j, 4 + 3j), device=device)
        b = torch.tensor((1 - 1j, 1 + 3j), device=device)
        result, debug_msg = self._compareTensors(a, b)
        expected_msg = ("Real parts failed to compare as equal! "
                        "With rtol=1.3e-06 and atol={0}, "
                        "found 1 element(s) (out of 2) whose difference(s) exceeded the "
                        "margin of error (including 0 nan comparisons). The greatest difference was "
                        "3.0 (4.0 vs. 1.0), which occurred at index 1.").format(atol)
        self.assertEqual(debug_msg, expected_msg)

        # Checks complex tensor comparisons (imaginary part)
        a = torch.tensor((1 - 1j, 4 + 3j), device=device)
        b = torch.tensor((1 - 1j, 4 - 21j), device=device)
        result, debug_msg = self._compareTensors(a, b)
        expected_msg = ("Imaginary parts failed to compare as equal! "
                        "With rtol=1.3e-06 and atol={0}, "
                        "found 1 element(s) (out of 2) whose difference(s) exceeded the "
                        "margin of error (including 0 nan comparisons). The greatest difference was "
                        "24.0 (3.0 vs. -21.0), which occurred at index 1.").format(atol)
        self.assertEqual(debug_msg, expected_msg)

        # Checks size mismatch
        a = torch.tensor((1, 2), device=device)
        b = torch.tensor((3), device=device)
        result, debug_msg = self._compareTensors(a, b)
        expected_msg = ("Attempted to compare equality of tensors "
                        "with different sizes. Got sizes torch.Size([2]) and torch.Size([]).")
        self.assertEqual(debug_msg, expected_msg)

        # Checks dtype mismatch
        a = torch.tensor((1, 2), device=device, dtype=torch.long)
        b = torch.tensor((1, 2), device=device, dtype=torch.float32)
        result, debug_msg = self._compareTensors(a, b, exact_dtype=True)
        expected_msg = ("Attempted to compare equality of tensors "
                        "with different dtypes. Got dtypes torch.int64 and torch.float32.")
        self.assertEqual(debug_msg, expected_msg)

        # Checks device mismatch
        if self.device_type == 'cuda':
            a = torch.tensor((5), device='cpu')
            b = torch.tensor((5), device=device)
            result, debug_msg = self._compareTensors(a, b, exact_device=True)
            expected_msg = ("Attempted to compare equality of tensors "
                            "on different devices! Got devices cpu and cuda:0.")
            self.assertEqual(debug_msg, expected_msg)

    # Helper for testing _compareTensors and _compareScalars
    # Works on single element tensors
    def _comparetensors_helper(self, tests, device, dtype, equal_nan, exact_dtype=True, atol=1e-08, rtol=1e-05):
        for test in tests:
            a = torch.tensor((test[0],), device=device, dtype=dtype)
            b = torch.tensor((test[1],), device=device, dtype=dtype)

            # Tensor x Tensor comparison
            compare_result, debug_msg = self._compareTensors(a, b, rtol=rtol, atol=atol,
                                                             equal_nan=equal_nan,
                                                             exact_dtype=exact_dtype)
            self.assertEqual(compare_result, test[2])

            # Scalar x Scalar comparison
            compare_result, debug_msg = self._compareScalars(a.item(), b.item(),
                                                             rtol=rtol, atol=atol,
                                                             equal_nan=equal_nan)
            self.assertEqual(compare_result, test[2])

    def _isclose_helper(self, tests, device, dtype, equal_nan, atol=1e-08, rtol=1e-05):
        for test in tests:
            a = torch.tensor((test[0],), device=device, dtype=dtype)
            b = torch.tensor((test[1],), device=device, dtype=dtype)

            actual = torch.isclose(a, b, equal_nan=equal_nan, atol=atol, rtol=rtol)
            expected = test[2]
            self.assertEqual(actual.item(), expected)

    # torch.close is not implemented for bool tensors
    # see https://github.com/pytorch/pytorch/issues/33048
    def test_isclose_comparetensors_bool(self, device):
        tests = (
            (True, True, True),
            (False, False, True),
            (True, False, False),
            (False, True, False),
        )

        with self.assertRaises(RuntimeError):
            self._isclose_helper(tests, device, torch.bool, False)

        self._comparetensors_helper(tests, device, torch.bool, False)

    @dtypes(torch.uint8,
            torch.int8, torch.int16, torch.int32, torch.int64)
    def test_isclose_comparetensors_integer(self, device, dtype):
        tests = (
            (0, 0, True),
            (0, 1, False),
            (1, 0, False),
        )

        self._isclose_helper(tests, device, dtype, False)

        # atol and rtol tests
        tests = [
            (0, 1, True),
            (1, 0, False),
            (1, 3, True),
        ]

        self._isclose_helper(tests, device, dtype, False, atol=.5, rtol=.5)
        self._comparetensors_helper(tests, device, dtype, False, atol=.5, rtol=.5)

        if dtype is torch.uint8:
            tests = [
                (-1, 1, False),
                (1, -1, False)
            ]
        else:
            tests = [
                (-1, 1, True),
                (1, -1, True)
            ]

        self._isclose_helper(tests, device, dtype, False, atol=1.5, rtol=.5)
        self._comparetensors_helper(tests, device, dtype, False, atol=1.5, rtol=.5)

    @onlyOnCPUAndCUDA
    @dtypes(torch.float16, torch.float32, torch.float64)
    def test_isclose_comparetensors_float(self, device, dtype):
        tests = (
            (0, 0, True),
            (0, -1, False),
            (float('inf'), float('inf'), True),
            (-float('inf'), float('inf'), False),
            (float('inf'), float('nan'), False),
            (float('nan'), float('nan'), False),
            (0, float('nan'), False),
            (1, 1, True),
        )

        self._isclose_helper(tests, device, dtype, False)
        self._comparetensors_helper(tests, device, dtype, False)

        # atol and rtol tests
        eps = 1e-2 if dtype is torch.half else 1e-6
        tests = (
            (0, 1, True),
            (0, 1 + eps, False),
            (1, 0, False),
            (1, 3, True),
            (1 - eps, 3, False),
            (-.25, .5, True),
            (-.25 - eps, .5, False),
            (.25, -.5, True),
            (.25 + eps, -.5, False),
        )

        self._isclose_helper(tests, device, dtype, False, atol=.5, rtol=.5)
        self._comparetensors_helper(tests, device, dtype, False, atol=.5, rtol=.5)

        # equal_nan = True tests
        tests = (
            (0, float('nan'), False),
            (float('inf'), float('nan'), False),
            (float('nan'), float('nan'), True),
        )

        self._isclose_helper(tests, device, dtype, True)

        self._comparetensors_helper(tests, device, dtype, True)

    # torch.close with equal_nan=True is not implemented for complex inputs
    # see https://github.com/numpy/numpy/issues/15959
    # Note: compareTensor will compare the real and imaginary parts of a
    # complex tensors separately, unlike isclose.
    @dtypes(torch.complex64, torch.complex128)
    def test_isclose_comparetensors_complex(self, device, dtype):
        tests = (
            (complex(1, 1), complex(1, 1 + 1e-8), True),
            (complex(0, 1), complex(1, 1), False),
            (complex(1, 1), complex(1, 0), False),
            (complex(1, 1), complex(1, float('nan')), False),
            (complex(1, float('nan')), complex(1, float('nan')), False),
            (complex(1, 1), complex(1, float('inf')), False),
            (complex(float('inf'), 1), complex(1, float('inf')), False),
            (complex(-float('inf'), 1), complex(1, float('inf')), False),
            (complex(-float('inf'), 1), complex(float('inf'), 1), False),
            (complex(float('inf'), 1), complex(float('inf'), 1), True),
            (complex(float('inf'), 1), complex(float('inf'), 1 + 1e-4), False),
        )

        self._isclose_helper(tests, device, dtype, False)
        self._comparetensors_helper(tests, device, dtype, False)

        # atol and rtol tests

        # atol and rtol tests
        eps = 1e-6
        tests = (
            # Complex versions of float tests (real part)
            (complex(0, 0), complex(1, 0), True),
            (complex(0, 0), complex(1 + eps, 0), False),
            (complex(1, 0), complex(0, 0), False),
            (complex(1, 0), complex(3, 0), True),
            (complex(1 - eps, 0), complex(3, 0), False),
            (complex(-.25, 0), complex(.5, 0), True),
            (complex(-.25 - eps, 0), complex(.5, 0), False),
            (complex(.25, 0), complex(-.5, 0), True),
            (complex(.25 + eps, 0), complex(-.5, 0), False),
            # Complex versions of float tests (imaginary part)
            (complex(0, 0), complex(0, 1), True),
            (complex(0, 0), complex(0, 1 + eps), False),
            (complex(0, 1), complex(0, 0), False),
            (complex(0, 1), complex(0, 3), True),
            (complex(0, 1 - eps), complex(0, 3), False),
            (complex(0, -.25), complex(0, .5), True),
            (complex(0, -.25 - eps), complex(0, .5), False),
            (complex(0, .25), complex(0, -.5), True),
            (complex(0, .25 + eps), complex(0, -.5), False),
        )

        self._isclose_helper(tests, device, dtype, False, atol=.5, rtol=.5)
        self._comparetensors_helper(tests, device, dtype, False, atol=.5, rtol=.5)

        # atol and rtol tests for isclose
        tests = (
            # Complex-specific tests
            (complex(1, -1), complex(-1, 1), False),
            (complex(1, -1), complex(2, -2), True),
            (complex(-math.sqrt(2), math.sqrt(2)),
             complex(-math.sqrt(.5), math.sqrt(.5)), True),
            (complex(-math.sqrt(2), math.sqrt(2)),
             complex(-math.sqrt(.501), math.sqrt(.499)), False),
            (complex(2, 4), complex(1., 8.8523607), True),
            (complex(2, 4), complex(1., 8.8523607 + eps), False),
            (complex(1, 99), complex(4, 100), True),
        )

        self._isclose_helper(tests, device, dtype, False, atol=.5, rtol=.5)

        # atol and rtol tests for compareTensors
        tests = (
            (complex(1, -1), complex(-1, 1), False),
            (complex(1, -1), complex(2, -2), True),
            (complex(1, 99), complex(4, 100), False),
        )

        self._comparetensors_helper(tests, device, dtype, False, atol=.5, rtol=.5)

        # equal_nan = True tests
        tests = (
            (complex(1, 1), complex(1, float('nan')), False),
            (complex(float('nan'), 1), complex(1, float('nan')), False),
            (complex(float('nan'), 1), complex(float('nan'), 1), True),
        )

        with self.assertRaises(RuntimeError):
            self._isclose_helper(tests, device, dtype, True)

        self._comparetensors_helper(tests, device, dtype, True)

    # Tests that isclose with rtol or atol values less than zero throws a
    #   RuntimeError
    @dtypes(torch.bool, torch.uint8,
            torch.int8, torch.int16, torch.int32, torch.int64,
            torch.float16, torch.float32, torch.float64)
    def test_isclose_atol_rtol_greater_than_zero(self, device, dtype):
        t = torch.tensor((1,), device=device, dtype=dtype)

        with self.assertRaises(RuntimeError):
            torch.isclose(t, t, atol=-1, rtol=1)
        with self.assertRaises(RuntimeError):
            torch.isclose(t, t, atol=1, rtol=-1)
        with self.assertRaises(RuntimeError):
            torch.isclose(t, t, atol=-1, rtol=-1)

    @dtypes(torch.bool, torch.long, torch.float, torch.cfloat)
    def test_make_tensor(self, device, dtype):
        def check(size, low, high, requires_grad, noncontiguous):
            t = make_tensor(size, device, dtype, low=low, high=high,
                            requires_grad=requires_grad, noncontiguous=noncontiguous)

            self.assertEqual(t.shape, size)
            self.assertEqual(t.device, torch.device(device))
            self.assertEqual(t.dtype, dtype)

            low = -9 if low is None else low
            high = 9 if high is None else high

            if t.numel() > 0 and dtype in [torch.long, torch.float]:
                self.assertTrue(t.le(high).logical_and(t.ge(low)).all().item())

            if dtype in [torch.float, torch.cfloat]:
                self.assertEqual(t.requires_grad, requires_grad)
            else:
                self.assertFalse(t.requires_grad)

            if t.numel() > 1:
                self.assertEqual(t.is_contiguous(), not noncontiguous)
            else:
                self.assertTrue(t.is_contiguous())

        for size in (tuple(), (0,), (1,), (1, 1), (2,), (2, 3), (8, 16, 32)):
            check(size, None, None, False, False)
            check(size, 2, 4, True, True)

    def test_assert_messages(self, device):
        self.assertIsNone(self._get_assert_msg(msg=None))
        self.assertEqual("\nno_debug_msg", self._get_assert_msg("no_debug_msg"))
        self.assertEqual("no_user_msg", self._get_assert_msg(msg=None, debug_msg="no_user_msg"))
        self.assertEqual("debug_msg\nuser_msg", self._get_assert_msg(msg="user_msg", debug_msg="debug_msg"))

    # The following tests (test_cuda_assert_*) are added to ensure test suite terminates early
    # when CUDA assert was thrown. Because all subsequent test will fail if that happens.
    # These tests are slow because it spawn another process to run test suite.
    # See: https://github.com/pytorch/pytorch/issues/49019
    @onlyCUDA
    @slowTest
    def test_cuda_assert_should_stop_common_utils_test_suite(self, device):
        # test to ensure common_utils.py override has early termination for CUDA.
        stderr = TestCase.runWithPytorchAPIUsageStderr("""\
#!/usr/bin/env python

import torch
from torch.testing._internal.common_utils import (TestCase, run_tests, slowTest)

class TestThatContainsCUDAAssertFailure(TestCase):

    @slowTest
    def test_throw_unrecoverable_cuda_exception(self):
        x = torch.rand(10, device='cuda')
        # cause unrecoverable CUDA exception, recoverable on CPU
        y = x[torch.tensor([25])].cpu()

    @slowTest
    def test_trivial_passing_test_case_on_cpu_cuda(self):
        x1 = torch.tensor([0., 1.], device='cuda')
        x2 = torch.tensor([0., 1.], device='cpu')
        self.assertEqual(x1, x2)

if __name__ == '__main__':
    run_tests()
""")
        # should capture CUDA error
        self.assertIn('CUDA error: device-side assert triggered', stderr)
        # should run only 1 test because it throws unrecoverable error.
        self.assertIn('Ran 1 test', stderr)


    @onlyCUDA
    @slowTest
    def test_cuda_assert_should_stop_common_device_type_test_suite(self, device):
        # test to ensure common_device_type.py override has early termination for CUDA.
        stderr = TestCase.runWithPytorchAPIUsageStderr("""\
#!/usr/bin/env python

import torch
from torch.testing._internal.common_utils import (TestCase, run_tests, slowTest)
from torch.testing._internal.common_device_type import instantiate_device_type_tests

class TestThatContainsCUDAAssertFailure(TestCase):

    @slowTest
    def test_throw_unrecoverable_cuda_exception(self, device):
        x = torch.rand(10, device=device)
        # cause unrecoverable CUDA exception, recoverable on CPU
        y = x[torch.tensor([25])].cpu()

    @slowTest
    def test_trivial_passing_test_case_on_cpu_cuda(self, device):
        x1 = torch.tensor([0., 1.], device=device)
        x2 = torch.tensor([0., 1.], device='cpu')
        self.assertEqual(x1, x2)

instantiate_device_type_tests(
    TestThatContainsCUDAAssertFailure,
    globals(),
    only_for='cuda'
)

if __name__ == '__main__':
    run_tests()
""")
        # should capture CUDA error
        self.assertIn('CUDA error: device-side assert triggered', stderr)
        # should run only 1 test because it throws unrecoverable error.
        self.assertIn('Ran 1 test', stderr)


    @onlyCUDA
    @slowTest
    def test_cuda_assert_should_not_stop_common_distributed_test_suite(self, device):
        # test to ensure common_distributed.py override should not early terminate CUDA.
        stderr = TestCase.runWithPytorchAPIUsageStderr("""\
#!/usr/bin/env python

import torch
from torch.testing._internal.common_utils import (run_tests, slowTest)
from torch.testing._internal.common_device_type import instantiate_device_type_tests
from torch.testing._internal.common_distributed import MultiProcessTestCase

class TestThatContainsCUDAAssertFailure(MultiProcessTestCase):

    @slowTest
    def test_throw_unrecoverable_cuda_exception(self, device):
        x = torch.rand(10, device=device)
        # cause unrecoverable CUDA exception, recoverable on CPU
        y = x[torch.tensor([25])].cpu()

    @slowTest
    def test_trivial_passing_test_case_on_cpu_cuda(self, device):
        x1 = torch.tensor([0., 1.], device=device)
        x2 = torch.tensor([0., 1.], device='cpu')
        self.assertEqual(x1, x2)

instantiate_device_type_tests(
    TestThatContainsCUDAAssertFailure,
    globals(),
    only_for='cuda'
)

if __name__ == '__main__':
    run_tests()
""")
        # we are currently disabling CUDA early termination for distributed tests.
        self.assertIn('Ran 2 test', stderr)


instantiate_device_type_tests(TestTesting, globals())


class TestFrameworkUtils(TestCase):
    tests = [
        'super_long_test',
        'long_test1',
        'long_test2',
        'normal_test1',
        'normal_test2',
        'normal_test3',
        'short_test1',
        'short_test2',
        'short_test3',
        'short_test4',
        'short_test5',
    ]

    test_times = {
        'super_long_test': 55,
        'long_test1': 22,
        'long_test2': 18,
        'normal_test1': 9,
        'normal_test2': 7,
        'normal_test3': 5,
        'short_test1': 1,
        'short_test2': 0.6,
        'short_test3': 0.4,
        'short_test4': 0.3,
        'short_test5': 0.01,
    }

    def test_calculate_2_shards_with_complete_test_times(self):
        expected_shards = [
            (60, ['super_long_test', 'normal_test3']),
            (58.31, ['long_test1', 'long_test2', 'normal_test1', 'normal_test2', 'short_test1', 'short_test2',
                     'short_test3', 'short_test4', 'short_test5'])
        ]
        self.assertEqual(expected_shards, calculate_shards(2, self.tests, self.test_times))


    def test_calculate_5_shards_with_complete_test_times(self):
        expected_shards = [
            (55, ['super_long_test']),
            (22, ['long_test1', ]),
            (18, ['long_test2', ]),
            (11.31, ['normal_test1', 'short_test1', 'short_test2', 'short_test3', 'short_test4', 'short_test5']),
            (12, ['normal_test2', 'normal_test3']),
        ]
        self.assertEqual(expected_shards, calculate_shards(5, self.tests, self.test_times))


    def test_calculate_2_shards_with_incomplete_test_times(self):
        incomplete_test_times = {k: v for k, v in self.test_times.items() if 'test1' in k}
        expected_shards = [
            (22, ['long_test1', 'long_test2', 'normal_test3', 'short_test3', 'short_test5']),
            (10, ['normal_test1', 'short_test1', 'super_long_test', 'normal_test2', 'short_test2', 'short_test4']),
        ]
        self.assertEqual(expected_shards, calculate_shards(2, self.tests, incomplete_test_times))


    def test_calculate_5_shards_with_incomplete_test_times(self):
        incomplete_test_times = {k: v for k, v in self.test_times.items() if 'test1' in k}
        expected_shards = [
            (22, ['long_test1', 'normal_test2', 'short_test5']),
            (9, ['normal_test1', 'normal_test3']),
            (1, ['short_test1', 'short_test2']),
            (0, ['super_long_test', 'short_test3']),
            (0, ['long_test2', 'short_test4']),
        ]
        self.assertEqual(expected_shards, calculate_shards(5, self.tests, incomplete_test_times))

    def test_calculate_2_shards_against_optimal_shards(self):
        for _ in range(100):
            random.seed(120)
            random_times = {k: random.random() * 10 for k in self.tests}
            # all test times except first two
            rest_of_tests = [i for k, i in random_times.items() if k != 'super_long_test' and k != 'long_test1']
            sum_of_rest = sum(rest_of_tests)
            random_times['super_long_test'] = max(sum_of_rest / 2, max(rest_of_tests))
            random_times['long_test1'] = sum_of_rest - random_times['super_long_test']
            # An optimal sharding would look like the below, but we don't need to compute this for the test:
            # optimal_shards = [
            #     (sum_of_rest, ['super_long_test', 'long_test1']),
            #     (sum_of_rest, [i for i in self.tests if i != 'super_long_test' and i != 'long_test1']),
            # ]
            calculated_shards = calculate_shards(2, self.tests, random_times)
            max_shard_time = max(calculated_shards[0][0], calculated_shards[1][0])
            if sum_of_rest != 0:
                # The calculated shard should not have a ratio worse than 7/6 for num_shards = 2
                self.assertGreaterEqual(7.0 / 6.0, max_shard_time / sum_of_rest)
                sorted_tests = sorted(self.tests)
                sorted_shard_tests = sorted(calculated_shards[0][1] + calculated_shards[1][1])
                # All the tests should be represented by some shard
                self.assertEqual(sorted_tests, sorted_shard_tests)

    @skipIfRocm
    @unittest.skipIf(IS_WINDOWS, "Skipping because doesn't work for windows")
    @unittest.skipIf(IS_SANDCASTLE, "Skipping because doesn't work on sandcastle")
    def test_filtering_env_var(self):
        # Test environment variable selected device type test generator.
        test_filter_file_template = """\
#!/usr/bin/env python

import torch
from torch.testing._internal.common_utils import (TestCase, run_tests)
from torch.testing._internal.common_device_type import instantiate_device_type_tests

class TestEnvironmentVariable(TestCase):

    def test_trivial_passing_test(self, device):
        x1 = torch.tensor([0., 1.], device=device)
        x2 = torch.tensor([0., 1.], device='cpu')
        self.assertEqual(x1, x2)

instantiate_device_type_tests(
    TestEnvironmentVariable,
    globals(),
)

if __name__ == '__main__':
    run_tests()
"""
        test_bases_count = len(get_device_type_test_bases())
        # Test without setting env var should run everything.
        env = dict(os.environ)
        for k in ['IN_CI', PYTORCH_TESTING_DEVICE_ONLY_FOR_KEY, PYTORCH_TESTING_DEVICE_EXCEPT_FOR_KEY]:
            if k in env.keys():
                del env[k]
        _, stderr = TestCase.run_process_no_exception(test_filter_file_template, env=env)
        self.assertIn(f'Ran {test_bases_count} test', stderr.decode('ascii'))

        # Test with setting only_for should only run 1 test.
        env[PYTORCH_TESTING_DEVICE_ONLY_FOR_KEY] = 'cpu'
        _, stderr = TestCase.run_process_no_exception(test_filter_file_template, env=env)
        self.assertIn('Ran 1 test', stderr.decode('ascii'))

        # Test with setting except_for should run 1 less device type from default.
        del env[PYTORCH_TESTING_DEVICE_ONLY_FOR_KEY]
        env[PYTORCH_TESTING_DEVICE_EXCEPT_FOR_KEY] = 'cpu'
        _, stderr = TestCase.run_process_no_exception(test_filter_file_template, env=env)
        self.assertIn(f'Ran {test_bases_count-1} test', stderr.decode('ascii'))

        # Test with setting both should throw exception
        env[PYTORCH_TESTING_DEVICE_ONLY_FOR_KEY] = 'cpu'
        _, stderr = TestCase.run_process_no_exception(test_filter_file_template, env=env)
        self.assertNotIn('OK', stderr.decode('ascii'))


def assert_fns() -> List[Callable]:
    """Gets assert functions to be tested.

    Returns:
        List(Callable): Top-level assert functions from :mod:`torch.testing`.
    """
    return [torch.testing.assert_equal, torch.testing.assert_close]


def make_assert_inputs(actual: Any, expected: Any) -> List[Tuple[Any, Any]]:
    """Makes inputs for assert functions based on two examples.

    Args:
        actual (Any): Actual input.
        expected (Any): Expected input.

    Returns:
        List[Tuple[Any, Any]]: Pair of example inputs, as well as the example inputs wrapped in sequences
        (:class:`tuple`, :class:`list`), and mappings (:class:`dict`, :class:`~collections.OrderedDict`).
    """
    return [
        (actual, expected),
        ((actual,), (expected,)),
        ([actual], [expected]),
        ((actual,), [expected]),
        ({"t": actual}, {"t": expected}),
        (collections.OrderedDict([("t", actual)]), collections.OrderedDict([("t", expected)])),
        ({"t": actual}, collections.OrderedDict([("t", expected)])),
    ]


def assert_fns_with_inputs(actual: Any, expected: Any) -> Iterator[Callable]:
    """Yields assert functions with included positional inputs based on two examples.

    .. note::

        This is a valid product of combinations from :meth:`assert_fns` and :meth:`make_inputs`. Every test
        that does not test for anything specific should iterate over this to maximize the coverage.

    Args:
        actual (Any): Actual input.
        expected (Any): Expected input.

    Yields:
        List[Callable]: Assert functions with predefined positional inputs.
    """
    for assert_fn, inputs in itertools.product(assert_fns(), make_assert_inputs(actual, expected)):
        yield functools.partial(assert_fn, *inputs)


class TestAsserts(TestCase):
    def test_sparse_support(self):
        actual = torch.empty(())
        expected = torch.sparse_coo_tensor(size=())

        for fn in assert_fns_with_inputs(actual, expected):
            with self.assertRaises(UsageError):
                fn()

    def test_quantized_support(self):
        val = 1
        actual = torch.tensor([val], dtype=torch.int32)
        expected = torch._empty_affine_quantized(actual.shape, scale=1, zero_point=0, dtype=torch.qint32)
        expected.fill_(val)

        for fn in assert_fns_with_inputs(actual, expected):
            with self.assertRaises(UsageError):
                fn()

    def test_mismatching_shape(self):
        actual = torch.empty(())
        expected = actual.clone().reshape((1,))

        for fn in assert_fns_with_inputs(actual, expected):
            with self.assertRaisesRegex(AssertionError, "shape"):
                fn()

    def test_mismatching_dtype(self):
        actual = torch.empty((), dtype=torch.float)
        expected = actual.clone().to(torch.int)

        for fn in assert_fns_with_inputs(actual, expected):
            with self.assertRaisesRegex(AssertionError, "dtype"):
                fn()

    def test_mismatching_dtype_no_check(self):
        actual = torch.ones((), dtype=torch.float)
        expected = actual.clone().to(torch.int)

        for fn in assert_fns_with_inputs(actual, expected):
            fn(check_dtype=False)

    def test_mismatching_stride(self):
        actual = torch.empty((2, 2))
        expected = torch.as_strided(actual.clone().t().contiguous(), actual.shape, actual.stride()[::-1])

        for fn in assert_fns_with_inputs(actual, expected):
            with self.assertRaisesRegex(AssertionError, "stride"):
                fn()

    def test_mismatching_stride_no_check(self):
        actual = torch.rand((2, 2))
        expected = torch.as_strided(actual.clone().t().contiguous(), actual.shape, actual.stride()[::-1])
        for fn in assert_fns_with_inputs(actual, expected):
            fn(check_stride=False)

    def test_mismatching_values(self):
        actual = torch.tensor(1)
        expected = torch.tensor(2)

        for fn in assert_fns_with_inputs(actual, expected):
            with self.assertRaises(AssertionError):
                fn()

    def test_assert_equal(self):
        actual = torch.tensor(1)
        expected = actual.clone()

        torch.testing.assert_equal(actual, expected)

    def test_assert_close(self):
        actual = torch.tensor(1.0)
        expected = actual.clone()

        torch.testing.assert_close(actual, expected)

    def test_assert_close_only_rtol(self):
        actual = torch.empty(())
        expected = actual.clone()

        with self.assertRaises(UsageError):
            torch.testing.assert_close(actual, expected, rtol=0.0)

    def test_assert_close_only_atol(self):
        actual = torch.empty(())
        expected = actual.clone()

        with self.assertRaises(UsageError):
            torch.testing.assert_close(actual, expected, atol=0.0)

    def test_assert_close_mismatching_values_rtol(self):
        eps = 1e-3
        actual = torch.tensor(1.0)
        expected = torch.tensor(1.0 + eps)

        with self.assertRaises(AssertionError):
            torch.testing.assert_close(actual, expected, rtol=eps / 2, atol=0.0)

    def test_assert_close_matching_values_rtol(self):
        eps = 1e-3
        actual = torch.tensor(1.0)
        expected = torch.tensor(1.0 + eps)

        torch.testing.assert_close(actual, expected, rtol=eps * 2, atol=0.0)

    def test_assert_close_mismatching_values_atol(self):
        eps = 1e-3
        actual = torch.tensor(0.0)
        expected = torch.tensor(eps)

        with self.assertRaises(AssertionError):
            torch.testing.assert_close(actual, expected, rtol=0.0, atol=eps / 2)

    def test_assert_close_matching_values_atol(self):
        eps = 1e-3
        actual = torch.tensor(0.0)
        expected = torch.tensor(eps)

        torch.testing.assert_close(actual, expected, rtol=0.0, atol=eps * 2)

    def test_assert_close_nan(self):
        a = torch.tensor(float("NaN"))
        b = torch.tensor(float("NaN"))

        for inputs in make_assert_inputs(a, b):
            with self.assertRaises(AssertionError):
                torch.testing.assert_close(*inputs)

    def test_assert_close_equal_nan(self):
        a = torch.tensor(float("NaN"))
        b = torch.tensor(float("NaN"))

        for inputs in make_assert_inputs(a, b):
            torch.testing.assert_close(*inputs, equal_nan=True)

    def test_assert_close_equal_nan_complex(self):
        a = torch.tensor(complex(1, float("NaN")))
        b = torch.tensor(complex(float("NaN"), 1))

        for inputs in make_assert_inputs(a, b):
            with self.assertRaises(AssertionError):
                torch.testing.assert_close(*inputs, equal_nan=True)

    def test_assert_close_equal_nan_complex_relaxed(self):
        a = torch.tensor(complex(1, float("NaN")))
        b = torch.tensor(complex(float("NaN"), 1))

        for inputs in make_assert_inputs(a, b):
            torch.testing.assert_close(*inputs, equal_nan="relaxed")

    def test_mismatching_values_msg_mismatches(self):
        actual = torch.tensor([1, 2, 3, 4])
        expected = torch.tensor([1, 2, 5, 6])

        for fn in assert_fns_with_inputs(actual, expected):
            with self.assertRaisesRegex(AssertionError, re.escape("Mismatched elements: 2 / 4 (50.0%)")):
                fn()

    def test_mismatching_values_msg_abs_diff(self):
        actual = torch.tensor([[1, 2], [3, 4]])
        expected = torch.tensor([[1, 2], [5, 4]])

        for fn in assert_fns_with_inputs(actual, expected):
            with self.assertRaisesRegex(AssertionError, re.escape("Greatest absolute difference: 2 at (1, 0)")):
                fn()

    def test_mismatching_values_msg_rel_diff(self):
        actual = torch.tensor([[1, 2], [3, 4]])
        expected = torch.tensor([[1, 4], [3, 4]])

        for fn in assert_fns_with_inputs(actual, expected):
            with self.assertRaisesRegex(AssertionError, re.escape("Greatest relative difference: 0.5 at (0, 1)")):
                fn()

<<<<<<< HEAD
    def test_mismatching_values_msg_complex_real(self):
        actual = torch.tensor(complex(0, 1))
        expected = torch.tensor(complex(1, 1))
=======
    @onlyCPU
    def test_mismatching_values_zero_div_zero(self, device):
        actual = torch.tensor([1.0, 0.0], device=device)
        expected = torch.tensor([2.0, 0.0], device=device)

        for fn in self.assert_fns_with_inputs(actual, expected):
            # Although it looks complicated, this regex just makes sure that the word 'nan' is not part of the error
            # message. That would happen if the 0 / 0 is used for the mismatch computation although it matches.
            with self.assertRaisesRegex(AssertionError, "((?!nan).)*"):
                fn()

    @onlyCPU
    def test_mismatching_values_msg_complex_real(self, device):
        actual = torch.tensor(complex(0, 1), device=device)
        expected = torch.tensor(complex(1, 1), device=device)
>>>>>>> dd2e82f7

        for fn in assert_fns_with_inputs(actual, expected):
            with self.assertRaisesRegex(AssertionError, re.escape("The failure occurred for the real part")):
                fn()

    def test_mismatching_values_msg_complex_imag(self):
        actual = torch.tensor(complex(1, 0))
        expected = torch.tensor(complex(1, 1))

        for fn in assert_fns_with_inputs(actual, expected):
            with self.assertRaisesRegex(AssertionError, re.escape("The failure occurred for the imaginary part")):
                fn()

    def test_assert_close_mismatching_values_msg_rtol(self):
        rtol = 1e-3

        actual = torch.tensor(1)
        expected = torch.tensor(2)

        for inputs in make_assert_inputs(actual, expected):
            with self.assertRaisesRegex(
                AssertionError, re.escape(f"Greatest relative difference: 0.5 at 0 (up to {rtol} allowed)")
            ):
                torch.testing.assert_close(*inputs, rtol=rtol, atol=0.0)

    def test_assert_close_mismatching_values_msg_atol(self):
        atol = 1e-3

        actual = torch.tensor(1)
        expected = torch.tensor(2)

        for inputs in make_assert_inputs(actual, expected):
            with self.assertRaisesRegex(
                AssertionError, re.escape(f"Greatest absolute difference: 1 at 0 (up to {atol} allowed)")
            ):
                torch.testing.assert_close(*inputs, rtol=0.0, atol=atol)

    def test_sequence_mismatching_len(self):
        actual = (torch.empty(()),)
        expected = ()

        for fn in assert_fns():
            with self.assertRaises(AssertionError):
                fn(actual, expected)

    def test_sequence_mismatching_values_msg(self):
        t1 = torch.tensor(1)
        t2 = torch.tensor(2)

        actual = (t1, t1)
        expected = (t1, t2)

        for fn in assert_fns():
            with self.assertRaisesRegex(AssertionError, r"index\s+1"):
                fn(actual, expected)

    def test_mapping_mismatching_keys(self):
        actual = {"a": torch.empty(())}
        expected = {}

        for fn in assert_fns():
            with self.assertRaises(AssertionError):
                fn(actual, expected)

    def test_mapping_mismatching_values_msg(self):
        t1 = torch.tensor(1)
        t2 = torch.tensor(2)

        actual = {"a": t1, "b": t1}
        expected = {"a": t1, "b": t2}

        for fn in assert_fns():
            with self.assertRaisesRegex(AssertionError, r"key\s+'b'"):
                fn(actual, expected)

    def test_type_inequality(self):
        actual = torch.empty(2)
        expected = actual.tolist()

        for fn in assert_fns_with_inputs(actual, expected):
            with self.assertRaisesRegex(AssertionError, str(type(expected))):
                fn()

    def test_unknown_type(self):
        actual = "0"
        expected = "0"

        for fn in assert_fns_with_inputs(actual, expected):
            with self.assertRaisesRegex(UsageError, str(type(actual))):
                fn()

    def test_numpy(self):
        tensor = torch.rand(2, 2, dtype=torch.float32)
        actual = tensor.numpy()
        expected = actual.copy()

        for fn in assert_fns_with_inputs(actual, expected):
            fn()

    def test_scalar(self):
        number = torch.randint(10, size=()).item()
        for actual, expected in itertools.product((int(number), float(number), complex(number)), repeat=2):
            check_dtype = type(actual) is type(expected)

            for fn in assert_fns_with_inputs(actual, expected):
                fn(check_dtype=check_dtype)

    def test_msg_str(self):
        msg = "Custom error message!"

        actual = torch.tensor(1)
        expected = torch.tensor(2)

        for fn in assert_fns_with_inputs(actual, expected):
            with self.assertRaisesRegex(AssertionError, msg):
                fn(msg=msg)

    def test_msg_callable(self):
        msg = "Custom error message!"

        def make_msg(actual, expected, trace):
            return msg

        actual = torch.tensor(1)
        expected = torch.tensor(2)

        for fn in assert_fns_with_inputs(actual, expected):
            with self.assertRaisesRegex(AssertionError, msg):
                fn(msg=make_msg)


class TestAssertsMultiDevice(TestCase):
    @deviceCountAtLeast(1)
    def test_mismatching_device(self, devices):
        for actual_device, expected_device in itertools.permutations(("cpu", *devices), 2):
            actual = torch.empty((), device=actual_device)
            expected = actual.clone().to(expected_device)
            for fn in assert_fns_with_inputs(actual, expected):
                with self.assertRaisesRegex(AssertionError, "device"):
                    fn()

    @deviceCountAtLeast(1)
    def test_mismatching_device_no_check(self, devices):
        for actual_device, expected_device in itertools.permutations(("cpu", *devices), 2):
            actual = torch.rand((), device=actual_device)
            expected = actual.clone().to(expected_device)
            for fn in assert_fns_with_inputs(actual, expected):
                fn(check_device=False)


instantiate_device_type_tests(TestAssertsMultiDevice, globals(), only_for="cuda")


if __name__ == '__main__':
    run_tests()<|MERGE_RESOLUTION|>--- conflicted
+++ resolved
@@ -969,27 +969,19 @@
             with self.assertRaisesRegex(AssertionError, re.escape("Greatest relative difference: 0.5 at (0, 1)")):
                 fn()
 
-<<<<<<< HEAD
+    def test_mismatching_values_zero_div_zero(self):
+        actual = torch.tensor([1.0, 0.0])
+        expected = torch.tensor([2.0, 0.0])
+
+        for fn in assert_fns_with_inputs(actual, expected):
+            # Although it looks complicated, this regex just makes sure that the word 'nan' is not part of the error
+            # message. That would happen if the 0 / 0 is used for the mismatch computation although it matches.
+            with self.assertRaisesRegex(AssertionError, "((?!nan).)*"):
+                fn()
+
     def test_mismatching_values_msg_complex_real(self):
         actual = torch.tensor(complex(0, 1))
         expected = torch.tensor(complex(1, 1))
-=======
-    @onlyCPU
-    def test_mismatching_values_zero_div_zero(self, device):
-        actual = torch.tensor([1.0, 0.0], device=device)
-        expected = torch.tensor([2.0, 0.0], device=device)
-
-        for fn in self.assert_fns_with_inputs(actual, expected):
-            # Although it looks complicated, this regex just makes sure that the word 'nan' is not part of the error
-            # message. That would happen if the 0 / 0 is used for the mismatch computation although it matches.
-            with self.assertRaisesRegex(AssertionError, "((?!nan).)*"):
-                fn()
-
-    @onlyCPU
-    def test_mismatching_values_msg_complex_real(self, device):
-        actual = torch.tensor(complex(0, 1), device=device)
-        expected = torch.tensor(complex(1, 1), device=device)
->>>>>>> dd2e82f7
 
         for fn in assert_fns_with_inputs(actual, expected):
             with self.assertRaisesRegex(AssertionError, re.escape("The failure occurred for the real part")):
