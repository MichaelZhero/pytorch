import contextlib
import gc
import sys
import math
import tempfile
import time
import threading
import unittest
import warnings
from copy import deepcopy
from collections import OrderedDict
from itertools import product
from operator import mul
from functools import reduce
import torch
import json

# TODO: remove this global setting
# Autograd tests use double as the default dtype
torch.set_default_dtype(torch.double)

from torch import nn
from torch._six import inf, nan, istuple
from torch.autograd.gradcheck import gradgradcheck, gradcheck
from torch.autograd.function import once_differentiable
from torch.autograd.profiler import (profile, format_time, EventList,
                                     FunctionEvent, FunctionEventAvg,
                                     record_function, emit_nvtx)
import torch.autograd.functional as autogradF
from torch.utils.checkpoint import checkpoint
from torch.testing._internal.common_utils import (TEST_MKL, TEST_WITH_ROCM, TestCase, run_tests, skipIfNoLapack,
                                                  suppress_warnings, slowTest,
                                                  load_tests, random_symmetric_pd_matrix, random_symmetric_matrix,
                                                  IS_WINDOWS, IS_MACOS, CudaMemoryLeakCheck)
from torch.autograd import Variable, Function, detect_anomaly
from torch.autograd.function import InplaceFunction
from torch.testing import randn_like
from torch.testing._internal.common_methods_invocations import (method_tests,
                                                                create_input, unpack_variables,
                                                                EXCLUDE_FUNCTIONAL, EXCLUDE_GRADCHECK,
                                                                EXCLUDE_GRADGRADCHECK,
                                                                EXCLUDE_GRADGRADCHECK_BY_TEST_NAME,
                                                                exclude_tensor_method,
                                                                mask_not_all_zeros,
                                                                S)
from torch.testing._internal.common_device_type import (instantiate_device_type_tests, skipCUDAIfRocm,
                                                        onlyCPU, onlyCUDA, dtypes, dtypesIfCUDA,
                                                        deviceCountAtLeast, skipCUDAIfCudnnVersionLessThan)

# load_tests from common_utils is used to automatically filter tests for
# sharding on sandcastle. This line silences flake warnings
load_tests = load_tests

if sys.version_info[0] == 2:
    import cPickle as pickle
else:
    import pickle

PRECISION = 1e-4


@contextlib.contextmanager
def backward_engine(engine):
    _prev_engine = Variable._execution_engine
    Variable._execution_engine = engine()
    try:
        yield
    finally:
        Variable._execution_engine = _prev_engine


def graph_desc(fn):
    if fn is None:
        return 'None'
    result = type(fn).__name__ + '('
    next_functions = fn.next_functions
    for next_fn, _ in next_functions:
        result += graph_desc(next_fn)
        result += ', '
    if next_functions:
        result = result[:-2]
    return result + ')'


class TestAutograd(TestCase):

    def _function_test(self, cls):
        x = torch.randn(5, 5, requires_grad=True)
        y = torch.randn(5, 5, requires_grad=True)
        result = cls.apply(x, 2, y)
        go = torch.ones((), requires_grad=True)
        result.sum().backward(go, create_graph=True)

        self.assertEqual(x.grad, y + torch.ones(5, 5))
        self.assertEqual(y.grad, x + torch.ones(5, 5) * 2)
        self.assertIsNotNone(x.grad.grad_fn)
        self.assertIsNotNone(y.grad.grad_fn)

        return x, y

    def test_function(self):
        class MyFunction(Function):

            @staticmethod
            def forward(ctx, tensor1, pyscalar, tensor2):
                ctx.pyscalar = pyscalar
                ctx.save_for_backward(tensor1, tensor2)
                return tensor1 + pyscalar * tensor2 + tensor1 * tensor2

            @staticmethod
            def backward(ctx, grad_output):
                var1, var2 = ctx.saved_tensors
                # NOTE: self is the test case here
                self.assertIsInstance(var1, torch.Tensor)
                self.assertIsInstance(var2, torch.Tensor)
                self.assertIsInstance(grad_output, torch.Tensor)
                return (grad_output + grad_output * var2, None,
                        grad_output * ctx.pyscalar + grad_output * var1)

        x, y = self._function_test(MyFunction)

        x_grad_desc = graph_desc(x.grad.grad_fn)
        y_grad_desc = graph_desc(y.grad.grad_fn)
        self.assertExpected(x_grad_desc, "x_grad_desc")
        self.assertExpected(y_grad_desc, "y_grad_desc")

    def test_once_differentiable(self):
        class MyFunction(Function):

            @staticmethod
            def forward(ctx, tensor1, pyscalar, tensor2):
                ctx.pyscalar = pyscalar
                ctx.save_for_backward(tensor1, tensor2)
                return tensor1 + pyscalar * tensor2 + tensor1 * tensor2

            @staticmethod
            @once_differentiable
            def backward(ctx, grad_output):
                self.assertFalse(torch.is_grad_enabled())
                t1, t2 = ctx.saved_tensors
                return (grad_output + grad_output * t2, None,
                        grad_output * ctx.pyscalar + grad_output * t1)

        x, y = self._function_test(MyFunction)
        self.assertEqual(graph_desc(x.grad.grad_fn),
                         'CloneBackward(Error(AccumulateGrad(), None, AccumulateGrad()))')
        self.assertEqual(graph_desc(y.grad.grad_fn),
                         'CloneBackward(Error(AccumulateGrad(), None, AccumulateGrad()))')

    def test_function_returns_input(self):
        class MyFunction(Function):
            @staticmethod
            def forward(ctx, x):
                return x

            @staticmethod
            def backward(ctx, grad):
                return grad * 2

        for shape in [(1,), ()]:
            v = torch.ones(shape, requires_grad=True)
            MyFunction.apply(v).backward()
            self.assertEqual(v.grad, torch.full(shape, 2))

            with torch.no_grad():
                v.grad.zero_()
            MyFunction.apply(v.clone()).backward()
            self.assertEqual(v.grad, torch.full(shape, 2))

    def test_legacy_function_deprecation_exception(self):
        # Trigger exception
        class MyFunction(Function):
            def forward(self, x):
                return x

            def backward(self, grad_output):
                return grad_output

        # Check exception occurs
        with self.assertRaisesRegex(
                RuntimeError,
                'Legacy autograd function with non-static forward method is deprecated'):
            MyFunction()(torch.randn(3, 4))

    class SimulateBackwardError(Function):

        @staticmethod
        def forward(ctx, input):
            return input.clone()

        @staticmethod
        @once_differentiable
        def backward(ctx, input):
            raise Exception("Simulate error on backward pass")

    def test_custom_function_exception(self):

        t1 = torch.rand((3, 3), requires_grad=True)
        t2 = torch.rand((3, 3), requires_grad=True)

        tmp = (t1 + t2) * (t1 + t2)
        t3 = TestAutograd.SimulateBackwardError.apply(tmp)
        with self.assertRaisesRegex(RuntimeError, "Simulate error on backward pass"):
            t3.sum().backward()

    def test_invalid_gradients(self):
        class MyFunction(Function):
            @staticmethod
            def forward(ctx, x):
                return x * 2

            @staticmethod
            def backward(ctx, grad_output):
                return torch.randn(10, dtype=torch.float)

        with self.assertRaisesRegex(RuntimeError, 'expected shape'):
            input = torch.randn(5, 5, dtype=torch.float, requires_grad=True)
            MyFunction.apply(input).sum().backward()

    def test_accumulate_grad(self):
        grad_output = torch.ones(5, 5)

        def compute_grad(create_graph):
            x = torch.randn(5, 5, requires_grad=True)
            y = x + 2
            y.backward(grad_output, retain_graph=True)
            x_grad = x.grad
            x_grad_clone = x.grad.clone()
            y.backward(grad_output, create_graph=create_graph)
            return x_grad, x_grad_clone

        # Accumulate in-place when create_graph is False
        x_grad, x_grad_clone = compute_grad(create_graph=False)
        self.assertEqual(x_grad, x_grad_clone * 2)

        # Accumulate out-of-place when create_graph is False
        x_grad, x_grad_clone = compute_grad(create_graph=True)
        self.assertEqual(x_grad, x_grad_clone)

    def test_accumulate_grad_tensor_reference(self):
        def _test_grad_tensor(params_grad_tensor, backward_grad_tensor, should_preserve_reference):
            params = torch.tensor([1.5, 1.5]).requires_grad_()
            params.grad = params_grad_tensor
            grad_saved = params.grad
            params.backward(backward_grad_tensor)
            self.assertEqual(id(grad_saved) == id(params.grad), should_preserve_reference)

        # Accumulate dense gradient to sparse gradient will change the `params.grad` reference
        _test_grad_tensor(
            torch.sparse_coo_tensor(torch.tensor([[1, 1]]).long(), torch.tensor([1., 1.])),
            torch.tensor([1.5, 1.5]),
            False)

        # Accumulate dense gradient to dense gradient will preserve the `params.grad` reference
        _test_grad_tensor(
            torch.tensor([1.5, 1.5]),
            torch.tensor([1.5, 1.5]),
            True)

        # Accumulate sparse gradient to sparse gradient will preserve the `params.grad` reference
        _test_grad_tensor(
            torch.sparse_coo_tensor(torch.tensor([[1, 1]]).long(), torch.tensor([1., 1.])),
            torch.sparse_coo_tensor(torch.tensor([[1, 1]]).long(), torch.tensor([1., 1.])),
            True)

    @skipIfNoLapack
    def test_slogdet_sign(self):
        a = torch.randn(3, 3, requires_grad=True)
        s, logdet = a.slogdet()

        # test that sign should not require grad
        self.assertFalse(s.requires_grad)

        # test that backward through computation involving sign works
        def sign_mul_logdet(mat):
            s, logdet = mat.slogdet()
            return s * logdet

        u, s, v = a.detach().svd()
        s.abs_().clamp_(0.0001)
        for sign in (-1, 1):
            s[-1] = sign
            mat = torch.chain_matmul(u, s.diag(), v.t()).requires_grad_()
            gradcheck(sign_mul_logdet, mat)
            gradgradcheck(sign_mul_logdet, mat)

    def test_sum_to_with_empty_dim_grad(self):
        a = torch.rand(4, 0, requires_grad=True)
        b = torch.rand(4, 1, requires_grad=True)
        c = a + b
        assert c.shape == (4, 0)
        c.sum().backward()

        self.assertEqual(b.grad, torch.zeros(4, 1))
        self.assertEqual(a.grad, torch.zeros(4, 0))

    def test_hessian_vector(self):
        x = torch.randn(2, 2, requires_grad=True)
        y = torch.randn(2, 2, requires_grad=True)

        z = x ** 2 + y * x + y ** 2
        z.backward(torch.ones(2, 2), create_graph=True)

        with torch.no_grad():
            x_grad = 2 * x + y
            y_grad = x + 2 * y
        self.assertEqual(x.grad, x_grad)
        self.assertEqual(y.grad, y_grad)

        grad_sum = 2 * x.grad + y.grad
        grad_sum.backward(torch.ones(2, 2))
        x_hv = torch.ones(2, 2) * 5
        y_hv = torch.ones(2, 2) * 4
        self.assertEqual(x.grad, x_grad + x_hv)
        self.assertEqual(y.grad, y_grad + y_hv)

    def test_grad(self):
        x = torch.randn(2, 2, requires_grad=True)
        y = torch.randn(2, 2, requires_grad=True)
        z = x ** 2 + y * x + y ** 2
        z.backward(torch.ones(2, 2), create_graph=True)

        x_grad = 2 * x + y
        y_grad = x + 2 * y
        self.assertEqual(x.grad, x_grad)
        self.assertEqual(y.grad, y_grad)

        grad_sum = 2 * x.grad + y.grad
        x_hv = torch.autograd.grad(
            outputs=[grad_sum], grad_outputs=[torch.ones(2, 2)],
            inputs=[x], create_graph=True)
        expected_x_hv = torch.ones(2, 2) * 5
        expected_y_hv = torch.ones(2, 2) * 4

        self.assertEqual(x_hv[0], expected_x_hv)
        self.assertEqual(x.grad, x_grad)
        self.assertEqual(y.grad, y_grad)

        # Test that grad_outputs and outputs have the same shape
        grad_out = torch.ones(2)
        try:
            torch.autograd.grad(
                outputs=[grad_sum], grad_outputs=[grad_out],
                inputs=[x], create_graph=True)
            self.assertFail()
        except RuntimeError as error:
            self.assertEqual(str(error), "Mismatch in shape: grad_output[0] has a shape of "
                             + str(grad_out.shape) + " and output[0] has a shape of "
                             + str(grad_sum.shape) + ".")

    def test_grad_nonleaf(self):
        x_init = torch.randn(2, 2, requires_grad=True)
        x = x_init
        y = torch.randn(2, 2, requires_grad=True)
        grad_output = torch.ones(2, 2)

        def fn(x):
            return x ** 2 + y * x + y ** 2

        for _ in range(5):
            grad_x, = torch.autograd.grad(
                fn(x), x, grad_outputs=grad_output, create_graph=True)

            grad_x_expected = 2 * x + y
            self.assertIsNone(y.grad)
            self.assertIsNone(x.grad)
            self.assertEqual(grad_x, grad_x_expected)

            x = x + 0.05 * grad_x

        val_init = fn(x_init).sum()
        val_final = fn(x).sum()
        self.assertGreater(val_final, val_init)

        x.backward(grad_output)
        self.assertIsNotNone(y.grad)
        self.assertIsNotNone(x_init.grad)

    def test_grad_nonleaf_many_outputs(self):
        # This checks an edge case for function callbacks
        # We want to capture two grads of a function, but can only
        # register a single callback.
        x = torch.randn(4, 2, requires_grad=True)
        a, b = x.chunk(2)

        def hook(*grads):
            hook_called[0] = True
        hook_called = [False]
        x.register_hook(hook)

        go = torch.randn(2, 2)
        grad_a, grad_b = torch.autograd.grad(
            (a + 2 * b), [a, b], grad_outputs=go, create_graph=True)

        self.assertEqual(grad_a, go)
        self.assertEqual(grad_b, go * 2)
        self.assertFalse(hook_called[0])
        self.assertIsNone(x.grad)

    def test_grad_nonleaf_register_hook(self):
        # This checks an edge case for register_hook.
        # We want to capture grad of a nonleaf tensor,
        # but avoid segfault during backward of other nonleaf tensors
        x = torch.randn(5, requires_grad=True)
        x_list = x.unbind()

        x0 = x_list[0]
        hook_results = [None]

        def hook(grad):
            hook_results[0] = grad
        x0.register_hook(hook)

        x_list[0].backward()
        self.assertEqual(hook_results[0], torch.tensor(1.))
        expected_grad = torch.tensor([1., 0, 0, 0, 0])
        self.assertEqual(x.grad, expected_grad)
        self.assertIsNone(x_list[0].grad)

        for i in range(1, 5, 1):
            x_list[i].backward()
            self.assertEqual(hook_results[0], None)
            expected_grad[i] = 1.0
            self.assertEqual(x.grad, expected_grad)
            self.assertIsNone(x_list[i].grad)

    def test_sharded_grad(self):
        leaves = [torch.zeros(5, 5, requires_grad=True) for _ in range(10)]
        intermediates = [l * i + l * l for i, l in enumerate(leaves)]
        loss = sum(v * i for i, v in enumerate(intermediates)).sum()

        # define a helper for dividing intermediates into groups
        def group(l, group_size):
            return (l[i:i + group_size] for i in range(0, len(l), group_size))

        # Compute the d loss / d intermediates in chunks of shard_size
        shard_size = 2
        d_intermediates = [d_i for intermediates_batch in group(intermediates, shard_size)
                           for d_i in torch.autograd.grad(loss, intermediates_batch)]
        # Compute rest of backward pass
        torch.autograd.backward(intermediates, d_intermediates)

        for i, l in enumerate(leaves):
            self.assertEqual(l.grad, i * i * (1 + l))

    def test_backward_badcalls(self):
        x = torch.ones(1)
        with self.assertRaisesRegex(RuntimeError, 'does not require grad'):
            x.backward()

    def test_grad_badcalls(self):
        x = torch.ones(1)
        y = x ** 2
        with self.assertRaisesRegex(RuntimeError, 'does not require grad'):
            torch.autograd.grad(x, y)
        with self.assertRaisesRegex(RuntimeError, 'does not require grad'):
            torch.autograd.grad(y, x)

        x = torch.ones(1, requires_grad=True)
        y = x ** 2
        torch.autograd.grad(y, x)  # this should succeed now

    def test_grad_fn_badcalls(self):
        error_regex = 'expected .* arguments, got .* instead'
        x = torch.ones(1, requires_grad=True)
        y = x ** 2
        with self.assertRaisesRegex(TypeError, error_regex):
            y.grad_fn(x.detach(), x.detach())  # too many
        with self.assertRaisesRegex(TypeError, error_regex):
            y.grad_fn()  # too few

        y.grad_fn(x.detach())  # this should succeed

    def test_grad_unreachable(self):
        x = torch.ones(1, requires_grad=True)
        y = torch.ones(1, requires_grad=True)
        # Make sure x and y have grad accumulators allocated
        z = x * 2
        w = y * 2

        grad_x, grad_y = torch.autograd.grad(x * 2, [x, y], allow_unused=True)
        self.assertEqual(grad_x, x * 2)
        self.assertIsNone(grad_y)

        # This is slightly different than the case above, because z doesn't even
        # have a grad accumulator allocated.
        z = torch.ones(1, requires_grad=True)
        grad_x, grad_z = torch.autograd.grad(x * 2, [x, z], allow_unused=True)
        self.assertEqual(grad_x, x * 2)
        self.assertIsNone(grad_z)

        # allow_unused=False, but grads contains None inside, should throw
        with self.assertRaisesRegex(RuntimeError,
                                    "Set allow_unused=True"):
            grad_x, grad_y = torch.autograd.grad(x * 2, [x, y], allow_unused=False)

    def test_hooks(self):
        x = torch.ones(5, 5, requires_grad=True)
        y = torch.ones(5, 5) * 4
        y.requires_grad_(True)

        counter = [0]

        def bw_hook(inc, grad):
            self.assertIsInstance(grad, torch.Tensor)
            counter[0] += inc

        z = x ** 2 + x * 2 + x * y + y
        x.register_hook(lambda *args: bw_hook(0, *args))
        test = z.register_hook(lambda *args: bw_hook(1, *args))
        z.backward(torch.ones(5, 5), retain_graph=True)
        self.assertEqual(counter[0], 1)

        test2 = z.register_hook(lambda *args: bw_hook(2, *args))
        z.backward(torch.ones(5, 5), retain_graph=True)
        self.assertEqual(counter[0], 4)

        test2.remove()
        z.backward(torch.ones(5, 5), retain_graph=True)
        self.assertEqual(counter[0], 5)

        def bw_hook_modify(grad):
            return grad.mul(2)

        test.remove()
        z.register_hook(bw_hook_modify)
        with torch.no_grad():
            y.grad.zero_()
        z.backward(torch.ones(5, 5), retain_graph=True)
        self.assertEqual(y.grad, (x + 1) * 2)

        y.register_hook(bw_hook_modify)
        with torch.no_grad():
            y.grad.zero_()
        z.backward(torch.ones(5, 5))
        self.assertEqual(y.grad, (x + 1) * 4)

    def test_hooks_cpp(self):
        # Tests hooks for autograd function implemented in C++
        bn = torch.nn.BatchNorm1d(5, affine=False)
        bn.eval()

        counter = [0]

        def bw_hook(grad):
            counter[0] += 1
            return grad * 2

        x = torch.ones(5, 5, requires_grad=True)
        z = bn(x)
        z.register_hook(bw_hook)
        z.sum().backward()

        self.assertEqual(counter[0], 1, 'bw_hook not called')
        self.assertEqual(x.grad, torch.ones(5, 5) * 2)

    def test_hook_none(self):
        # WARNING: this is a test for autograd internals.
        # You should never have to use such things in your code.
        class NoneGradientFunction(Function):
            @staticmethod
            def forward(ctx, x, y):
                assert ctx.needs_input_grad[0]
                assert not ctx.needs_input_grad[1]
                return x, y

            @staticmethod
            def backward(ctx, grad_x, grad_y):
                return grad_x, None

        was_called = [False]

        def hook(grad):
            self.assertIsNotNone(grad)
            was_called[0] = True

        x = torch.randn(5, 5, requires_grad=True)
        y = torch.randn(5, 5)
        rx, ry = NoneGradientFunction.apply(x, y)
        rx.register_hook(hook)
        ry.register_hook(hook)
        sum(rx, ry).sum().backward()
        self.assertTrue(was_called[0])

    def test_retain_grad(self):
        input = torch.rand(1, 3, requires_grad=True)
        h1 = input * 3
        out = (h1 * h1).sum()

        # It should be possible to call retain_grad() multiple times
        h1.retain_grad()
        h1.retain_grad()

        # Gradient should be accumulated
        out.backward(retain_graph=True)
        self.assertEqual(h1 * 2, h1.grad)
        out.backward(retain_graph=True)
        self.assertEqual(h1 * 4, h1.grad)

        with torch.no_grad():
            input.grad.zero_()
        # It should be a no-op for leaves
        input.retain_grad()
        input.retain_grad()
        out.backward()
        self.assertEqual(input * 18, input.grad)

    def test_retain_grad_cycle(self):
        import gc
        import weakref
        counter = [0]
        refs = [None]

        x = torch.ones(5, 5, requires_grad=True)

        def run_test():
            y = x * 2
            y.retain_grad()

            def inc(*args):
                counter[0] += 1
            refs[0] = weakref.ref(y, inc)
            return y / 2

        z = run_test()
        gc.collect()
        self.assertIsNone(refs[0]())
        self.assertEqual(counter[0], 1)
        z.sum().backward()

    def test_backward(self):
        v = torch.randn(5, 5, requires_grad=True)
        x = torch.randn(5, 5, requires_grad=True)
        y = (torch.rand(5, 5) + 0.1).requires_grad_(True)
        z = torch.randn(5, 5, requires_grad=True)
        grad_output = torch.randn(5, 5)

        v.backward(grad_output)
        self.assertEqual(v.grad, grad_output)

        a = x + (y * z) + 4 * z ** 2 * x / y
        a.backward(grad_output)
        x_grad = 4 * z.pow(2) / y + 1
        y_grad = z - 4 * x * z.pow(2) / y.pow(2)
        z_grad = 8 * x * z / y + y
        self.assertEqual(x.grad, x_grad * grad_output)
        self.assertEqual(y.grad, y_grad * grad_output)
        self.assertEqual(z.grad, z_grad * grad_output)

    def test_sparse_backward(self):
        class FixedGradientFunction(Function):
            @staticmethod
            def forward(ctx, x, grad_x):
                ctx.save_for_backward(grad_x)
                return x

            @staticmethod
            def backward(ctx, grad_x):
                saved_grad_x, = ctx.saved_tensors
                return saved_grad_x, None

        size = torch.Size([6, 3, 2])
        i1 = torch.LongTensor([
            [0, 3, 4],
            [0, 2, 2],
        ])
        v1 = torch.DoubleTensor([[1, 2], [4, 5], [7, 8]])
        sparse_grad1 = torch.sparse.DoubleTensor(i1, v1, size)
        i2 = torch.LongTensor([
            [0, 1, 3, 4],
            [0, 1, 2, 2],
        ])
        v2 = torch.DoubleTensor([[1, 2], [4, 3], [4, 5], [7, 8]])
        sparse_grad2 = torch.sparse.DoubleTensor(i2, v2, size)
        dense_grad = torch.rand(size).double()
        fn = FixedGradientFunction

        # sparse first
        x = torch.randn(size, requires_grad=True)
        (fn.apply(x, sparse_grad1) + fn.apply(x, dense_grad) + fn.apply(x, sparse_grad2)).sum().backward()
        self.assertEqual(x.grad, dense_grad + sparse_grad1 + sparse_grad2)
        # dense first
        x = torch.randn(size, requires_grad=True)
        (fn.apply(x, dense_grad) + fn.apply(x, sparse_grad1) + fn.apply(x, sparse_grad2)).sum().backward()
        self.assertEqual(x.grad, dense_grad + sparse_grad1 + sparse_grad2)
        # sparse only
        x = torch.randn(size, requires_grad=True)
        (fn.apply(x, sparse_grad1) + fn.apply(x, sparse_grad2)).sum().backward()
        self.assertEqual(x.grad, sparse_grad1 + sparse_grad2)

    def test_sparse_mm_backward(self):
        size = (3, 3)
        sparse = torch.sparse_coo_tensor(size, requires_grad=True)
        dense = torch.randn(size, requires_grad=True)

        z = sparse.mm(dense)
        with self.assertRaisesRegex(RuntimeError,
                                    "calculating the gradient of a sparse Tensor argument to mm is not supported."):
            z.sum().backward()

        z = dense.addmm(sparse, dense)
        with self.assertRaisesRegex(RuntimeError,
                                    "calculating the gradient of a sparse Tensor argument to mm is not supported."):
            z.sum().backward()


    def test_multi_backward(self):
        x = torch.randn(5, 5, requires_grad=True)
        y = torch.randn(5, 5, requires_grad=True)

        q = torch.randn(5, 5, requires_grad=True)

        a = torch.randn(5, 5, requires_grad=True)
        b = torch.randn(5, 5, requires_grad=True)

        q2 = q * 2
        z = x + y + q2
        c = a * b + q2
        grad_z = torch.randn(5, 5)
        grad_c = torch.randn(5, 5)
        torch.autograd.backward([z, c], [grad_z, grad_c])

        self.assertEqual(x.grad, grad_z)
        self.assertEqual(y.grad, grad_z)
        self.assertEqual(a.grad, grad_c * b)
        self.assertEqual(b.grad, grad_c * a)
        self.assertEqual(q.grad, (grad_c + grad_z) * 2)

    def test_multi_backward_no_grad(self):
        x = torch.randn(5, 5, requires_grad=True)
        y = torch.randn(5, 5, requires_grad=False)

        z = x + y
        q = y * 2

        # NB: we currently raise an exception if any arguments to backwards
        # have requires_grad=False and don't have a grad_fn. We may want to
        # relax that check to a warning.
        def call_backwards():
            torch.autograd.backward([z, q], [torch.ones(5, 5), torch.ones(5, 5)])
        self.assertRaises(RuntimeError, call_backwards)

    def test_dependent_backward(self):
        x = torch.randn(10, requires_grad=True)
        y = x ** 2
        z = y ** 3

        go_y = torch.randn(10)
        go_z = torch.randn(10)
        torch.autograd.backward([y, z], [go_y, go_z])

        xd = x
        self.assertEqual(x.grad, 2 * xd * go_y + 6 * xd.pow(5) * go_z)

    def test_save_output_nr(self):
        x = torch.randn(10, requires_grad=True)

        class MultiOutputFn(Function):
            @staticmethod
            def forward(ctx, x):
                return x[:5], x[5:]

            @staticmethod
            def backward(ctx, *grad):
                return torch.cat(grad)

        a, b = MultiOutputFn.apply(x)
        self.assertEqual(b.output_nr, 1)

        class TestFn(Function):
            @staticmethod
            def forward(ctx, b):
                ctx.save_for_backward(b)
                return b * 2

            @staticmethod
            def backward(ctx, grad_b):
                b, = ctx.saved_tensors
                self.assertEqual(b.output_nr, 1)

        TestFn.apply(b).sum().backward()

    def test_free_deep_graph(self):
        def scope():
            depth = 150000
            x = torch.randn(1, requires_grad=True)
            y = x.clone()

            # build a "chain" computation graph
            for _ in range(depth):
                y = y + y * 0.000001

            # graph deletion occurs when the above locals go out of scope.
            # In this case `del y` will trigger it but it's easier to leave
            # it to Python to delete the locals.

        # Should not stack overflow
        scope()

    def test_free_deep_graph_complicated(self):
        def scope():
            depth = 100000
            randchoice = torch.randint(2, [depth, 2])
            x = torch.randn(1, requires_grad=True)
            y = x.clone()

            # Hold the two previous values
            prev_values = [None, None]

            # Build a "chain with skip connections" graph
            for _ in range(depth):
                prev_tensors = [tensor for tensor in prev_values[:-1]
                                if tensor is not None]
                prev_values.append(y)
                prev_values.pop(0)

                # Definitely pick one tensor to add
                y += y * 0.000001

                # Possibly add other tensors
                nprev = len(prev_tensors)
                if nprev == 2:
                    y += randchoice[depth].mul(torch.cat(prev_tensors)).sum()

            # graph deletion occurs when the above locals go out of scope.

        # Should not stack overflow
        scope()

    def test_free_deep_graph_pyfunction(self):
        class MyOp(Function):
            @staticmethod
            def forward(ctx, tensor1, tensor2):
                return tensor1 + tensor2

            @staticmethod
            def backward(ctx, grad_output):
                return grad_output, grad_output

        def scope():
            depth = 150000
            x = torch.randn(1, requires_grad=True)
            y = x.clone()

            # build deeply nested computation graph
            for _ in range(depth):
                y = MyOp.apply(y, y)

            # graph deletion occurs when the above locals go out of scope.

        # Should not stack overflow
        scope()

    def test_no_unnecessary_save(self):
        # If we kept x in the derivative Function of x * 2 we would
        # get an error in the backward that would complain that we've
        # modified x, which was needed for gradient computation.
        # Since we should elide unnecessary saves, this test should pass.
        mu = torch.ones(1, requires_grad=True)
        x = torch.empty(1)
        loss = 0
        for i in range(3):
            x.detach_()
            x.copy_(mu + i)
            ft = torch.tensor([float(i)])
            multiplied = x * ft
            s = multiplied.sum()
            loss += s
        loss.backward()

    def test_no_grad(self):
        x = torch.ones(5, 5, requires_grad=True)
        y = torch.ones(5, 5) * 4
        with torch.no_grad():
            w = x + y

        @torch.no_grad()
        def adder(x, y):
            return x + y

        z = adder(x, y)

        self.assertFalse(w.requires_grad)
        self.assertRaises(RuntimeError, lambda: w.backward(torch.ones(5, 5)))
        self.assertIsNone(w.grad_fn)
        self.assertFalse(z.requires_grad)
        self.assertRaises(RuntimeError, lambda: z.backward(torch.ones(5, 5)))
        self.assertIsNone(z.grad_fn)

        # test nested decorator and with-statement on no_grad
        with torch.no_grad():
            self.assertFalse(torch.is_grad_enabled())
            w = adder(x, y)
            self.assertFalse(torch.is_grad_enabled())

    def test_set_grad_generator_functions(self):
        @torch.no_grad()
        def gen_no_grad():
            for i in range(10):
                self.assertEqual(torch.is_grad_enabled(), False)
                yield i

        with torch.enable_grad():
            for _ in gen_no_grad():
                self.assertEqual(torch.is_grad_enabled(), True)

        @torch.enable_grad()
        def gen_enable_grad():
            for i in range(10):
                self.assertEqual(torch.is_grad_enabled(), True)
                yield i

        with torch.no_grad():
            for _ in gen_enable_grad():
                self.assertEqual(torch.is_grad_enabled(), False)

    def test_no_grad_python_function(self):
        """Python Functions should respect grad mode."""
        x = torch.ones(5, 5, requires_grad=True)

        class MyOp(Function):
            @staticmethod
            def forward(self, x):
                return x + 1

            @staticmethod
            def backward(self, dy):
                return dy

        with torch.no_grad():
            y = MyOp.apply(x)
        self.assertFalse(y.requires_grad)

    def test_indexing(self):
        x = torch.arange(1., 17).view(4, 4)
        y = Variable(x, requires_grad=True)

        def compare(x, y, idx, indexed_tensor, indexed_var):
            indexed_var_t = indexed_var.data
            if not isinstance(indexed_tensor, torch.Tensor):
                indexed_var_t = indexed_var_t[0]
            self.assertEqual(indexed_tensor, indexed_var_t)

            indexed_var.sum().backward()
            expected_grad = torch.Tensor(x.size()).fill_(0)
            expected_grad[idx] = 1
            self.assertEqual(y.grad, expected_grad)

        def check_index(x, y, idx):
            if y.grad is not None:
                with torch.no_grad():
                    y.grad.zero_()
            indexed_tensor = x[idx]
            indexed_var = y[idx]
            compare(x, y, idx, indexed_tensor, indexed_var)

        check_index(x, y, 1)
        check_index(x, y, (1, 1))
        check_index(x, y, slice(1, None))
        check_index(x, y, slice(None, 2))
        check_index(x, y, (slice(None, 2), 2))
        check_index(x, y, (slice(1, 2), 2))
        check_index(x, y, (1, slice(2, None)))
        check_index(x, y, (slice(None, None), slice(2, None)))
        check_index(x, y, torch.LongTensor([0, 2]))
        check_index(x, y, torch.rand(4, 4).bernoulli().bool())
        check_index(x, y, (Ellipsis, slice(2, None)))
        check_index(x, y, ([0], [0]))
        check_index(x, y, ([1, 2, 3], [0]))
        check_index(x, y, ([1, 2], [2, 1]))
        check_index(x, y, ([[1, 2], [3, 0]], [[0, 1], [2, 3]]))
        check_index(x, y, ([slice(None), [2, 3]]))
        check_index(x, y, ([[2, 3], slice(None)]))

        # advanced indexing, with less dim, or ellipsis
        check_index(x, y, ([0]))
        check_index(x, y, ([0], ))

        x = torch.arange(1., 49).view(4, 3, 4)
        y = Variable(x, requires_grad=True)

        check_index(x, y, (slice(None), [0], [0]))
        check_index(x, y, ([0], [0], slice(None)))
        check_index(x, y, (slice(None), [0, 1, 2], [0]))
        check_index(x, y, ([0, 1, 2], [0], slice(None)))
        check_index(x, y, (slice(None), [1, 2], [2, 1]))
        check_index(x, y, ([1, 2], [2, 1], slice(None)))
        check_index(x, y, (slice(None), [[1, 2], [2, 0]], [[0, 1], [2, 3]]))
        check_index(x, y, ([[1, 2], [3, 0]], [[0, 1], [2, 2]], slice(None)))
        check_index(x, y, (slice(None), slice(None), [2, 1]))
        check_index(x, y, (slice(None), [2, 1], slice(None)))
        check_index(x, y, ([2, 1], slice(None), slice(None)))

        # advanced indexing, with less dim, or ellipsis
        check_index(x, y, ([0], ))
        check_index(x, y, ([0], slice(None)))
        check_index(x, y, ([0], Ellipsis))
        check_index(x, y, ([1, 2], [0, 1]))
        check_index(x, y, ([1, 2], [0, 1], Ellipsis))
        check_index(x, y, (Ellipsis, [1, 2], [0, 1]))

        # advanced indexing, with a tensor wrapped in a variable
        z = torch.LongTensor([0, 1])
        zv = Variable(z, requires_grad=False)
        seq = [z, Ellipsis]
        seqv = [zv, Ellipsis]

        if y.grad is not None:
            with torch.no_grad():
                y.grad.zero_()
        indexed_tensor = x[seq]
        indexed_var = y[seqv]
        compare(x, y, seq, indexed_tensor, indexed_var)

    def test_indexing_duplicates(self):
        x = torch.arange(1., 17).view(4, 4)
        y = Variable(x, requires_grad=True)

        idx = torch.LongTensor([1, 1, 3, 2, 1, 2])
        y[idx].sum().backward()
        expected_grad = torch.zeros(4, 4)
        for i in idx:
            expected_grad[i] += 1
        self.assertEqual(y.grad, expected_grad)

        # with advanced indexing
        x = torch.arange(1., 17).view(4, 4)
        y = Variable(x, requires_grad=True)

        idx = [[1, 1, 3, 2, 1, 2], [0]]
        y[idx].sum().backward()
        expected_grad = torch.zeros(4, 4)
        for i in idx[0]:
            for j in idx[1]:
                expected_grad[i][j] += 1

        self.assertEqual(y.grad, expected_grad)

        x = torch.arange(1., 17).view(4, 4)
        y = Variable(x, requires_grad=True)
        idx = [[[1, 2], [0, 0]], [[0, 1], [1, 1]]]
        y[idx].sum().backward()
        expected_grad = torch.Tensor([[0, 2, 0, 0],
                                      [1, 0, 0, 0],
                                      [0, 1, 0, 0],
                                      [0, 0, 0, 0]])
        self.assertEqual(y.grad, expected_grad)

        x = torch.arange(1., 65).view(4, 4, 4)
        y = Variable(x, requires_grad=True)

        idx = [[1, 1, 1], slice(None), slice(None)]
        y[idx].sum().backward()
        expected_grad = torch.Tensor(4, 4, 4).zero_()
        expected_grad[1].fill_(3)
        self.assertEqual(y.grad, expected_grad)

    def test_index_backward_does_not_save_tensor(self):
        # Example from https://github.com/pytorch/pytorch/issues/24853.
        # if `index(tensor, indices)` saves `tensor` for backwards, then it will
        # trigger a version check on `tensor` during the backward pass, which
        # will cause the following code to error because `tensor` gets modified
        # by the indexing line.
        a = torch.tensor([1., 0, 0])
        b = torch.zeros(3, requires_grad=True)
        tensor = b + 0
        tensor[a != 0] = tensor[a != 0]
        tensor.backward(torch.zeros_like(tensor))

    def test_volatile_deprecated(self):
        v = torch.autograd.torch.randn(3, 3)
        with warnings.catch_warnings(record=True) as w:
            self.assertFalse(v.volatile)
        self.assertIn('volatile', str(w[0].message))

    def test_saved_variables_deprecated(self):
        class MyFunction(Function):
            @staticmethod
            def forward(ctx, tensor1, tensor2):
                ctx.save_for_backward(tensor1, tensor2)
                return tensor1 + tensor2

            @staticmethod
            def backward(ctx, grad_output):
                var1, var2 = ctx.saved_variables
                return (grad_output, grad_output)

        with warnings.catch_warnings(record=True) as warns:
            warnings.simplefilter("always")
            x = torch.randn((3, 3), requires_grad=True)
            y = torch.randn((3, 3), requires_grad=True)
            model = MyFunction()
            model.apply(x, y).sum().backward()

            has_deprecated = map(lambda warn:
                                 'deprecated' in str(warn) and
                                 'saved_variables' in str(warn),
                                 warns)
            has_deprecated = reduce(lambda x, y: x or y, has_deprecated)
            self.assertTrue(has_deprecated)

    def test_requires_grad(self):
        x = torch.randn(5, 5)
        y = torch.randn(5, 5)
        z = torch.randn(5, 5, requires_grad=True)
        a = x + y
        self.assertFalse(a.requires_grad)
        b = a + z
        self.assertTrue(b.requires_grad)

        def error():
            raise RuntimeError
        # Make sure backward isn't called on these
        a._backward_hooks = OrderedDict()
        x._backward_hooks = OrderedDict()
        y._backward_hooks = OrderedDict()
        a._backward_hooks['test'] = error
        x._backward_hooks['test'] = error
        y._backward_hooks['test'] = error
        b.backward(torch.ones(5, 5))

    def test_requires_grad_(self):
        x = torch.randn(5, 5)
        y = torch.randn(5, 5, requires_grad=True)
        self.assertIs(x, x.requires_grad_())
        self.assertTrue(x.requires_grad)
        self.assertIs(y, y.requires_grad_())
        self.assertTrue(y.requires_grad)
        self.assertIs(x, x.requires_grad_(True))
        self.assertTrue(x.requires_grad)
        self.assertIs(y, y.requires_grad_(True))
        self.assertTrue(y.requires_grad)
        z = x * y
        self.assertRaises(RuntimeError, lambda: z.requires_grad_(False))
        self.assertIs(z, z.requires_grad_())
        self.assertTrue(z.requires_grad)
        self.assertIs(z, z.requires_grad_(True))
        self.assertTrue(z.requires_grad)

        self.assertIs(x, x.requires_grad_(False))
        self.assertFalse(x.requires_grad)
        self.assertIs(y, y.requires_grad_(False))
        self.assertFalse(y.requires_grad)

    def test_requires_grad_inplace(self):
        a = torch.randn(5, 5)
        b = torch.randn(5, 5, requires_grad=True)
        a += b
        self.assertTrue(a.requires_grad)

        # non-leaf
        a = torch.randn(5, 5) + 0
        b = torch.randn(5, 5, requires_grad=True)
        a += b
        self.assertTrue(a.requires_grad)

    def test_no_requires_grad_inplace(self):
        # basic case, should be able to modify inplace while requires_grad is False
        a = torch.randn(2, 3)
        a.add_(5)
        a.requires_grad = True
        a.sum().backward()
        self.assertEqual(a.grad, torch.ones(2, 3))

        # same but with a view
        a = torch.randn(2, 3)
        b = a[:]
        b.add_(5)
        a.requires_grad = True
        a.sum().backward()
        self.assertEqual(a.grad, torch.ones(2, 3))

        # should fail if requires_grad = True when we modify inplace
        a = torch.randn(2, 3)
        b = a[:]
        a.requires_grad = True
        with self.assertRaises(RuntimeError):
            a.add_(5)
        with self.assertRaises(RuntimeError):
            b.add_(5)

    def test_attribute_deletion(self):
        x = torch.randn((5, 5), requires_grad=True)
        del x.grad
        self.assertIsNone(x.grad)
        with self.assertRaises(RuntimeError):
            del x.data
        with self.assertRaises(TypeError):
            x.data = None
        with self.assertRaises(RuntimeError):
            del x.requires_grad
        with self.assertRaises(RuntimeError):
            del x._grad_fn
        with self.assertRaises(RuntimeError):
            del x._backward_hooks

    def test_duplicate_backward_root(self):
        a = torch.randn(5, 5, requires_grad=True)
        b = torch.randn(5, 5, requires_grad=True)

        x = a * b
        grad_output = torch.randn_like(x)
        torch.autograd.backward([x, x], [grad_output, grad_output])

        self.assertEqual(a.grad, b * grad_output * 2)
        self.assertEqual(b.grad, a * grad_output * 2)

    def test_backward_no_grad(self):
        a = torch.randn(5, 5, requires_grad=True)
        b = a + 2
        with self.assertRaises(RuntimeError):
            torch.autograd.backward([b], [None])

    def test_backward_twice_with_saved_values(self):
        b = torch.randn(3, requires_grad=True, dtype=torch.double)
        c = torch.zeros(3, dtype=torch.double)
        c[[1, 2]] = b[[1, 1]]
        c.backward(torch.tensor([1, 1, 1], dtype=torch.double))
        self.assertRaisesRegex(RuntimeError, 'Specify retain_graph=True',
                               lambda: c.backward(torch.tensor([1, 1, 1], dtype=torch.double)))

    def test_backward_twice_retained_graph_with_saved_values(self):
        b = torch.randn(3, requires_grad=True, dtype=torch.double)
        c = torch.zeros(3, dtype=torch.double)
        c[[1, 2]] = b[[1, 1]]
        c.backward(torch.tensor([1, 1, 1], dtype=torch.double), retain_graph=True)
        c.backward(torch.tensor([1, 1, 1], dtype=torch.double))

    def test_backward_twice_without_saved_values(self):
        b = torch.randn(3, requires_grad=True, dtype=torch.double)
        c = b + 1
        c.backward(torch.tensor([1, 1, 1], dtype=torch.double))
        c.backward(torch.tensor([1, 1, 1], dtype=torch.double))

    def test_backward_twice_retained_graph_without_saved_values(self):
        b = torch.randn(3, requires_grad=True, dtype=torch.double)
        c = torch.zeros(3, dtype=torch.double)
        c[[1, 2]] = b[[1, 1]]
        c.backward(torch.tensor([1, 1, 1], dtype=torch.double), retain_graph=True)
        c.backward(torch.tensor([1, 1, 1], dtype=torch.double))

    def test_next_functions(self):
        x = torch.randn(5, 5, requires_grad=True)
        y = torch.randn(5, 5, requires_grad=True)

        a = x + y
        self.assertIsNotNone(a.grad_fn)
        next_functions = a.grad_fn.next_functions
        self.assertEqual(len(next_functions), 2)
        self.assertIsInstance(next_functions[0][0], torch._C._functions.AccumulateGrad)
        self.assertEqual(next_functions[0][1], 0)
        self.assertIsInstance(next_functions[1][0], torch._C._functions.AccumulateGrad)
        self.assertEqual(next_functions[1][1], 0)

        b = a + 5
        next_functions = b.grad_fn.next_functions
        self.assertEqual(len(next_functions), 2)
        self.assertIs(next_functions[0][0], a.grad_fn)
        self.assertIs(next_functions[1][0], None)

    def test_inplace(self):
        x = torch.ones(5, 5, requires_grad=True)
        y = Variable(torch.ones(5, 5) * 4, requires_grad=True)

        z = x * y
        q = z + y
        w = z * y
        z.add_(2)
        # Add doesn't need it's inputs to do backward, so it shouldn't raise
        q.backward(torch.ones(5, 5), retain_graph=True)
        # Mul saves both inputs in forward, so it should raise
        self.assertRaises(RuntimeError, lambda: w.backward(torch.ones(5, 5)))

        z = x * y
        q = z * y
        r = z + y
        w = z.add_(y)
        # w is a the last expression, so this should succeed
        w.backward(torch.ones(5, 5), retain_graph=True)
        # r doesn't use the modified value in backward, so it should succeed
        r.backward(torch.ones(5, 5), retain_graph=True)
        # q uses dirty z, so it should raise
        self.assertRaises(RuntimeError, lambda: q.backward(torch.ones(5, 5)))

        with torch.no_grad():
            x.grad.zero_()
        m = x / 2
        z = m + y / 8
        q = z * y
        r = z + y
        prev_version = z._version
        w = z.exp_()
        self.assertNotEqual(z._version, prev_version)
        r.backward(torch.ones(5, 5), retain_graph=True)
        self.assertEqual(x.grad, torch.ones(5, 5) / 2)
        w.backward(torch.ones(5, 5), retain_graph=True)
        self.assertEqual(x.grad, torch.Tensor(5, 5).fill_((1 + math.e) / 2))
        self.assertRaises(RuntimeError, lambda: q.backward(torch.ones(5, 5)))

        leaf = torch.ones(5, 5, requires_grad=True)
        x = leaf.clone()
        x.add_(10)
        self.assertEqual(x, torch.ones(5, 5) * 11)
        # x should be still usable
        y = x + 2
        y.backward(torch.ones(5, 5))
        self.assertEqual(leaf.grad, torch.ones(5, 5))
        z = x * y
        x.add_(2)
        self.assertRaises(RuntimeError, lambda: z.backward(torch.ones(5, 5)))

    def test_mark_non_differentiable(self):
        class MyFunction(Function):
            @staticmethod
            def forward(ctx, input):
                output = input > 0
                ctx.mark_non_differentiable(output)
                return output

            @staticmethod
            def backward(ctx, grad_output):
                return (grad_output * 0).type(torch.DoubleTensor)

        x = torch.randn(5, 5, requires_grad=True)
        mask = MyFunction.apply(x)
        self.assertFalse(mask.requires_grad)
        y = x.masked_fill(mask, 0)
        y.sum().backward()

    def test_mark_non_differentiable_mixed(self):
        class MyFunction(Function):
            @staticmethod
            def forward(ctx, input):
                a = input + 1
                b = input + 2
                ctx.mark_non_differentiable(a)
                return a, b

            @staticmethod
            def backward(ctx, grad_a, grad_b):
                self.assertTrue((grad_a == 0).all())
                self.assertTrue((grad_b == 1).all())
                return grad_b

        x = torch.randn(5, 5, requires_grad=True)
        a, b = MyFunction.apply(x)
        self.assertFalse(a.requires_grad)
        self.assertTrue(b.requires_grad)
        b.sum().backward()
        self.assertEqual(x.grad, torch.ones(5, 5))

    def test_mark_non_differentiable_none(self):
        # This used to segfault because MyFunction would send back null
        # gradients to MulBackward, which is implemented in C++. C++
        # implemented functions expect incoming  grad_ouptuts to be non-null.
        class MyFunction(Function):
            @staticmethod
            def forward(ctx, input):
                output = input.clone()
                ctx.mark_non_differentiable(output)
                return output

            @staticmethod
            def backward(ctx, grad_output):
                return None

        x = torch.randn(5, 5, requires_grad=True)
        r = MyFunction.apply(x * x)
        (r * x).sum().backward()

    def test_return_duplicate(self):
        class DoubleDuplicate(Function):
            @staticmethod
            def forward(ctx, x):
                output = x * 2
                return output, output

            @staticmethod
            def backward(ctx, grad1, grad2):
                return grad1 * 2 + grad2 * 2

        def fn(x):
            a, b = DoubleDuplicate.apply(x)
            self.assertIs(a, b)
            return a + b

        x = torch.randn(5, 5, requires_grad=True)
        gradcheck(fn, [x])
        gradgradcheck(fn, [x])

    def test_return_duplicate_inplace(self):
        class DoubleInplace(Function):
            @staticmethod
            def forward(ctx, x):
                x.mul_(2)
                ctx.mark_dirty(x)
                return x, x

            @staticmethod
            def backward(ctx, grad1, grad2):
                return grad1 * 2 + grad2 * 2

        def inplace_fn(x):
            a, b = DoubleInplace.apply(x.clone())
            self.assertIs(a, b)
            return a + b

        x = torch.randn(5, 5, requires_grad=True)
        gradcheck(inplace_fn, [x])
        gradgradcheck(inplace_fn, [x])

        # Can't modify leaf variables in-place
        self.assertRaises(RuntimeError, lambda: InplaceFunction.apply(x))
        # Functions which modify views in-place must return only one output
        self.assertRaises(RuntimeError, lambda: InplaceFunction.apply(x.clone()[0]))

    @suppress_warnings
    def test_resize(self):
        x = torch.ones(2, 3)
        self.assertTrue(x.resize(3, 2).size() == (3, 2))

    def _test_setitem(self, size, index):
        x = torch.ones(*size, requires_grad=True)
        y = x + 2
        y_version = y._version
        y[index] = 2
        self.assertNotEqual(y._version, y_version)
        y.backward(torch.ones(*size))
        expected_grad = torch.ones(*size)
        expected_grad[index] = 0
        self.assertEqual(x.grad, expected_grad)

    def _test_setitem_tensor(self, size, index):
        x = torch.ones(*size, requires_grad=True)
        y = x + 2
        y_version = y._version
        value = x.new(x[index].size()).fill_(7)
        value.requires_grad = True
        y[index] = value
        self.assertNotEqual(y._version, y_version)
        y.backward(torch.ones(*size))
        expected_grad_input = torch.ones(*size)
        expected_grad_input[index] = 0
        self.assertEqual(x.grad, expected_grad_input)
        self.assertEqual(value.grad, torch.ones_like(value))

        # case when x broadcasts to as y[1]
        x = torch.randn(4, requires_grad=True)
        y = torch.zeros(2, 3, 4)
        y[1] = x
        y.backward(torch.randn(2, 3, 4))
        self.assertEqual(x.size(), x.grad.size())

    def test_setitem(self):
        self._test_setitem((5, 5), 1)
        self._test_setitem((5,), 1)
        self._test_setitem((1,), 0)
        self._test_setitem((10,), [[0, 4, 2]])
        self._test_setitem((5, 5), [[0, 4], [2, 2]])
        self._test_setitem((5, 5, 5), [slice(None), slice(None), [1, 3]])
        self._test_setitem((5, 5, 5), [slice(None), [1, 3], slice(None)])
        self._test_setitem((5, 5, 5), [[1, 3], slice(None), slice(None)])
        self._test_setitem((5, 5, 5), [slice(None), [2, 4], [1, 3]])
        self._test_setitem((5, 5, 5), [[1, 3], [2, 4], slice(None)])
        self._test_setitem_tensor((5, 5), 3)
        self._test_setitem_tensor((5, 5), [[0, 1], [1, 0]])
        self._test_setitem_tensor((5,), 3)
        self._test_setitem_tensor((5,), Variable(torch.LongTensor([3]), requires_grad=False).sum())
        self._test_setitem_tensor((5,), [[0, 1, 2, 3]])
        self._test_setitem_tensor((5, 5, 5), [slice(None), slice(None), [1, 3]])
        self._test_setitem_tensor((5, 5, 5), [slice(None), [1, 3], slice(None)])
        self._test_setitem_tensor((5, 5, 5), [[1, 3], slice(None), slice(None)])
        self._test_setitem_tensor((5, 5, 5), [slice(None), [2, 4], [1, 3]])
        self._test_setitem_tensor((5, 5, 5), [[1, 3], [2, 4], slice(None)])
        self._test_setitem_tensor((5, 5, 5), [Variable(torch.LongTensor([1,
                                              3]), requires_grad=False), [2, 4], slice(None)])

    def test_setitem_mask(self):
        mask = torch.BoolTensor(5, 5).bernoulli_()
        self._test_setitem((5, 5), Variable(mask))
        self._test_setitem((5,), Variable(mask[0]))
        self._test_setitem((1,), Variable(mask[0, 0:1]))
        self._test_setitem_tensor((5, 5), Variable(mask))
        self._test_setitem_tensor((5,), Variable(mask[0]))

    def test_select_sum(self):
        # both select and sum return Scalars in ATen; ensure they work together.
        x = torch.randn(10, requires_grad=True)

        def func(x):
            return x.select(0, 1).sum()

        gradcheck(func, [x])
        gradgradcheck(func, [x])

    def test_stack(self):
        x = torch.randn(10, 10, requires_grad=True)
        y = torch.randn(10, 10, requires_grad=True)
        z = torch.randn(10, 10, requires_grad=True)
        stacked = torch.stack([x, y, z], 0)
        grad = torch.randn(3, 10, 10)
        stacked.backward(grad)
        self.assertEqual(x.grad, grad[0])
        self.assertEqual(y.grad, grad[1])
        self.assertEqual(z.grad, grad[2])

    def test_unbind(self):
        stacked = torch.randn(3, 10, 10, requires_grad=True)
        x, y, z = stacked.unbind()
        grad = torch.randn(3, 10, 10)
        torch.autograd.backward([x, y, z], grad.unbind())
        self.assertEqual(stacked.grad, grad)
        # check that it works with only one gradient provided (#9977)
        for i in range(3):
            stacked = torch.randn(3, 10, 10, requires_grad=True)
            outs = stacked.unbind()
            gi = grad.unbind()[i]
            g, = torch.autograd.grad(outs[i], stacked, gi)
            g_expected = torch.stack([gi if j == i else torch.zeros_like(gi)
                                      for j in range(3)], dim=0)
            self.assertEqual(g, g_expected)

    def test_put(self):
        root = torch.randn(4, 5, requires_grad=True)
        values = torch.randn(6, requires_grad=True)
        idx = Variable(torch.LongTensor([1, 2, 3, -1, -2, -3]))

        def func(root, values):
            x = root.clone()
            x.put_(idx, values)
            return x

        gradcheck(func, [root, values])
        gradgradcheck(func, [root, values])

    def test_put_accumulate(self):
        root = torch.randn(4, 5, requires_grad=True)
        values = torch.randn(6, requires_grad=True)
        idx = Variable(torch.LongTensor([1, 2, 3, 1, 2, 3]))

        def func(root, values):
            x = root.clone()
            x.put_(idx, values, accumulate=True)
            return x

        gradcheck(func, [root, values])
        gradgradcheck(func, [root, values])

    def test_fill(self):
        root = torch.randn(4, 5, requires_grad=True)

        def func(root):
            x = root.clone()
            x.fill_(2)
            return x

        gradcheck(func, [root])
        gradgradcheck(func, [root])

    def test_unused_output(self):
        x = torch.randn(10, 10, requires_grad=True)
        outputs = x.chunk(5)
        o = outputs[2]
        o = o * 4 + 2
        o.sum().backward()
        expected_grad = torch.zeros(10, 10)
        expected_grad[4:6] = 4
        self.assertEqual(x.grad, expected_grad)

        with torch.no_grad():
            x.grad.zero_()
        grad_output = torch.randn(2, 10)
        outputs = x.chunk(5)
        outputs[0].backward(grad_output)
        expected_grad = torch.zeros(10, 10)
        expected_grad[:2] = grad_output
        self.assertEqual(x.grad, expected_grad)

    def _test_sparse_gather(self, size_x, size_ind, dim):
        x = torch.randn(size_x, requires_grad=True)
        if len(size_ind) > 0 and len(size_x) > 0:
            ind = torch.randint(x.size(dim), size_ind)
        else:
            ind = torch.zeros(size_ind, dtype=torch.int64)
        out = torch.gather(x, dim, ind, sparse_grad=False)
        grad = torch.rand_like(out)
        out.backward(grad)
        grad_dense = x.grad.clone()
        x.grad = None
        out = torch.gather(x, dim, ind, sparse_grad=True)
        out.backward(grad)
        self.assertEqual(grad_dense, x.grad.to_dense())

    def test_sparse_gather_dim0(self):
        self._test_sparse_gather((10, 10), (5, 10), 0)

    def test_sparse_gather_dim1(self):
        self._test_sparse_gather((10, 10, 5), (10, 5, 5), 1)

    def test_sparse_gather_dim_neg(self):
        self._test_sparse_gather((10, 10, 5), (10, 10, 2), -1)

    def test_sparse_gather_ind_scalar(self):
        self._test_sparse_gather((10,), (), 0)

    def test_sparse_gather_x_scalar(self):
        self._test_sparse_gather((), (2,), 0)

    def test_sparse_gather_both_scalar(self):
        self._test_sparse_gather((), (), 0)

    def test_gc_in_destructor(self):
        """
        Previously, if a Function destructor triggered a garbage collection,
        the Variable's tp_dealloc handler would get called twice leading to a
        segfault.
        """
        class CollectOnDelete(Function):
            def forward(self, x):
                return x

            def backward(self, grad_output):
                return grad_output

            def __del__(self):
                gc.collect()

        for _ in range(10):
            CollectOnDelete().forward(torch.randn(1, requires_grad=True)).backward()

    # Delete this test when legacy custom autograd functions are deleted.
    def test_naughty_legacy_variable_grad_fn(self):
        class Id(Function):
            def forward(self, x):
                return x

            def backward(self, grad_x):
                return grad_x

        self.assertRaises(RuntimeError, lambda: Variable(torch.zeros(1), _grad_fn=Id()))

    # Delete this test when legacy custom autograd functions are deleted.
    def test_naughty_legacy_function_backward_before_forward(self):
        class Id(Function):
            def forward(self, x):
                return x

            def backward(self, grad_x):
                return grad_x

        f = Id()
        self.assertRaises(RuntimeError, lambda: f._do_backward((torch.zeros(0), ), False))

    # Delete this test when legacy custom autograd functions are deleted.
    def test_naughty_legacy_function_early_access(self):
        class Id(Function):
            def forward(self, x):
                return x

            def backward(self, grad_x):
                return grad_x

        f = Id()
        # A legacy autograd function is not fully initialized until you actually
        # apply it.  That means a lot of accessors on them don't actually work.
        # Test that we properly error in this case.
        self.assertRaises(RuntimeError, lambda: f.register_hook(lambda x, y: None))
        self.assertRaises(RuntimeError, lambda: f.next_functions)
        self.assertRaises(RuntimeError, lambda: f.metadata)

    @unittest.expectedFailure
    def test_naughty_anomaly_access(self):
        class MyFunction(Function):
            @staticmethod
            def forward(ctx, x):
                return x

            @staticmethod
            def backward(ctx, g):
                return g

        x = torch.zeros(1, requires_grad=True)
        y = MyFunction.apply(x)
        y.backward()
        y.grad_fn.metadata
        g = y.grad_fn
        del y
        g.metadata  # this currently fails, but shouldn't

    def test_naughty_autograd_function_stashing_ctx(self):
        saved_ctx = []

        class Id(Function):
            @staticmethod
            def forward(ctx, x):
                ctx.save_for_backward(x)
                return x

            @staticmethod
            def backward(ctx, grad_x):
                saved_ctx.append(ctx)
                return ctx.saved_tensors

        p = torch.zeros(1, requires_grad=True)
        loss = Id.apply(p)
        loss.backward(retain_graph=True)
        del loss
        # At this point in time, it complains that the graph has been freed
        # (which indeed true, although a somewhat indirect way of stating the
        # problem).
        self.assertRaises(RuntimeError, lambda: saved_ctx[0].saved_tensors)

    def test_custom_autograd_repeated_grad_grad(self):
        # This test failed the equality check in PR #22983; it's an interesting
        # and different test case worth enshrining.  mult1 is not testing
        # anything that interesting, but mult2 is the interesting case.

        def mult1(x):
            return x.prod(dim=-1).prod(dim=-1)

        class Mult(torch.autograd.Function):
            @staticmethod
            def forward(ctx, x):
                y = mult1(x)
                ctx.save_for_backward(x, y)
                return y

            @staticmethod
            def backward(ctx, grad_output):
                x, y = ctx.saved_tensors
                return (grad_output * y)[:, None, None] / x

        mult2 = Mult.apply

        def check_gradgrad_repeated(x, y):
            gy, = torch.autograd.grad(y[0], x, create_graph=True)
            ggy_1, = torch.autograd.grad(gy[0, 0, 0], x, retain_graph=True)
            gy, = torch.autograd.grad(y[0], x, create_graph=True)
            ggy_2, = torch.autograd.grad(gy[0, 0, 0], x, retain_graph=True)
            self.assertEqual(ggy_1[0, 0, 1], ggy_2[0, 0, 1])

        x = torch.ones(2, 4, 4).requires_grad_()
        check_gradgrad_repeated(x, mult1(x))
        check_gradgrad_repeated(x, mult2(x))

    def test_custom_autograd_no_early_free(self):
        # This test failed complaining that buffers had already been freed
        # prior to #22983.  Also pretty interesting test case.
        class Double(torch.autograd.Function):
            @staticmethod
            def forward(ctx, x):
                y = x ** 2
                ctx.save_for_backward(x, y)
                return y

            @staticmethod
            def backward(ctx, grad_output):
                x, _ = ctx.saved_tensors
                return grad_output * 2 * x

        # this is equivalent, but uses the output of .forward() in .backward()
        class Double2(Double):
            @staticmethod
            def backward(ctx, grad_output):
                x, y = ctx.saved_tensors
                return grad_output * 2 * y / x

        double = Double.apply
        double2 = Double2.apply

        x = torch.tensor(2).double().requires_grad_()

        self.assertTrue(torch.autograd.gradcheck(double, x))
        self.assertTrue(torch.autograd.gradgradcheck(double, x))
        self.assertTrue(torch.autograd.gradcheck(double2, x))
        self.assertTrue(torch.autograd.gradgradcheck(double2, x))

        y = double(x)
        torch.autograd.grad(y, x, create_graph=True)
        torch.autograd.grad(y, x)

        y = double2(x)
        torch.autograd.grad(y, x, create_graph=True)
        torch.autograd.grad(y, x)  # should not error!

    def test_detach(self):
        x = torch.randn(10, 10, requires_grad=True)
        y = x + 2
        y = y.detach()
        z = y * 4 + 2
        self.assertFalse(y.requires_grad)
        self.assertFalse(z.requires_grad)

        x = torch.randn(10, 10, requires_grad=True)
        y = x * 2
        y = y.detach()
        self.assertFalse(y.requires_grad)
        self.assertIsNone(y.grad_fn)
        z = x + y
        z.sum().backward()
        # This is an incorrect gradient, but we assume that's what the user
        # wanted. detach() is an advanced option.
        self.assertEqual(x.grad, torch.ones(10, 10))

        # in-place detach
        x = torch.randn(10, 10, requires_grad=True)
        y = torch.randn(10, 10, requires_grad=True)
        a = x * 2
        (y + a).sum().backward(retain_graph=True)
        a.detach_()
        self.assertFalse(a.requires_grad)
        (y + a).sum().backward()  # this won't backprop to x
        self.assertEqual(x.grad, torch.ones(10, 10) * 2)
        self.assertEqual(y.grad, torch.ones(10, 10) * 2)

        # in-place deatch on a view raises an exception
        view = x.narrow(0, 1, 4)
        self.assertRaisesRegex(RuntimeError, 'view', lambda: view.detach_())

    def test_detach_base(self):
        "detaching base does not detach view"
        x = torch.randn(10, 10, requires_grad=True)
        view = x.narrow(0, 1, 4)
        x.detach_()
        self.assertFalse(x.requires_grad)
        self.assertTrue(view.requires_grad)
        self.assertIsNotNone(view.grad_fn)
        self.assertIs(view._base, x)

    def _test_type_conversion_backward(self, t, ):
        fvar = Variable(t(torch.randn(5, 5).float()), requires_grad=True)
        fvar.double().sum().backward()
        self.assertEqual(fvar.grad, torch.ones_like(fvar))
        self.assertEqual(type(fvar.grad), type(fvar))
        dvar = Variable(t(torch.randn(5, 5).double()), requires_grad=True)
        dvar.float().sum().backward()
        self.assertEqual(dvar.grad, torch.ones_like(dvar))
        self.assertEqual(type(dvar.grad), type(dvar))

    def test_type_conversions(self):
        x = torch.randn(5, 5)
        self.assertIsInstance(x.float(), torch.FloatTensor)
        self.assertIsInstance(x.int(), torch.IntTensor)
        if torch.cuda.is_available():
            self.assertIsInstance(x.float().cuda(), torch.cuda.FloatTensor)
            self.assertIsInstance(x.int().cuda(), torch.cuda.IntTensor)
            self.assertIsInstance(x.int().cuda().cpu(), torch.IntTensor)
            if torch.cuda.device_count() >= 2:
                x2 = x.float().cuda(1)
                self.assertIsInstance(x2, torch.cuda.FloatTensor)
                self.assertIs(x2.get_device(), 1)
                x2 = x.float().cuda()
                self.assertIsInstance(x2, torch.cuda.FloatTensor)
                self.assertIs(x2.get_device(), 0)
                x2 = x2.cuda(1)
                self.assertIsInstance(x2, torch.cuda.FloatTensor)
                self.assertIs(x2.get_device(), 1)
                y = Variable(torch.randn(5).cuda(1), requires_grad=True)
                y.cpu().sum().backward()
                self.assertIs(y.grad.get_device(), 1)
                self.assertIs(y.long().get_device(), 1)

        for t in [torch.DoubleTensor, torch.FloatTensor, torch.IntTensor, torch.ByteTensor]:
            for y_var in (True, False):
                y = torch.randint(5, (5, 5), dtype=t.dtype)
                y = Variable(y) if y_var else y
                self.assertIsInstance(x.type(t), t)
                self.assertIsInstance(x.type_as(y), t)
                # TODO: t.dtype should work
                t_dtype = t().dtype
                self.assertIsInstance(x.type(t_dtype), t)
                self.assertIs(t_dtype, x.type(t_dtype).dtype)
                self.assertEqual(y.data_ptr(), y.type(t).data_ptr())
                if torch.cuda.is_available():
                    for x_cuda in (True, False):
                        for y_cuda in (True, False):
                            x_c = x.cuda() if x_cuda else x
                            y_c = y.cuda() if y_cuda else y
                            _, y_type = y_c.type().rsplit('.', 1)
                            y_typestr = ('torch.cuda.' if y_cuda else 'torch.') + y_type
                            self.assertEqual(y_c.type(), x_c.type(y_typestr).type())
                            self.assertIs(y_c.dtype, x_c.type(y_c.dtype).dtype)
                            self.assertEqual(y_c.data_ptr(), y_c.cuda().data_ptr() if y_cuda else y_c.data_ptr())

        self._test_type_conversion_backward(lambda x: x)
        if torch.cuda.is_available():
            self._test_type_conversion_backward(lambda x: x.cuda())
            if torch.cuda.device_count() >= 2:
                # one of these has to be the non-default device
                self._test_type_conversion_backward(lambda x: x.cuda(0))
                self._test_type_conversion_backward(lambda x: x.cuda(1))

    def test_isolated_node(self):
        x = torch.randn(5, 5, requires_grad=True)
        y = torch.randn(5, 5, requires_grad=True)

        a = x + y
        b = torch.max(a, 1, True)[1].repeat(1, 5).double()
        o = (b + a).sum()
        o.backward()

    def test_shape(self):
        x = torch.randn(3, 4)
        self.assertEqual(2, len(x.shape))
        self.assertEqual(x.shape[0], 3)
        self.assertEqual(x.shape[1], 4)

    def test_numpy_requires_grad(self):
        x = torch.randn(2, 2, requires_grad=True)
        self.assertRaisesRegex(RuntimeError, 'requires grad', lambda: x.numpy())

    def test_return_leaf(self):
        class Identity(Function):
            @staticmethod
            def forward(ctx, a, b):
                return a, a + b

            @staticmethod
            def backward(ctx, grad_a, grad_b):
                return grad_a + grad_b, grad_b

        hook_called = [False]
        x = torch.randn(5, 5, requires_grad=True)
        y = torch.randn(5, 5, requires_grad=True)

        q, p = Identity.apply(x, y)

        # Make sure hooks only receive grad from usage of q, not x.
        def hook(grad):
            hook_called[0] = True
            self.assertEqual(grad, torch.ones(5, 5))

        q.register_hook(hook)
        (q + p + x).sum().backward()
        self.assertEqual(x.grad, torch.ones(5, 5) * 3)
        self.assertEqual(y.grad, torch.ones(5, 5))
        self.assertTrue(hook_called[0])

    def test_return_leaf_inplace(self):
        class Inplace(InplaceFunction):
            @staticmethod
            def forward(ctx, a, b):
                ctx.mark_dirty(a)
                return a.add_(b), b + 2

            @staticmethod
            def backward(ctx, grad_a, grad_b):
                return grad_a, grad_a + grad_b

        x = torch.randn(5, 5)
        y = torch.randn(5, 5, requires_grad=True)

        fn = Inplace(True)
        q, p = fn.apply(x, y)
        self.assertIs(q, x)
        self.assertIs(q.grad_fn.__class__, fn._backward_cls)
        self.assertTrue(q.requires_grad)
        q.sum().backward()
        self.assertEqual(y.grad, torch.ones(5, 5))

    def test_leaf_assignment(self):
        x = torch.randn(5, 5)
        y = torch.randn(5, requires_grad=True)
        z = torch.randn(5, requires_grad=True)

        x[0] = y
        x[1] = 2 * z
        self.assertTrue(x.requires_grad)
        self.assertIsNot(x.grad_fn, None)
        x.sum().backward()
        self.assertEqual(y.grad, torch.ones(5))
        self.assertEqual(z.grad, torch.ones(5) * 2)

    def test_no_grad_assignment(self):
        x = torch.randn(5, 5, requires_grad=True)
        y = torch.randn(5)
        with torch.no_grad():
            x[0] = y

        self.assertTrue(x.requires_grad)
        self.assertIsNone(x.grad_fn)

    def test_no_grad_modifies_version(self):
        x = torch.randn(5, requires_grad=True)
        y = torch.randn(5, requires_grad=True)
        z = (x * y).sum()
        with torch.no_grad():
            x *= 2
        self.assertRaisesRegex(RuntimeError, 'modified by an inplace operation',
                               lambda: z.backward())

    def test_no_grad_input(self):
        class MyFunction(Function):
            @staticmethod
            def forward(self, x):
                return x

            @staticmethod
            def backward(self, grad_output):
                return grad_output

        x = torch.randn(5, requires_grad=True)
        with torch.no_grad():
            y = MyFunction.apply(x)

        self.assertTrue(x.requires_grad)
        self.assertIsNone(y.grad_fn)

    def test_backward_copy(self):
        # This tests checks backward engine for a very subtle bug that appreared
        # in one of the initial versions of autograd. Gradients tensors were
        # simply stored in lists while the function waited for all its gradients
        # to be computed. However, sometimes an output was used multiple times,
        # so the gradients needed to be summed. Engine used to keep a need_copy
        # set of tensors that will need a clone upon next addition and removed
        # them from the set as soon as the clone was performed. However, this
        # could lead to incorrect results if the same gradient tensor was
        # buffered in three places in the graph:
        # 1. When accumulating gradients in one of these places it was cloned
        #    and removed from need_copy set.
        # 2. When accumulating in second place, it wasn't in the need_copy set,
        #    so the gradients were simply accumulated in-place (which already
        #    modified the grad in 3rd place)
        # 3. When accumulating in the third place, it wasn't in the need_copy set
        #    as well, so the incoming gradient was summed in-place, yielding
        #    incorrect results in all functions, except the first one.
        x = torch.ones(5, 5, requires_grad=True)
        y = torch.ones(5, 5, requires_grad=True)
        # Simulate that we're in the middle of the graph
        a = x + 2
        b = y + 2
        c = x + 2
        # This op will just return grad_output two times in backward
        add1 = a + b
        add2 = add1 + c
        # Simulate a long branch, so grad_output will get buffered.
        for _ in range(4):
            a = a * 2
            b = b * 2
            c = c * 2
        branch = a + b + c
        out = add2 + branch
        # expected gradients are:
        # for x: 34 (16 from final a, 16 from final c, 2 from add2)
        # for y: 17 (16 from final b, 1 from add2)
        grad_output = torch.ones(5, 5)
        out.backward(grad_output)
        self.assertEqual(x.grad, torch.ones(5, 5) * 34)
        self.assertEqual(y.grad, torch.ones(5, 5) * 17)

    def test_save_none_for_backward(self):
        test_case = self

        class MyFn(Function):
            @staticmethod
            def forward(ctx, input):
                ctx.save_for_backward(None, input, None)
                return input * input

            @staticmethod
            def backward(ctx, grad_output):
                n1, input, n2 = ctx.saved_tensors
                test_case.assertIsNone(n1)
                test_case.assertIsNone(n2)
                return 2 * input * grad_output

        x = torch.randn(5, 5, requires_grad=True)
        y = MyFn.apply(x)
        y.sum().backward()
        self.assertEqual(x.grad, 2 * x)

    def test_too_many_grads(self):
        class MyFn(Function):
            @staticmethod
            def forward(ctx, input):
                return input

            @staticmethod
            def backward(ctx, grad_output):
                return grad_output, None, None

        x = torch.randn(5, 5, requires_grad=True)
        y = MyFn.apply(x)
        y.sum().backward()
        self.assertEqual(x.grad, torch.ones_like(x))

    def test_pickle(self):
        x = torch.randn(10, 10, requires_grad=True)
        y = torch.randn(10, 10, requires_grad=False)

        def assert_strict_equal(var1, var2):
            self.assertEqual(var1, var2)
            self.assertEqual(var1.requires_grad, var2.requires_grad)

        serialized = [pickle.dumps([x, y], protocol=p) for p in range(3)]
        for dump in serialized:
            xc, yc = pickle.loads(dump)
            assert_strict_equal(xc, x)
            assert_strict_equal(yc, y)

    def test_dep_nograd(self):
        class F1(Function):
            @staticmethod
            def forward(ctx, input):
                out = torch.randn(input.size())
                ctx.mark_non_differentiable(out)
                return input, out

            @staticmethod
            def backward(ctx, grad_output, ignored):
                return grad_output

        class F2(Function):
            @staticmethod
            def forward(ctx, input, ignored):
                return input

            @staticmethod
            def backward(ctx, grad_output):
                return grad_output, None

        x = torch.randn(5, requires_grad=True)
        a, b = F1.apply(x)
        b = b + 1  # separate F1 from F2 by another op
        self.assertTrue(a.requires_grad)
        self.assertFalse(b.requires_grad)
        c = F2.apply(a, b)
        c.backward(torch.ones(c.size()))
        self.assertEqual(x.grad, torch.ones(x.size()))

    def test_set_grad_enabled(self):
        x = torch.tensor([1.], requires_grad=True)
        with torch.set_grad_enabled(False):
            y = x * 2
        self.assertFalse(y.requires_grad)
        with torch.set_grad_enabled(True):
            y = x * 2
        self.assertTrue(y.requires_grad)
        with torch.set_grad_enabled(False):
            torch.set_grad_enabled(True)
            y = x * 2
        self.assertTrue(y.requires_grad)

    def test_simple_reentrant(self):
        y_data = torch.randn(2, 2)

        class Reenter(Function):
            @staticmethod
            def forward(ctx, x):
                with torch.enable_grad():
                    ctx.x = Variable(x, requires_grad=True)
                    ctx.y = Variable(y_data, requires_grad=True)
                    ctx.output_var = ctx.x * ctx.y
                return ctx.output_var.detach()

            @staticmethod
            def backward(ctx, grad_output):
                with torch.enable_grad():
                    ctx.output_var.sum().backward()
                return ctx.x.grad * grad_output

        # Reentrant starts on CPU thread, finishs on GPU thread
        x = torch.randn(2, 2, requires_grad=True)
        out = Reenter.apply(x)
        out.sum().backward()
        self.assertEqual(x.grad, y_data)

    def test_reentrant_child_error(self):
        # Parent graph.
        a = torch.rand(3, 3, requires_grad=True)
        c = a * a

        # Reentrant child graph.
        b = torch.rand(3, 3, requires_grad=True)
        e = b * b
        f = TestAutograd.SimulateBackwardError.apply(e)
        reentrant_root = f.sum()

        class ReentrantFunc(Function):

            @staticmethod
            def forward(ctx, inp):
                return inp.clone()

            @staticmethod
            def backward(ctx, grad):
                # Reentrant backward in child will throw an error.
                reentrant_root.backward()
                return grad

        d = ReentrantFunc.apply(c)
        with self.assertRaisesRegex(RuntimeError, 'Simulate error'):
            d.sum().backward()

    def test_broadcast_tensors(self):
        f_args_variable = (torch.randn(3, requires_grad=True),
                           torch.randn(1, 2, 1, requires_grad=True),
                           torch.randn(1, 1, requires_grad=True),
                           torch.randn(5, 1, 1, requires_grad=True))
        f_args_tensor = deepcopy(unpack_variables(f_args_variable))
        run_functional_checks(self, "test_broadcast_tensors", "broadcast",
                              lambda a, b, c, d: torch.broadcast_tensors(a, b, c, d),
                              True, f_args_variable, f_args_tensor)

    def test_cat(self):
        f_args_variable = (torch.randn(1, S, S, requires_grad=True),
                           torch.randn(2, S, S, requires_grad=True),
                           torch.randn(3, S, S, requires_grad=True),
                           0)
        f_args_tensor = deepcopy(unpack_variables(f_args_variable))
        run_functional_checks(self, "test_cat", "cat",
                              lambda a, b, c, dim: torch.cat((a, b, c), dim),
                              True, f_args_variable, f_args_tensor)

    def test_cat_negdim_1(self):
        f_args_variable = (torch.randn(S, S, 1, requires_grad=True),
                           torch.randn(S, S, 2, requires_grad=True),
                           torch.randn(S, S, 3, requires_grad=True),
                           -1)
        f_args_tensor = deepcopy(unpack_variables(f_args_variable))
        run_functional_checks(self, "test_cat_negdim_1", "cat",
                              lambda a, b, c, dim: torch.cat((a, b, c), dim),
                              True, f_args_variable, f_args_tensor)

    def test_cat_negdim_2(self):
        f_args_variable = (torch.randn(S, 1, S, requires_grad=True),
                           torch.randn(S, 2, S, requires_grad=True),
                           torch.randn(S, 3, S, requires_grad=True),
                           -2)
        f_args_tensor = deepcopy(unpack_variables(f_args_variable))
        run_functional_checks(self, "test_cat_negdim_2", "cat",
                              lambda a, b, c, dim: torch.cat((a, b, c), dim),
                              True, f_args_variable, f_args_tensor)

    def test_cat_empty_legacy(self):
        f_args_variable = (torch.randn(0, requires_grad=True),
                           torch.randn(S, S, requires_grad=True))
        # gradgradcheck doesn't work, probably because legacy size tracking is wrong somewhere,
        # hence False passed below, but gradcheck checked explicitly.
        f_args_tensor = deepcopy(unpack_variables(f_args_variable))
        run_functional_checks(self, "test_cat_empty_legacy", "cat",
                              lambda a, b: torch.cat((a, b)),
                              False, f_args_variable, f_args_tensor)
        self.assertTrue(gradcheck(lambda a, b: torch.cat((a, b)), f_args_variable, eps=1e-6, atol=PRECISION))

    def test_cat_empty(self):
        f_args_variable = (torch.randn(0, S, requires_grad=True),
                           torch.randn(S, S, requires_grad=True))
        f_args_tensor = deepcopy(unpack_variables(f_args_variable))
        run_functional_checks(self, "test_cat_empty", "cat",
                              lambda a, b: torch.cat((a, b)),
                              True, f_args_variable, f_args_tensor)

    def test_trapz(self):
        f_args_variable = (torch.randn(2, 3, requires_grad=True),
                           torch.tensor([[1.0, 2.0, 5.5], [2.3, 0.5, 6.2]], requires_grad=True))
        f_args_tensor = deepcopy(unpack_variables(f_args_variable))
        run_functional_checks(self, "test_trapz", "trapz",
                              lambda y, x: torch.trapz(y, x),
                              True, f_args_variable, f_args_tensor)


    def test_var_mean_differentiable(self):
        dim = [2, 4]
        keepdim = False
        input1 = torch.randn(3, 4, 5, 6, 2, 3, requires_grad=True)
        input2 = deepcopy(input1)
        var1, mean1 = torch.var_mean(input1, dim=dim, keepdim=keepdim)
        var2 = input2.var(dim=dim, keepdim=keepdim)
        mean2 = input2.mean(dim=dim, keepdim=keepdim)
        grad = torch.randn(3, 4, 6, 3, requires_grad=True)

        r1 = var1 * var1 * mean1 * mean1
        r2 = var2 * var2 * mean2 * mean2
        self.assertTrue(torch.allclose(r1, r2, rtol=0.01, atol=0.0))

        torch.autograd.backward(r1, grad)
        torch.autograd.backward(r2, grad)
        self.assertTrue(torch.allclose(input1.grad, input2.grad, rtol=0.01, atol=0.0))

    @skipIfNoLapack
    def test_cholesky(self):
        def func(root, upper):
            x = torch.matmul(root, root.transpose(-1, -2)) + 1e-05
            return torch.cholesky(x, upper)

        def run_test(upper, dims):
            root = torch.rand(*dims, requires_grad=True)

            gradcheck(func, [root, upper])
            gradgradcheck(func, [root, upper])

            root = random_symmetric_pd_matrix(dims[-1], *dims[:-2]).requires_grad_()
            chol = root.cholesky().sum().backward()
            self.assertEqual(root.grad, root.grad.transpose(-1, -2))  # Check the gradient is symmetric

        for upper, dims in product([True, False], [(3, 3), (4, 3, 2, 2)]):
            run_test(upper, dims)
            run_test(upper, dims)

    @skipIfNoLapack
    def test_cholesky_solve(self):
        def _test_with_size(A_dims, B_dims, upper):
            root = torch.rand(*A_dims).requires_grad_()
            b = torch.rand(*B_dims).requires_grad_()

            def func(root, b, upper):
                if upper:
                    A = root.triu()
                else:
                    A = root.tril()
                return torch.cholesky_solve(b, A, upper)

            gradcheck(func, [root, b, upper])
            gradgradcheck(func, [root, b, upper])

        for (a_size, b_size), upper in product([((3, 3), (3, 4)), ((3, 3), (3, 2)),
                                                ((2, 3, 3), (2, 3, 4)), ((2, 3, 3), (2, 3, 2))],
                                               [True, False]):
            _test_with_size(a_size, b_size, upper)

    @skipIfNoLapack
    def test_eig(self):
        def func(B):
            return torch.eig(B, eigenvectors=True)

        def func_eigvals(B):
            return torch.eig(B, eigenvectors=True)[0]

        def func_eigvecs(B):
            return torch.eig(B, eigenvectors=True)[1]

        def run_test(dims):
            # The backward operation for eig only works for real eigenvalues,
            # so the matrix should be B = U^{-1}*A*U where A is a random
            # symmetric matrix and U is a random full-rank matrix.
            # Slight change to the matrix should not make the eigenvalues
            # complex, so we apply requires_grad_ to B, not A and U

            A = random_symmetric_matrix(dims[-1], *dims[:-2])
            U = torch.rand(*dims)
            Uinv = torch.inverse(U)
            B = torch.matmul(Uinv, torch.matmul(A, U)).requires_grad_()

            gradcheck(func, [B])
            gradgradcheck(func, [B])
            gradcheck(func_eigvals, [B])
            gradgradcheck(func_eigvals, [B])
            gradcheck(func_eigvecs, [B])
            gradgradcheck(func_eigvecs, [B])

        for dims in [(3, 3), (5, 5)]:
            run_test(dims)

    @skipIfNoLapack
    def test_symeig(self):
        def func(root, upper):
            x = 0.5 * (root + root.transpose(-2, -1))
            return torch.symeig(x, eigenvectors=True, upper=upper)

        def run_test(upper, dims):
            root = torch.rand(*dims, requires_grad=True)

            gradcheck(func, [root, upper])
            gradgradcheck(func, [root, upper])

            root = random_symmetric_matrix(dims[-1], *dims[:-2]).requires_grad_()
            w, v = root.symeig(eigenvectors=True)
            (w.sum() + v.sum()).backward()
            self.assertEqual(root.grad, root.grad.transpose(-1, -2))  # Check the gradient is symmetric

        for upper, dims in product([True, False], [(3, 3), (5, 3, 3), (4, 3, 2, 2)]):
            run_test(upper, dims)

    @skipIfNoLapack
    def test_cholesky_inverse(self):
        def _test_with_size(upper, dims):
            # We require to create a Cholesky factor which requires that the diagonal elements are positive.
            # Initializing too small values for the diagonal elements could cause issues when being perturbed
            # to obtain the numerical Jacobian, thereby leading to inconsistent gradcheck
            A = torch.randn(*dims)
            A.diagonal().uniform_(0.1, 5.0)
            A.requires_grad_()

            def func(A, upper):
                if upper:
                    root = A.triu()
                else:
                    root = A.tril()
                return torch.cholesky_inverse(root, upper)

            gradcheck(func, [A, upper])
            gradgradcheck(func, [A, upper])

        for upper, dims in product([True, False], [(3, 3), (5, 5)]):
            _test_with_size(upper, dims)

    @skipIfNoLapack
    def test_triangular_solve(self):
        def _test_with_size(A_dims, B_dims):
            A = torch.rand(*A_dims).requires_grad_()
            b = torch.rand(*B_dims).requires_grad_()

            for upper, transpose, unitriangular in product((True, False), repeat=3):
                def func(A, b):
                    return torch.triangular_solve(b, A, upper, transpose, unitriangular)

                gradcheck(func, [A, b])
                gradgradcheck(func, [A, b])

        _test_with_size((3, 3), (3, 4))
        _test_with_size((3, 3), (3, 2))
        _test_with_size((2, 3, 3), (2, 3, 4))
        _test_with_size((2, 3, 3), (2, 3, 2))

    @unittest.skipIf(not TEST_MKL, "PyTorch is built without MKL support")
    def test_fft_ifft_rfft_irfft(self):
        def _test_complex(sizes, signal_ndim):
            x = torch.randn(sizes, requires_grad=True, dtype=torch.double)

            for normalized in (True, False):
                def fft(x):
                    return x.fft(signal_ndim, normalized=normalized)

                gradcheck(fft, [x])
                gradgradcheck(fft, [x], gen_non_contig_grad_outputs=True)

                def ifft(fx):
                    return fx.ifft(signal_ndim, normalized=normalized)

                # Use output of fft(x) for inverse fft, due to symmetry requirements
                fx = fft(x).detach()
                fx.requires_grad = True
                gradcheck(ifft, [fx])
                gradgradcheck(ifft, [fx], gen_non_contig_grad_outputs=True)

        def _test_real(sizes, signal_ndim):
            x = torch.randn(sizes, requires_grad=True, dtype=torch.double)
            if x.dim() == signal_ndim:
                start_dim = 0
            else:
                start_dim = 1
            signal_sizes = x.size()[start_dim:start_dim + signal_ndim]

            for normalized, onesided in product((True, False), repeat=2):
                def rfft(x):
                    return x.rfft(signal_ndim, normalized=normalized, onesided=onesided)

                gradcheck(rfft, [x])
                gradgradcheck(rfft, [x], gen_non_contig_grad_outputs=True)

                # Generally speaking, irfft itself won't and can't pass the
                # current gradcheck as it assumes the input follows conjugate
                # symmetry, an requirement that is never true with our point
                # numerical Jacobian estimate. Without input symmtry, irfft's
                # behavior is undefined.
                #
                # Even onesided results can't remove all redundancy. For
                # example, consider the .select(last_signal_dim, 0) slice.
                # It is entirely represented in the onesided results (except
                # for 1D), and will be reflected onto itself!
                #
                # So only 1D onesided irfft should pass grad check as it is
                # guaranteed that the input has no symmetrical values.
                #
                # In other cases, we test a function that first uses rfft to
                # generate a tensor that follows the conjugate symmetry irfft
                # expects, and then feeds it into irfft. Since rfft is already
                # tested above, we thereby verify the correctness of irfft.
                if signal_ndim == 1 and onesided:
                    def irfft(fx):
                        return fx.irfft(signal_ndim, normalized=normalized,
                                        onesided=onesided, signal_sizes=signal_sizes)

                    # Use output of rfft(x) for inverse rfft, due to symmetry requirements
                    fx = rfft(x).detach()
                    fx.requires_grad = True
                    gradcheck(irfft, [fx])
                    gradgradcheck(irfft, [fx], gen_non_contig_grad_outputs=True)
                else:
                    # Test this function: f(x) = ifft(rfft(x) + rfft(z)), where
                    # z is some fixed tensor of same size as x. rfft(z) term is
                    # needed because otherwise f becomes identity.
                    z = torch.randn(sizes, dtype=torch.double)
                    fz = z.rfft(signal_ndim, normalized=normalized, onesided=onesided)

                    def rfft_irfft(x):
                        fx = x.rfft(signal_ndim, normalized=normalized, onesided=onesided)
                        y = fx + fz
                        return y.irfft(signal_ndim, normalized=normalized,
                                       onesided=onesided, signal_sizes=signal_sizes)

                    gradcheck(rfft_irfft, [x])
                    gradgradcheck(rfft_irfft, [x], gen_non_contig_grad_outputs=True)

        _test_real((2, 10), 1)
        _test_real((2, 3, 4), 2)
        _test_real((2, 3, 4, 3), 3)

        _test_complex((2, 2, 10, 2), 1)
        _test_complex((1, 2, 3, 4, 2), 2)
        _test_complex((2, 1, 3, 4, 3, 2), 3)

    def test_gradcheck_fail_when_no_differentiable_outputs_and_num_grad_not_zero(self):
        def autograd_fn(input):
            output = torch.detach(input)
            self.assertFalse(output.requires_grad)
            return output

        f_args_variable = torch.ones(S, S, requires_grad=True)
        self.assertRaisesRegex(RuntimeError, 'Numerical gradient for function expected to be zero',
                               lambda: gradcheck(autograd_fn, f_args_variable, eps=1e-6, atol=PRECISION))

    def test_variable_traverse(self):
        def get_out_and_unrefed_cycle():
            inp = torch.randn(10, requires_grad=True)
            tmp = inp.view(10, 1)
            out = tmp.view(10)

            # Create a reference cycle that contains an
            # intermediary Variable in the graph
            my_list = []
            my_list.append(tmp)
            my_list.append(my_list)

            return out

        out = get_out_and_unrefed_cycle()
        gc.collect()
        # This will segfault if things have been erroneously released
        out.backward(torch.randn(out.size()))

    def test_norm_subgradient(self):
        def run_test(input_size, norm_deg):
            input = torch.zeros(*input_size, requires_grad=True)
            input.norm(norm_deg).backward()
            self.assertEqual(input.grad.abs().sum(), 0)

        run_test((10,), 2)
        run_test((10, 10), 2)
        run_test((10,), 3)
        run_test((10,), 1)
        run_test((10,), 1.5)

    def test_pow_zero_tensor_gradient(self):
        def run_test(input_size, exponent):
            input = torch.zeros(*input_size, requires_grad=True)
            input.pow(exponent).sum().backward()
            self.assertEqual(input.grad.abs().sum(), 0)

        run_test((10,), torch.zeros(10))
        run_test((10, 10), torch.zeros(10, 10))
        run_test((10,), 0)

    def test_pow_scalar_base(self):
        a = torch.arange(1, 13, dtype=torch.double).view(3, 4).requires_grad_()
        gradcheck(lambda a: torch.pow(2, a), (a,))

    @skipIfNoLapack
    def test_pinverse(self):
        # Why is pinverse tested this way, and not ordinarily as other linear algebra methods?
        # 1. Pseudo-inverses are not generally continuous, which means that they are not differentiable
        # 2. Derivatives for pseudo-inverses exist typically for constant rank (Golub et al, 1973)
        # 3. This method creates two orthogonal matrices, and a constructs a test case with large
        #    singular values (given by x to the function).
        # 4. This will ensure that small perturbations don't affect the rank of matrix, in which case
        #    a derivative exists.
        # 5. This test exists since pinverse is implemented using SVD, and is hence a backpropable method
        m, n = 5, 10
        U = torch.randn(n, m).qr()[0].t()  # Orthogonal with dimensions m x n
        V = torch.randn(n, m).qr()[0].t()  # Orthogonal with dimensions m x n

        def func(x):
            S = torch.cat([x, torch.zeros(n - m)], 0)
            M = U.mm(torch.diag(S)).mm(V.t())
            return M.pinverse()

        gradcheck(func, [torch.rand(m).add_(1).requires_grad_()])
        gradcheck(func, [torch.rand(m).add_(10).requires_grad_()])
        gradgradcheck(func, [torch.rand(m).add_(1).requires_grad_()])
        gradgradcheck(func, [torch.rand(m).add_(10).requires_grad_()])

    def test_chain_matmul(self):
        def gen_matrices(p):
            matrices = []
            for (pi, pi_1) in zip(p[:-1], p[1:]):
                matrices.append(torch.randn(pi, pi_1).requires_grad_())
            return matrices

        gradcheck(torch.chain_matmul, gen_matrices([5, 10, 15, 5]))
        gradcheck(torch.chain_matmul, gen_matrices([3, 5, 2, 6]))
        gradcheck(torch.chain_matmul, gen_matrices([6, 2, 4, 8, 10]))
        gradgradcheck(torch.chain_matmul, gen_matrices([5, 10, 15, 5]))
        gradgradcheck(torch.chain_matmul, gen_matrices([3, 5, 2, 6]))
        gradgradcheck(torch.chain_matmul, gen_matrices([6, 2, 4, 8, 10]))

    @unittest.skipIf(IS_WINDOWS, """File open permission error on Windows,
            https://github.com/pytorch/pytorch/issues/34086""")
    def test_profiler_tracing(self):
        t1, t2 = torch.ones(1), torch.ones(1)
        with torch.autograd.profiler.profile() as prof:
            torch.add(t1, t2)

        with tempfile.NamedTemporaryFile(mode="w+") as f:
            prof.export_chrome_trace(f.name)
            # read the trace and expect valid json
            # if the JSON generated by export_chrome_trace is not valid, this will throw and fail the test.
            json.load(f)

        # Same test but for cuda.
        if not torch.cuda.is_available():
            return

        device = torch.device("cuda:0")
        t1, t2 = torch.ones(1, device=device), torch.ones(1, device=device)
        with torch.autograd.profiler.profile(use_cuda=True) as prof:
            torch.add(t1, t2)

        with tempfile.NamedTemporaryFile(mode="w+") as f:
            prof.export_chrome_trace(f.name)
            # Now validate the json
            json.load(f)

    def test_profiler(self):
        x = torch.randn(10, 10)

        with profile() as p:
            self.assertTrue(torch.autograd._profiler_enabled())
            y = x * 2 + 4

        self.assertFalse(torch.autograd._profiler_enabled())

        last_end = 0
        names = ['mul', 'add']
        self.assertEqual(len(p.function_events), len(names))
        for info, expected_name in zip(p.function_events, names):
            self.assertGreater(info.cpu_interval.start, last_end)
            self.assertEqual(info.name, expected_name)
            last_end = info.cpu_interval.end

<<<<<<< HEAD
=======
    def test_record_function_callbacks(self):
        x = torch.randn(10, 10)
        with profile() as p:
            with record_function("foo"):
                y = x * 2 + 4

        function_events = p.function_events
        foo_event = [event for event in function_events if "foo" in event.name][0]
        self.assertEqual(foo_event.count, 1)

>>>>>>> 39688401
    def test_profiler_aggregation_fake(self):
        events = EventList()
        id = [0]

        def get_id():
            id[0] = id[0] + 1
            return id[0]

        # [[thread_id, [(start, end, id), ....]], ...]
        # Using list instead of a dict so order is guaranteed for any Python
        # version
        threads = [
            [1, [(0, 1, get_id()), (1, 2, get_id())]],
            [0, [(0, 2, get_id()), (1, 2, get_id()), (1, 3, get_id())]],
        ]
        for thread, ranges in threads:
            for range in ranges:
                assert(len(range) == 3)
                events.append(
                    FunctionEvent(
                        id=range[2],
                        name="",
                        thread=thread,
                        cpu_start=range[0],
                        cpu_end=range[1],
                    )
                )

        events.populate_cpu_children()

        # Note that [1, 3] pushes out [0, 2] first. Then we record [1, 2]
        # as a child of [1, 3]
        res = [[], [], [], [], [4]]

        def get_children_ids(event):
            return [child.id for child in event.cpu_children]

        assert([get_children_ids(event) for event in events] == res)

    def test_profiler_function_event_avg(self):
        avg = FunctionEventAvg()
        avg.add(FunctionEvent(id=0, name="foo", thread=0, cpu_start=10, cpu_end=15))
        avg.add(FunctionEvent(id=1, name="foo", thread=0, cpu_start=20, cpu_end=30))
        avg.add(avg)
        self.assertEqual(avg.key, "foo")

        # aggregate stats
        self.assertEqual(avg.count, 4)
        self.assertEqual(avg.cpu_time_total, 30)
        self.assertEqual(avg.self_cpu_time_total, 30)
        self.assertEqual(avg.cuda_time_total, 0)

        # average stats
        self.assertEqual(avg.cpu_time, 7.5)
        self.assertEqual(avg.cuda_time_total, 0)

    def test_profiler_shapes(self):
        print("")
        layer1 = torch.nn.Linear(20, 30)
        layer2 = torch.nn.Linear(30, 40)
        input = torch.randn(128, 20)
        with profile(record_shapes=True) as prof:
            layer2(layer1(input))

        # type conversion
        assert(prof.function_events[0].input_shapes == [[30, 20]])
        # fc (addmm)
        assert(
            prof.function_events[1].input_shapes ==
            [[30], [128, 20], [20, 30], [], []]
        )
        assert(prof.function_events[2].input_shapes == [[40, 30]])
        assert(
            prof.function_events[3].input_shapes ==
            [[40], [128, 30], [30, 40], [], []]
        )
        print(prof.table())
        print(prof.key_averages(group_by_input_shape=True).table())

    def test_profiler_no_cuda(self):
        print("")
        layer = torch.nn.Linear(20, 30)
        x = torch.randn(128, 20)
        with profile(use_cuda=False) as prof:
            layer(x)

        prof_str = str(prof)
        print(prof_str)
        self.assertTrue('cpu' in prof_str.lower())
        self.assertTrue('cuda' not in prof_str.lower())

    def test_profiler_aggregation_lstm(self):
        print("")
        rnn = torch.nn.LSTM(10, 20, 2)
        total_time_s = 0
        with profile(record_shapes=True) as prof:
            for i in range(20):
                input = torch.randn(5, 3, 10)
                h = torch.randn(2, 3, 20)
                c = torch.randn(2, 3, 20)
                start = time.time()
                rnn(input, (h, c))
                end = time.time()
                total_time_s += end - start

        print(prof.table(
            sort_by="self_cpu_time_total", row_limit=10, header="TEST"))
        print(prof.key_averages(group_by_input_shape=True).table(
            sort_by="self_cpu_time_total", row_limit=10))

        total_time_us = total_time_s * 1000.0 * 1000.0  # make it us which is profiler default
        print(
            "Total time based on python measurements: ",
            format_time(total_time_us)
        )
        print(
            "CPU time measurement python side overhead: {:.2f}%".format(
                (total_time_us / prof.self_cpu_time_total - 1.0) * 100.0
            )
        )

        if sys.platform != "win32":
            with tempfile.NamedTemporaryFile() as trace_file:
                prof.export_chrome_trace(trace_file.name)

    def test_record_function(self):
        x = torch.randn(10, 10)

        def forward(x):
            with record_function("outer"):
                y = x * 2 + 4
                with record_function("inner"):
                    y = y - 1
            y = y / 1

        forward(x)

        with profile() as p:
            forward(x)

        events = p.function_events
        start_order = [
            'profiler::_record_function_enter',
            'outer',
            'mul',
            'add',
            'profiler::_record_function_enter',
            'inner',
            'sub',
            'profiler::_record_function_exit',
            'profiler::_record_function_exit',
            'div',
        ]
        self.assertEqual(len(events), len(start_order))
        for info, expected_name in zip(events, start_order):
            self.assertEqual(info.name, expected_name)

        def count_events_before(before, target):
            matches = [e for e in events if e.name == before]
            self.assertEqual(len(matches), 1)
            match = matches[0]

            count = 0
            for e in events:
                if e.name == target and e.cpu_interval.end <= match.cpu_interval.end:
                    count += 1
            return count

        self.assertEqual(
            count_events_before("inner", "profiler::_record_function_exit"),
            1,
        )
        self.assertEqual(
            count_events_before("outer", "profiler::_record_function_exit"),
            2,
        )

        # We can also use record_function to decorate arbitrary function
        @record_function('my_func')
        def f(x, y):
            return x + y

        with profile() as p:
            f(1, 2)

        self.assertTrue('my_func' in str(p))

    def test_record_function_multithreaded(self):
        rf = record_function("outer")
        rf.__enter__()
        with record_function("inner"):
            # test that exiting the record function after starting another one
            # doesn't throw.
            rf.__exit__()

        with record_function("inner"):
            rf.__enter__()
        # test that exiting the record function after ending another one
        # doesn't throw.
        rf.__exit__()


    def test_dir(self):
        x = torch.randn(10, 10)
        keys = dir(x)
        self.assertIn('shape', keys)

        for key in keys:
            self.assertTrue(hasattr(x, key))

    def test_as_strided(self):

        def test(x, prepro_fn, size, strides, offset=None):
            x = x.to(torch.double).detach().requires_grad_()

            # Check that forward will **not** resize storage because it may
            # cause NaN in output and fail numerical Jacobian check consequently
            with torch.no_grad():
                y = prepro_fn(x) if prepro_fn is not None else x
                max_offset = sum((si - 1) * st for si, st in zip(size, strides))
                max_offset += offset if offset is not None else y.storage_offset()
                assert max_offset < len(y.storage()), "test case resizes storage"

            def closure(x):
                if prepro_fn is not None:
                    x = prepro_fn(x)
                return x.as_strided(size, strides, offset)

            gradcheck(closure, [x])
            gradgradcheck(closure, [x])

        # test
        test(torch.arange(0, 25), lambda x: x.view(5, 5), [3, 3], [6, 2], 2)

        # test crazy stride at dim with size 1 case
        test(torch.randn(12), None, [1, 2, 1, 5], [0, 5, 100, 1], 2)

        # test expand case
        test(torch.randn(5), None, [3, 3, 3], [0, 1, 0], 2)
        test(torch.randn(5), None, [3, 3, 3], [0, 0, 0], 4)
        test(torch.randn(5), lambda x: x.expand(5, 5), [5, 5], [0, 1], 0)

        # test non-expand overlapping case
        test(torch.randn(35), None, [6, 6], [5, 1], 2)
        test(torch.randn(15), None, [3, 2], [3, 6], 2)

        # test transpose case
        test(torch.randn(3, 4), None, [4, 3], [1, 4])

        # test "getting things outside the input" case
        x = torch.randn(6, 2)
        test(x[3:], None, [3, 2], [2, 1], 0)  # should be all zeros
        self.assertEqual(x[3:].as_strided([3, 2], [2, 1], 0), x[:3])

        # test select on expanded input case
        test(torch.randn(2, 3), lambda x: x.expand(10, 2, 3), [2, 3], [3, 1], 0)

    def _test_lerp_tensor_weights(self, cast):
        def construct_inputs(*shapes):
            start = cast(torch.randn(shapes[0])).requires_grad_()
            end = cast(torch.randn(shapes[1])).requires_grad_()
            weight = cast(torch.randn(shapes[2])).requires_grad_()
            return [start, end, weight]

        all_test_shapes = [((3, 3, 3), (3, 3, 3), (3, 3, 3)),  # no broadcasting
                           ((3,), (3, 3, 3), (3, 3, 3)),  # start broadcasting - 1
                           ((3, 3, 3), (3,), (3, 3, 3)),  # end broadcasting - 1
                           ((3, 3, 3), (3, 3, 3), (3,)),  # weight broadcasting - 1
                           ((), (3, 3, 3), (3, 3, 3)),  # start broadcasting - 2
                           ((3, 3, 3), (), (3, 3, 3)),  # end broadcasting - 2
                           ((3, 3, 3), (3, 3, 3), ()),  # weight broadcasting - 2
                           ((3, 3), (3, 3, 3), (3,))]  # all broadcasting

        for shapes in all_test_shapes:
            cur_inputs = construct_inputs(*shapes)
            gradcheck(torch.lerp, cur_inputs)
            gradgradcheck(torch.lerp, cur_inputs)

    def test_lerp_tensor_weights(self):
        self._test_lerp_tensor_weights(lambda t: t)

    def test_reduce_dtype(self):
        def test_reduction(op, has_no_dim):
            x = torch.randn(3, 3, dtype=torch.float, requires_grad=True)

            if has_no_dim:
                grad1, = torch.autograd.grad([op(x)], [x])
                grad2, = torch.autograd.grad([op(x, dtype=torch.double)], [x])
                self.assertEqual(grad1, grad2)
                self.assertEqual(grad2.dtype, torch.float)

            gi = torch.randn(op(x, dim=0).shape, dtype=torch.float)
            grad1, = torch.autograd.grad([op(x, dim=0)], [x], gi)
            grad2, = torch.autograd.grad([op(x, dim=0, dtype=torch.double)], [x], gi.double())
            self.assertEqual(grad1, grad2)
            self.assertEqual(grad2.dtype, torch.float)

        test_reduction(torch.sum, True)
        test_reduction(torch.prod, True)
        test_reduction(torch.cumsum, False)
        test_reduction(torch.cumprod, False)

    def test_inplace_view_backprop_base(self):
        # modify view and back-prop through base
        root = torch.randn(2, 2, requires_grad=True)
        x = root.clone()
        v1 = x.narrow(0, 0, 1)
        v1.mul_(2)
        x.sum().backward()
        self.assertEqual(root.grad.tolist(), [[2, 2], [1, 1]])

    def test_inplace_view_backprop_view_of_view(self):
        # modify view and backprop through view-of-view
        root = torch.randn(2, 2, requires_grad=True)
        x = root.clone()
        v1 = x.narrow(0, 0, 1)
        v2 = x.narrow(0, 0, 1)
        v1.mul_(2)
        v2.sum().backward()
        self.assertEqual(root.grad.tolist(), [[2, 2], [0, 0]])

    def test_inplace_view_of_view(self):
        # modify view-of-view and backprop through base
        root = torch.randn(2, 2, requires_grad=True)
        x = root.clone()
        v1 = x.narrow(0, 0, 1)
        v2 = v1.narrow(1, 1, 1)
        v2.mul_(2)
        x.sum().backward()
        self.assertEqual(root.grad.tolist(), [[1, 2], [1, 1]])

    def test_inplace_view_gradcheck(self):
        # gradcheck modifications to views
        a = torch.randn(4, 4, requires_grad=True)
        b = torch.randn(2, 2, requires_grad=True)

        def func(root, b):
            x = root.clone()
            x.narrow(1, 2, 2).narrow(0, 1, 2).mul_(b)
            x.narrow(1, 0, 2).narrow(0, 1, 2).mul_(b)
            return x

        gradcheck(func, [a, b], raise_exception=True)
        go = torch.randn(a.size(), requires_grad=True)
        gradgradcheck(func, (a, b), (go,))

    def test_inplace_view_makes_base_require_grad(self):
        # in-place modification to view makes base require grad
        a = torch.randn(4, 4, requires_grad=False)
        b = torch.randn(4, 2, requires_grad=True)

        def func(root, b):
            x = root.clone()
            self.assertFalse(x.requires_grad)
            x.narrow(1, 2, 2).mul_(b)
            self.assertTrue(x.requires_grad)
            return x

        gradcheck(func, [a, b], raise_exception=True)
        go = torch.randn(a.size(), requires_grad=True)
        gradgradcheck(func, (a, b), (go,))

    def test_inplace_view_backprop_view(self):
        # modify view and backprop through view
        a = Variable(torch.Tensor([2, 5]), requires_grad=False)
        b = Variable(torch.Tensor([3]), requires_grad=True)
        res = a.narrow(0, 1, 1).mul_(b)
        res.sum().backward()
        self.assertEqual(b.grad.tolist(), [5])
        self.assertIsNone(a.grad)

    def test_inplace_view_modify_base(self):
        # Test that an in-place operation on a base that forced it to require
        # grad also forces any previous views to require grad and backprop
        # correctly
        r = torch.ones(1, requires_grad=True)

        def fn(r):
            x = torch.ones(5)
            v = x.select(0, 1)
            self.assertFalse(v.requires_grad)
            self.assertIsNone(v.grad_fn)
            x.add_(r)  # v is now dependent on r due to the in-place op on x
            self.assertTrue(v.requires_grad)
            return v

        gradcheck(fn, [r])
        gradgradcheck(fn, [r])

    def test_inplace_view_python(self):
        # in-place modifications of Python-autograd created view
        a = torch.randn(4, 4, requires_grad=True)
        b = torch.randn(2, 2, requires_grad=True)

        class PyAdd(torch.autograd.Function):
            @staticmethod
            def forward(ctx, x, y):
                ctx.mark_dirty(x)
                x.add_(y)
                return x

            @staticmethod
            def backward(ctx, grad):
                return grad, grad

        def func(root, b):
            x = root.clone()
            PyAdd.apply(x.narrow(1, 2, 2).narrow(0, 1, 2), b)
            PyAdd.apply(x.narrow(1, 0, 2).narrow(0, 1, 2), b)
            return x

        gradcheck(func, [a, b], raise_exception=True)
        go = torch.randn(a.size(), requires_grad=True)
        gradgradcheck(func, (a, b), (go,))

    def test_inplace_view_non_contig(self):
        root = torch.ones(2, 3, 2).select(2, 1).t().requires_grad_(True)
        x = root.clone()
        v1 = x.narrow(0, 0, 1)
        v2 = v1.narrow(1, 1, 1)
        v2.mul_(2)
        x.sum().backward()
        self.assertEqual(root.grad.tolist(), [[1, 2], [1, 1], [1, 1]])

    def test_inplace_view_saved_output(self):
        # Test an in-place operation on a view in which the in-place op saves
        # its output. Previously, this created a reference cycle.
        dealloc = [0]

        class IncrementOnDelete(object):
            def __del__(self):
                dealloc[0] += 1

        def test():
            root = torch.randn(3, 3, requires_grad=True)
            copy = root.clone()
            copy.grad_fn.register_hook(IncrementOnDelete())
            view = copy.view(9)
            torch.nn.functional.relu(view, inplace=True)

        test()
        self.assertEqual(dealloc[0], 1)

    def test_inplace_view_backward(self):
        # Issue #10532: Make sure that this does not raise RuntimeError.
        net = nn.Sequential(
            nn.InstanceNorm2d(2),
            nn.ReLU(True)
        )

        x = torch.tensor([[[[1.0, 1.0]]]], requires_grad=True)
        g, = torch.autograd.grad(net(x).pow(2), [x], grad_outputs=x.new_ones(x.shape) , create_graph=True)
        torch.autograd.grad(g.sum(), [x])
        self.assertEqual(x, torch.tensor([[[[1.0, 1.0]]]]))

        # https://discuss.pytorch.org/t/freeing-buffer-strange-behavior/31955/8
        inputs = torch.ones((1, 3, 256, 256), requires_grad=True)

        tmp1 = (inputs + 1).view_as(inputs)
        tmp2 = torch.nn.functional.threshold(tmp1, 0., 0., True)
        prob_interpolated = torch.sigmoid(tmp2)

        gradients = torch.autograd.grad(outputs=prob_interpolated, inputs=inputs,
                                        grad_outputs=torch.ones(prob_interpolated.size()),
                                        create_graph=True, retain_graph=True)[0]

        gradient_penalty = gradients.sum()
        gradient_penalty.backward()

        fn = gradient_penalty.grad_fn.next_functions[0][0].next_functions[1][0]
        self.assertEqual(fn.name(), "ThresholdBackwardBackward")

    def test_inplace_view_weak_grad_fn(self):
        # Issue 23502: Test that b's grad_fn is preserved.
        a = torch.arange(10.0, requires_grad=True)

        b = a.narrow(0, 0, 2).clone().view(-1)
        b.relu_()

        c = b.clone()
        del b
        gc.collect()

        s = c.sum()
        s.backward()
        self.assertEqual(s, torch.tensor(1.0))

        # Issue 23502: Ensure RuntimeError for modification of SavedVariable.
        a = torch.rand(10, requires_grad=True).narrow(0, 0, 10)
        b = a.relu_()
        c = b.add_(100)
        del b
        with self.assertRaises(RuntimeError):
            c.sum().backward(torch.ones(1, requires_grad=True))

    def test_mul_out(self):
        a = torch.randn(2, 2, requires_grad=True)
        b = torch.randn(2, 2, requires_grad=True)
        x = torch.zeros_like(a)

        # out=... functions don't support automatic differentiation currently
        self.assertRaisesRegex(RuntimeError, 'out=', lambda: torch.mul(a, b, out=x))

        # the inputs can require grad if we're in no_grad() mode
        with torch.no_grad():
            torch.mul(a, b, out=x)
            self.assertEqual(x, a * b)

    def test_mul_out_result_requires_grad(self):
        a = torch.randn(2, 2)
        b = torch.randn(2, 2)
        x = torch.zeros(2, 2, requires_grad=True)
        # we should throw an exception if the output requires grad
        self.assertRaisesRegex(RuntimeError, 'out=', lambda: torch.mul(a, b, out=x))

    def test_diagonal_derivative_requires_grad(self):
        # test that the backward requires grad
        # we do this is because diagonal_backward uses inplace
        # operations and gradgradcheck does not catch whether
        # they works as expected (it will succeed even if
        # the gradient has requires_grad == False
        a = torch.randn(5, 6, requires_grad=True)
        b = torch.diagonal(a)**2
        c = b.sum()
        d, = torch.autograd.grad(c, a, retain_graph=True, create_graph=True)
        self.assertTrue(d.requires_grad)

    def test_anomaly_detect_nan(self):
        size = 10

        class MyFunc(Function):
            @staticmethod
            def forward(ctx, inp1, inp2, fail_0th):
                ctx.fail_0th = fail_0th
                return inp1.sum(0, keepdim=True)

            @staticmethod
            def backward(ctx, gO):
                gI = gO.clone().expand(size)
                gI[0] = 0
                gI[0] /= 0  # Generate a nan
                if ctx.fail_0th:
                    return gI, None, None
                else:
                    return None, gI, None

        inp = torch.rand(size, requires_grad=True)
        out = MyFunc.apply(inp, inp, True)
        out.backward()  # Should not fail

        inp = torch.rand(size, requires_grad=True)
        out = MyFunc.apply(inp, inp, True)
        with self.assertRaisesRegex(RuntimeError, "Function 'MyFuncBackward' returned nan values in its 0th output."):
            with warnings.catch_warnings(record=True) as w:
                with detect_anomaly():
                    out.backward()
            self.assertIn('No forward pass information', str(w[0].message))

        inp = torch.rand(size, requires_grad=True)
        with self.assertRaisesRegex(RuntimeError, "Function 'MyFuncBackward' returned nan values in its 1th output."):
            with warnings.catch_warnings(record=True) as w:
                with detect_anomaly():
                    out = MyFunc.apply(inp, inp, False)
                    out.backward()
            self.assertIn('MyFunc.apply', str(w[0].message))

    @skipIfNoLapack
    def test_eig_no_eigenvectors(self):
        A = torch.tensor([[1., 2.], [2., 4.]], dtype=torch.float32, requires_grad=True)
        w, v = torch.eig(A, eigenvectors=False)
        with self.assertRaisesRegex(RuntimeError, 'cannot compute backward'):
            torch.autograd.backward([w, v], [torch.ones_like(w), torch.ones_like(v)])

    @skipIfNoLapack
    def test_eig_complex_eigenvalues(self):
        A = torch.tensor([[0., -1.], [1., 0.]], dtype=torch.float32, requires_grad=True)
        w, v = torch.eig(A, eigenvectors=True)
        with self.assertRaisesRegex(RuntimeError, 'does not support complex eigenvalues'):
            torch.autograd.backward([w, v], [torch.ones_like(w), torch.ones_like(v)])

    @skipIfNoLapack
    def test_symeig_no_eigenvectors(self):
        A = torch.tensor([[1., 2.], [2., 4.]], dtype=torch.float32, requires_grad=True)
        w, v = torch.symeig(A, eigenvectors=False)
        with self.assertRaisesRegex(RuntimeError, 'cannot compute backward'):
            torch.autograd.backward([w, v], [torch.ones_like(w), torch.ones_like(v)])

    @skipIfNoLapack
    def test_svd_no_singularvectors(self):
        A = torch.randn(2, 2, dtype=torch.float32, requires_grad=True)
        u, s, v = torch.svd(A, compute_uv=False)
        with self.assertRaisesRegex(RuntimeError, 'cannot compute backward'):
            torch.autograd.backward([u, s, v], [torch.ones_like(u), torch.ones_like(s), torch.ones_like(v)])

    def test_no_grad_copy(self):
        # create autograd function that saves grad pointer as class static
        class MyFunc(Function):
            static_grad_ptr = None

            @staticmethod
            def forward(ctx, inp1, inp2):
                return inp1 + inp2

            @staticmethod
            def backward(ctx, grad):
                MyFunc.static_grad_ptr = grad.data_ptr()
                return grad, grad

        class NonContGradFunc(Function):
            @staticmethod
            def forward(ctx, inp1):
                ctx.size = inp1.size()
                return torch.tensor([1.])

            @staticmethod
            def backward(ctx, grad):
                return torch.ones(1).expand(ctx.size)

        a = torch.randn(5, 6, requires_grad=True)
        b = torch.randn(5, 6, requires_grad=True)
        # non-contiguous grad should be copied
        NonContGradFunc.apply(MyFunc.apply(a, b)).backward()
        self.assertFalse(a.grad.data_ptr() == MyFunc.static_grad_ptr)
        self.assertFalse(b.grad.data_ptr() == MyFunc.static_grad_ptr)
        # test case that should trigger no copy for one of a,b
        a.grad = b.grad = None
        MyFunc.apply(a, b)[1][0].backward()
        p_g = MyFunc.static_grad_ptr
        p_a = a.grad.data_ptr()
        p_b = b.grad.data_ptr()
        # check a,b uses different grad buffer
        self.assertFalse(p_a == p_b)
        # check one of them is using the computed buffer
        self.assertTrue(p_a == p_g or p_b == p_g)

    def test_no_grad_copy_sparse(self):
        # create autograd function that saves grad pointer as class static
        class MyFunc(Function):
            static_grad_ptr = None

            @staticmethod
            def forward(ctx, inp1, inp2):
                return inp1 + inp2

            @staticmethod
            def backward(ctx, grad):
                MyFunc.static_grad_ptr = grad._values().data_ptr()
                return grad, grad

        class NonContGradFunc(Function):
            static_grad_ptr = None

            @staticmethod
            def forward(ctx, inp1, inp2):
                return inp1 + inp2

            @staticmethod
            def backward(ctx, grad):
                # Create a sparse tensor with non-contigous indices and values
                # and return as grad.
                v = torch.rand(1, 3)
                i = torch.ones(1, 1, dtype=torch.long)
                nv = v.expand(8, 3)
                ni = i.expand(1, 8)
                ngrad = torch.sparse.FloatTensor(ni, nv, torch.Size([10, 3]))
                NonContGradFunc.static_grad_ptr = ngrad._values().data_ptr()
                return ngrad, ngrad

        a = torch.randn(10, 3, requires_grad=True)
        b = torch.randn(10, 3, requires_grad=True)
        input = torch.tensor([1, 2, 4, 5, 4, 3, 2, 9])
        offsets = torch.tensor([0, 4])
        import torch.nn.functional as F

        # test case that should trigger no copy for one of a,b
        emb_matrix = MyFunc.apply(a, b)
        loss = F.embedding_bag(emb_matrix, input, offsets, sparse=True).sum()
        loss.backward(retain_graph=True)
        p_g = MyFunc.static_grad_ptr
        p_a = a.grad._values().data_ptr()
        p_b = b.grad._values().data_ptr()
        # check a,b uses different grad buffer
        self.assertFalse(p_a == p_b)
        # check one of them is using the computed buffer
        self.assertTrue(p_a == p_g or p_b == p_g)

        # Run backwards multiple times to ensure accumulation works.
        for i in range(10):
            loss.backward(retain_graph=True)

        # non-contiguous indices and value, we should trigger a copy.
        a.grad = b.grad = None
        emb_matrix = NonContGradFunc.apply(a, b)
        loss = F.embedding_bag(emb_matrix, input, offsets, sparse=True).sum()
        loss.backward(retain_graph=True)
        p_g = NonContGradFunc.static_grad_ptr
        p_a = a.grad._values().data_ptr()
        p_b = b.grad._values().data_ptr()
        # check a,b uses different grad buffer
        self.assertFalse(p_a == p_b)
        # Verify we cloned both grads.
        self.assertFalse(p_a == p_g)
        self.assertFalse(p_b == p_g)

        # Run backwards multiple times to ensure accumulation works.
        for i in range(10):
            loss.backward(retain_graph=True)

    def test_gradcheck_single_input(self):
        def f(inp):
            return inp.mul(5)

        gradcheck(f, torch.rand(10, dtype=torch.float64, requires_grad=True))
        gradgradcheck(f, torch.rand(10, dtype=torch.float64, requires_grad=True))

    def test_gradcheck_sparse_input(self):
        def fn(sparse):
            return torch.sparse.sum(sparse)

        gradcheck(fn, torch.rand(10).to_sparse().requires_grad_(True), check_sparse_nnz=True)
        with self.assertRaisesRegex(RuntimeError, 'gradcheck expects all tensor inputs are dense'):
            gradcheck(fn, torch.rand(10).to_sparse().requires_grad_(True), check_sparse_nnz=False)

    def test_gradcheck_nondeterministic(self):
        class NonDetFunc(Function):
            @staticmethod
            def forward(ctx, x, jitter=0.0):
                ctx._jitter = jitter
                return x

            @staticmethod
            def backward(ctx, grad_out):
                return NonDetFunc.apply(grad_out, ctx._jitter) * (1 + torch.rand_like(grad_out) * ctx._jitter), None

        inp = torch.randn(5, 5, requires_grad=True)
        gradcheck(lambda x: NonDetFunc.apply(x, 0.0), inp)
        with self.assertRaisesRegex(RuntimeError, 'Backward is not reentrant'):
            gradcheck(lambda x: NonDetFunc.apply(x, 1e-6), inp)
        with self.assertRaisesRegex(RuntimeError, 'Backward is not reentrant'):
            gradgradcheck(lambda x: NonDetFunc.apply(x, 1e-12), inp)
        gradcheck(lambda x: NonDetFunc.apply(x, 0.0), inp, nondet_tol=1e-5)
        gradcheck(lambda x: NonDetFunc.apply(x, 1e-6), inp, nondet_tol=1e-5)
        gradgradcheck(lambda x: NonDetFunc.apply(x, 1e-12), inp, nondet_tol=1e-5)

    def test_version_counter(self):
        x = torch.randn(1, 2)

        # In-place op bumps version
        x_saved_version = x._version
        x.add_(1).add_(1)
        self.assertTrue(x._version > x_saved_version)

        # Differentiable view shares version counter
        xz = x[:]
        self.assertTrue(x._version == xz._version)
        xz.add_(1)
        self.assertTrue(x._version == xz._version)

        # `x.data = y` preserves version counter of `x`
        x_saved_version = x._version
        x.data = torch.randn(2, 3)
        self.assertTrue(x._version == x_saved_version)
        x.add_(1)
        self.assertTrue(x._version > x_saved_version)
        # Make sure `x` is still using the same version counter it shares with `xz`
        self.assertTrue(x._version == xz._version)

        # In-place op on `xz` also updates version of `x`,
        # because they share the version counter
        xz.add_(1)
        self.assertTrue(x._version == xz._version)

    def test_set_data_tensorimpl_type(self):
        # Dense tensor has impl of type `TensorImpl`, while sparse tensor has impl
        # of type `SparseTensorImpl`.
        x = torch.randn(1, 2)
        x_s = torch.sparse_coo_tensor(torch.zeros([1, 1]), torch.ones([1]))
        with self.assertRaisesRegex(RuntimeError, 'incompatible tensor type'):
            x.data = x_s

    def test_set_data_preserve_pyobj(self):
        a = torch.randn(1, 2)
        b = torch.randn(1, 2)
        b_id_saved = id(b)
        b.data = a
        self.assertTrue(b_id_saved == id(b))

    @unittest.skipIf(IS_WINDOWS, "Skipping because doesn't work for windows")
    def test_thread_shutdown(self):
        code = """import torch
from torch.autograd import Function
class MyFunction(Function):
    @staticmethod
    def forward(ctx, x):
        return x

    @staticmethod
    def backward(ctx, grad):
        return grad

for shape in [(1,), ()]:
    v = torch.ones(shape, requires_grad=True)
    MyFunction.apply(v).backward()
"""
        s = TestCase.runWithPytorchAPIUsageStderr(code)
        self.assertRegex(s, "PYTORCH_API_USAGE torch.autograd.thread_shutdown")

    @unittest.skipIf(IS_MACOS, "Fails with SIGBUS on macOS; https://github.com/pytorch/pytorch/issues/25941")
    def test_deep_reentrant(self):

        class DeepReentrant(Function):
            @staticmethod
            def forward(ctx, x):
                with torch.enable_grad():
                    ctx.x = Variable(x.detach(), requires_grad=True)
                    ctx.x = ctx.x - 1
                return ctx.x.detach()

            @staticmethod
            def backward(ctx, x):
                if ctx.x < 0:
                    return x
                with torch.enable_grad():
                    DeepReentrant.apply(ctx.x).sum().backward()
                return x

        # Test stack overflow escape mechanism
        v = torch.tensor(2000.0, requires_grad=True)
        # This will cause stack overflow if reentrant calls are handled
        # in the same thread recursively
        DeepReentrant.apply(v).sum().backward()

        # Test stack overflow escape mechanism multiple times
        # to ensure reusing workers in the pool works fine
        v2 = torch.tensor(200.0, requires_grad=True)
        DeepReentrant.apply(v2).sum().backward()

    def test_reentrant_priority(self):
        order = []

        class MyFunction(Function):
            @staticmethod
            def forward(ctx, x):
                return x

            @staticmethod
            def backward(ctx, x):
                order.append("MyFunction")
                return x

        class Reentrant(Function):
            @staticmethod
            def forward(ctx, x):
                with torch.enable_grad():
                    ctx.x = Variable(x.detach(), requires_grad=True)
                    ctx.x = ctx.x - 1
                return ctx.x.detach()

            @staticmethod
            def backward(ctx, x):
                order.append("Reentrant")
                if ctx.x < 0:
                    return x
                with torch.enable_grad():
                    Reentrant.apply(ctx.x).backward()
                return x

        a = MyFunction.apply(torch.tensor(6.0, requires_grad=True))
        b = Reentrant.apply(torch.tensor(9.0, requires_grad=True))
        v = a * b
        v.backward()
        # The tasks for the Reentrant and MyFunction backward() will be added
        # to the queue in the autograd engine at the same time. The backward
        # for Reentrant will be executed first, which will then add other
        # backward tasks to the queue. We want to ensure all the reentrant tasks
        # are prioritized over the MyFunction backward task regardless of their
        # sequence numbers
        self.assertEqual(len(order), 11)
        self.assertEqual(order.count("Reentrant"), 10)
        self.assertEqual(order[-1], "MyFunction")


    @slowTest
    def test_checkpointing(self):
        num_inp = 2000
        nz_inp = 10
        nz_out = 10
        nz_bottleneck = 1000

        # small proxy network for some complex reasoning we want to do per input
        module = nn.Sequential(
            nn.Linear(nz_inp, nz_bottleneck),
            nn.ReLU(),
            nn.Linear(nz_bottleneck, nz_inp)
        )

        feat_combined = []
        for r in range(num_inp):
            data_r = torch.Tensor(1, nz_inp)
            data_r.uniform_()
            data_r.requires_grad = True
            feat_r = checkpoint(module, data_r)
            feat_combined.append(feat_r)

        # compute mean as a proxy for some joint reasoning
        mean_combined = torch.stack(feat_combined).mean()
        mean_combined.backward()

    def _test_reentrant_with_callbacks(self, install_callbacks_in_depths):
        counter = {}
        counter["inner"] = 0
        counter["outer"] = 0

        def inc_inner_counter():
            counter["inner"] += 1

        def inc_outer_counter():
            counter["outer"] += 1

        class MyFunc(Function):
            @staticmethod
            def forward(ctx, input):
                return input

            @staticmethod
            @once_differentiable
            def backward(ctx, input):
                if 1 in install_callbacks_in_depths:
                    # Add a callback to execute.
                    Variable._execution_engine.queue_callback(inc_inner_counter)

                return input

        class MyReentrantFunc(Function):
            @staticmethod
            def forward(ctx, input):
                return input

            @staticmethod
            @once_differentiable
            def backward(ctx, input):
                if 0 in install_callbacks_in_depths:
                    # Add a callback to execute.
                    Variable._execution_engine.queue_callback(inc_outer_counter)
                # Reentrant backward call.
                tmp_inp = input.detach().requires_grad_()
                with torch.enable_grad():
                    tmp_out = (MyFunc.apply(tmp_inp)).sum()
                tmp_out.backward()
                return input

        t1 = torch.rand((3, 3), requires_grad=True)
        t2 = MyReentrantFunc.apply(t1)
        t3 = t2.sum()
        torch.autograd.backward([t3])

        return counter

    def test_reentrant_with_callbacks_depth_0(self):
        # Verify callback is called only once.
        ret = self._test_reentrant_with_callbacks([0])
        self.assertEqual(1, ret["outer"])
        self.assertEqual(0, ret["inner"])

    def test_reentrant_with_callbacks_depth_1(self):
        # Verify callback is called only once.
        ret = self._test_reentrant_with_callbacks([1])
        self.assertEqual(0, ret["outer"])
        self.assertEqual(1, ret["inner"])

    def test_reentrant_with_callbacks_both_depths(self):
        # Verify callback is called twice.
        ret = self._test_reentrant_with_callbacks([0, 1])
        self.assertEqual(1, ret["outer"])
        self.assertEqual(1, ret["inner"])

    def test_reentrant_with_leaf_variable_hook(self):
        handle = None
        param = torch.rand(10, requires_grad=True)

        def add_gradient_penalty_to_grad(grad):
            handle.remove()
            old_param_grad = grad
            param.grad = None
            # Add some sort of gradient penalty by directly updating the gradients
            with torch.enable_grad():
                g = grad.detach().requires_grad_()
                new_param = param.detach().requires_grad_()
                out = ((g * 2) + new_param).sum()
                out.backward()
            res = g.grad + grad
            param.grad = old_param_grad
            return res

        handle = param.register_hook(add_gradient_penalty_to_grad)
        # Forward pass
        tmp = (param * param)
        loss = tmp.sum()
        # Compute the gradients
        loss.backward()

    def test_reentrant_with_non_leaf_variable_hook(self):
        handle = None
        param = torch.rand(10, requires_grad=True)

        def manual_increase_gradient(grad):
            handle.remove()
            # Add some sort of gradient penalty by directly updating the gradients
            with torch.enable_grad():
                g = grad.detach().requires_grad_()
                out = ((g * 2) + 5).sum()
                out.backward()
            res = g.grad + grad
            return res

        # Forward pass
        tmp = (param * param)
        handle = tmp.register_hook(manual_increase_gradient)
        loss = tmp.sum()
        # Compute the gradients
        loss.backward()
        self.assertEqual(param.grad, 6 * param)

    def test_autograd_views_codegen(self):
        # This is not necessarily the absolute correct behavior, but this is the current
        # one. This test is here to make sure that any change to this behavior is detected
        # and not silent. The TODOs below mark the places with unexpected behavior.
        # Note that any change in these test will be BC-breaking and should be done carefully.

        # This test checks the behavior of two codegen functions (view_as and unbind)
        # with respect to view tracking and inplace operation on the output.

        def run_test(grad_mode, requires_grad, is_view, should_raise_tuple):
            def maybe_check_raise(fn, should_raise):
                self.assertTrue(should_raise is None or isinstance(should_raise, str))
                if should_raise is not None:
                    with self.assertRaisesRegex(RuntimeError, should_raise):
                        fn()
                else:
                    fn()

            inp = torch.rand(2, requires_grad=requires_grad).clone()
            with torch.set_grad_enabled(grad_mode):
                out = inp.view_as(inp)
            # Are they differentiable views?
            self.assertTrue(out._is_view() == is_view)
            # Are inplace allowed?
            maybe_check_raise(lambda: out.add_(1), should_raise_tuple[0])

            inp = torch.rand(2, requires_grad=requires_grad).clone()
            with torch.set_grad_enabled(grad_mode):
                out = inp.unbind()
            # Are they differentiable views?
            self.assertTrue(out[0]._is_view() == is_view)
            self.assertTrue(out[1]._is_view() == is_view)
            # Are inplace allowed?
            maybe_check_raise(lambda: out[0].add_(1), should_raise_tuple[1])
            maybe_check_raise(lambda: out[1].add_(1), should_raise_tuple[2])

        # should_raise contains None if it should not raise
        # should_raise contains a string of the error if it should raise
        # The 3 elements are for view_as, first output of unbind and second output of unbind
        run_test(grad_mode=True, requires_grad=False, is_view=True,
                 should_raise_tuple=(None, None, None))
        inp_change_err = "Output {} of UnbindBackward is a view and is being modified inplace."
        run_test(grad_mode=True, requires_grad=True, is_view=True,
                 should_raise_tuple=(None, inp_change_err.format("0"), inp_change_err.format("1")))
        leaf_grad_err = "A view was created in no_grad mode and is being modified inplace"
        run_test(grad_mode=False, requires_grad=True, is_view=True,
                 should_raise_tuple=(leaf_grad_err, leaf_grad_err, leaf_grad_err))
        run_test(grad_mode=False, requires_grad=False, is_view=True,
                 should_raise_tuple=(None, None, None))

    def test_autograd_simple_views_python(self):
        # This is not necessarily the absolute correct behavior, but this is the current
        # one. This test is here to make sure that any change to this behavior is detected
        # and not silent. The TODOs below mark the places with unexpected behavior.
        # Note that any change in these test will be BC-breaking and should be done carefully.

        # This checks the autograd.Function behavior when we return one or multiple outputs
        # while one of these is an input, a view of an input or of a temporary tensor.

        # This indicator is used to track how many times the backward function was called
        bw_called = [0]
        # This indicator is used to check if the argument `ga` contains non-zero values
        ga_nz = [False]

        class IdOneOutput(Function):
            @staticmethod
            def forward(ctx, a, b, make_view):
                if make_view:
                    a = a.narrow(0, 0, 2)
                else:
                    a = a.clone()
                return a

            @staticmethod
            def backward(ctx, ga):
                bw_called[0] += 1
                return ga, None, None

        class IdTwoOutput(Function):
            @staticmethod
            def forward(ctx, a, b, make_view):
                if make_view:
                    a = a.narrow(0, 0, 2)
                else:
                    a = a.clone()
                return a, a + b

            @staticmethod
            def backward(ctx, ga, gab):
                bw_called[0] += 1
                if ga.eq(0).all():
                    ga_nz[0] = False
                else:
                    ga_nz[0] = True
                return ga + gab, gab, None

        err_msg_two_outputs = "Output 0 of IdTwoOutputBackward is a view and is being modified inplace."
        err_msg_two_outputs += " This view is the output of a function that returns multiple views."

        class ViewOfTemp(Function):
            @staticmethod
            def forward(ctx, a, make_view):
                ctx.save_for_backward(a)
                if make_view:
                    a = a.narrow(0, 0, 2)
                else:
                    a = a.clone()
                b = a.clone()
                return b.select(0, 0)

            @staticmethod
            def backward(ctx, grad):
                bw_called[0] += 1
                a, = ctx.saved_tensors
                res = torch.zeros_like(a)
                res.select(0, 0).copy_(grad)
                return res, None

        for fn_id in ["one_output", "two_output", "view_of_temp"]:
            for inplace in [True, False]:
                for make_view in [True, False]:
                    # Used for special casing the tests below
                    output_is_a_view = (make_view or fn_id == "view_of_temp")

                    def fn(a, b):
                        # never modify a, b inplace for gracheck
                        a = a.clone()
                        b = b.clone()
                        if fn_id == "two_output":
                            tmp1, tmp2 = IdTwoOutput.apply(a, b, make_view)
                            if inplace:
                                tmp1 += 3
                                tmp2 += 3
                            else:
                                tmp1 = tmp1 + 3
                                tmp2 = tmp2 + 3
                            tmp = tmp1 * tmp2
                        else:
                            if fn_id == "one_output":
                                tmp = IdOneOutput.apply(a, b, make_view)
                            else:
                                tmp = ViewOfTemp.apply(a + b, make_view)
                            if inplace:
                                tmp += 3
                            else:
                                tmp = tmp + 3

                        return tmp.sum()

                    a = torch.ones(2, requires_grad=True)
                    b = torch.ones(2, requires_grad=True)


                    if fn_id == "two_output" and inplace and output_is_a_view:
                        with self.assertRaisesRegex(RuntimeError, err_msg_two_outputs):
                            fn(a, b)
                    else:
                        # Are the computed gradients correct ?
                        if inplace and output_is_a_view:
                            with warnings.catch_warnings(record=True) as w:
                                if fn_id == "view_of_temp":
                                    # This will be fixed after the deprecation cycle and the warning becomes
                                    # an error.
                                    with self.assertRaisesRegex(RuntimeError, "Jacobian mismatch for output 0"):
                                        gradcheck(fn, (a, b))
                                else:
                                    # This works but the custom backward is not called (or called with partial)
                                    # gradients as tested below
                                    gradcheck(fn, (a, b))
                            self.assertTrue(len(w) > 0)
                        else:
                            gradcheck(fn, (a, b))

                        # Was the custom backward called properly
                        bw_called[0] = 0
                        ga_nz[0] = True  # For the case where the backward is called
                        with warnings.catch_warnings(record=True) as w:
                            fn(a, b).backward()

                        expected_called = 1
                        expected_ga_nz = True
                        expected_warning = False

                        if output_is_a_view and inplace:
                            expected_called = 0
                            expected_warning = True

                        self.assertTrue(bw_called[0] == expected_called)
                        self.assertTrue(ga_nz[0] == expected_ga_nz)
                        self.assertTrue((len(w) == 1) == expected_warning)

    def test_autograd_complex_views_python(self):
        # This is not necessarily the absolute correct behavior, but this is the current
        # one. This test is here to make sure that any change to this behavior is detected
        # and not silent. The TODOs below mark the places with unexpected behavior.
        # Note that any change in these test will be BC-breaking and should be done carefully.

        # This checks that multiples views in the forward are properly traced and how they
        # behave with respect to inplace operations.

        # This indicator is used to track how many times the backward function was called
        bw_called = [0]

        class ComplexView(Function):
            @staticmethod
            def forward(ctx, a, idx):
                res = a.narrow(0, idx, 1)
                res = a.select(0, idx)
                ctx.save_for_backward(a)
                ctx.idx = idx
                return res

            @staticmethod
            def backward(ctx, grad):
                bw_called[0] += 1
                a, = ctx.saved_tensors
                res = torch.zeros_like(a)
                res.select(0, ctx.idx).copy_(grad)
                return res, None

        a = torch.ones(2, requires_grad=True)
        idx = 1

        bw_called[0] = 0
        out = ComplexView.apply(a.clone(), idx)
        out.sum().backward()
        self.assertTrue(bw_called[0] == 1)

        out = ComplexView.apply(a.clone(), idx)
        with warnings.catch_warnings(record=True) as w:
            out += 1
        self.assertEqual(len(w), 1)

    def test_autograd_inplace_views_python(self):
        # This is not necessarily the absolute correct behavior, but this is the current
        # one. This test is here to make sure that any change to this behavior is detected
        # and not silent. The TODOs below mark the places with unexpected behavior.
        # Note that any change in these test will be BC-breaking and should be done carefully.

        # This test checks custom autograd.Function that perform inplace operations

        bw_called = [0]

        # I) Single output
        class MyAdder(Function):
            @staticmethod
            def forward(ctx, a, b):
                a.add_(b)
                ctx.mark_dirty(a)
                return a

            @staticmethod
            def backward(ctx, grad):
                bw_called[0] += 1
                return grad, grad


        a = torch.ones(2, requires_grad=True)
        b = torch.ones(2, requires_grad=True)

        # No extra inplace
        c = MyAdder.apply(a.clone(), b)
        c.sum().backward()
        self.assertTrue(bw_called[0] == 1)

        # With extra inplace on the output
        bw_called[0] = 0
        c = MyAdder.apply(a.clone(), b)
        c += 2
        c.sum().backward()
        self.assertTrue(bw_called[0] == 1)

        # The input is a view
        bw_called[0] = 0
        c = MyAdder.apply(a.clone().view_as(a), b)
        c.sum().backward()
        self.assertTrue(bw_called[0] == 1)

        # Should not give non-inputs to mark_dirty
        class MyAdderBad(Function):
            @staticmethod
            def forward(ctx, a, b):
                c = 3 * a
                c.add_(b)
                ctx.mark_dirty(c)
                return c

            @staticmethod
            def backward(ctx, grad):
                bw_called[0] += 1
                grad = 3 * grad
                return grad, grad

        a = torch.ones(2, requires_grad=True)
        b = torch.ones(2, requires_grad=True)

        with warnings.catch_warnings(record=True) as w:
            MyAdderBad.apply(a.clone(), b)
        self.assertEqual(len(w), 1)

        # II) Multiple outputs
        class MyBadAdder(Function):
            @staticmethod
            def forward(ctx, a, b):
                a.add_(b)
                ctx.mark_dirty(a)
                return a, a + b

            @staticmethod
            def backward(ctx, ga, gab):
                bw_called[0] += 1
                return ga + gab, ga + gab

        # No extra inplace
        bw_called[0] = 0
        c, d = MyBadAdder.apply(a.clone(), b)
        (c * d).sum().backward()
        self.assertTrue(bw_called[0] == 1)

        # With extra inplace on the output
        bw_called[0] = 0
        c, d = MyBadAdder.apply(a.clone(), b)
        c += 2
        (c * d).sum().backward()
        self.assertTrue(bw_called[0] == 1)

        # The input is a view
        inplace_on_view_err = "your Function modifies inplace an input that is a view of another Tensor"
        with self.assertRaisesRegex(RuntimeError, inplace_on_view_err):
            c, d = MyBadAdder.apply(a.clone().view_as(a), b)

        # III) Inplace + other op
        class MyOutPlaceAdder(Function):
            @staticmethod
            def forward(ctx, a, b):
                a.add_(b)
                ctx.mark_dirty(a)
                return a.clone(), a + b

            @staticmethod
            def backward(ctx, ga, gab):
                bw_called[0] += 1
                return ga + gab, ga + 2 * gab

        # We don't reuse the input
        def fn(a, b):
            orig_a = a.clone().view_as(a)
            c, d = MyOutPlaceAdder.apply(orig_a, b)
            return (c * d).sum()

        bad_mark_dirty_err = "Some elements marked as dirty during the forward method were not returned as output."
        with self.assertRaisesRegex(RuntimeError, bad_mark_dirty_err):
            fn(a, b)

    def test_custom_function_return_view_in_nograd(self):
        class Alias(Function):
            @staticmethod
            def forward(ctx, x):
                return x[:]

            @staticmethod
            def backward(ctx, gx):
                return gx

        inp = torch.rand(2, requires_grad=True)

        with torch.no_grad():
            output = Alias.apply(inp)

        with torch.no_grad():
            expected_output = inp[:]

        # Calling the custom function should operate as if we called an equivalent op
        self.assertEqual(output.requires_grad, expected_output.requires_grad)

        # Check that in-place modification on view throws
        leaf_grad_err = "A view was created in no_grad mode and is being modified inplace"
        with self.assertRaisesRegex(RuntimeError, leaf_grad_err):
            output.zero_()

    def test_grad_mode_restored_reentrant(self):
        class MyFunction(Function):
            @staticmethod
            def forward(ctx, inp):
                return inp.clone()

            @staticmethod
            def backward(ctx, go):
                original = torch._C.is_grad_enabled()
                with torch.enable_grad():
                    self.assertTrue(torch._C.is_grad_enabled())
                    foo = torch.rand(go.size(), requires_grad=True)
                    grad, = torch.autograd.grad(
                        foo ** 3, foo, grad_outputs=go
                    )
                    self.assertTrue(torch._C.is_grad_enabled())
                self.assertTrue(torch._C.is_grad_enabled() == original)
                return grad

        inp = torch.rand(3, requires_grad=True)

        # Case where original==False
        MyFunction.apply(inp).sum().backward()
        # Case where original==True
        MyFunction.apply(inp).sum().backward(create_graph=True)

    def test_power_function(self):
        a = torch.tensor([0., 0., 0.])
        b = torch.tensor([-1., 0., 1.], requires_grad=True)
        c = torch.sum(a**b)
        c.backward()
        self.assertEqual(b.grad, torch.tensor([-inf, 0., 0.]), allow_inf=True)

        s = 0
        b = torch.tensor([-1., 0., 1.], requires_grad=True)
        c = torch.sum(s**b)
        c.backward()
        self.assertEqual(b.grad, torch.tensor([-inf, 0., 0.]), allow_inf=True)

    def test_custom_function_error(self):
        class BadFw(Function):
            @staticmethod
            def backward(ctx, foo):
                return foo

        class BadBw(Function):
            @staticmethod
            def forward(ctx, foo):
                return foo.clone()

        inp = torch.rand(1, requires_grad=True)
        with self.assertRaisesRegex(NotImplementedError, "must implement the forward"):
            BadFw.apply(inp)

        with self.assertRaisesRegex(RuntimeError, "must implement the backward"):
            BadBw.apply(inp).sum().backward()

    def test_leaky_relu_inplace_with_neg_slope(self):
        for device in torch.testing.get_all_device_types():
            a = torch.tensor([-1., 1.], device=device, requires_grad=True)
            b = torch.nn.functional.leaky_relu_(a.clone(), -2)
            with self.assertRaisesRegex(RuntimeError, "call out-of-place version"):
                b.backward(torch.ones(2, device=device))

            a = torch.tensor([-1., 1.], device=device, requires_grad=True)
            b = torch.nn.functional.rrelu_(a.clone(), -5.0, 1.0)
            with self.assertRaisesRegex(RuntimeError, "call out-of-place version"):
                b.backward(torch.ones(2, device=device))

    def test_custom_function_local_inplace(self):
        class MyFn(torch.autograd.Function):
            @staticmethod
            def forward(ctx, inp, inplace):
                view = inp.clone()[:3]
                if inplace:
                    view += 2
                return view

            @staticmethod
            def backward(ctx, grad):
                return grad, None

        base = torch.rand(10, requires_grad=True)

        foo = MyFn.apply(base, False)
        self.assertEqual(foo.grad_fn.__class__.__name__, "MyFnBackward")

        foo = MyFn.apply(base, True)
        self.assertEqual(foo.grad_fn.__class__.__name__, "MyFnBackward")


def index_variable(shape, max_indices):
    if not isinstance(shape, tuple):
        shape = (shape,)
    index = torch.rand(*shape).mul_(max_indices).floor_().long()
    return index


def index_perm_variable(shape, max_indices):
    if not isinstance(shape, tuple):
        shape = (shape,)

    index = torch.randperm(max_indices).narrow(0, 0, reduce(mul, shape)).view(shape)
    return index


def gather_variable(shape, index_dim, max_indices, duplicate=False):
    assert len(shape) == 2
    assert index_dim < 2
    batch_dim = 1 - index_dim
    index = torch.LongTensor(*shape)
    for i in range(shape[index_dim]):
        index.select(index_dim, i).copy_(
            torch.randperm(max_indices)[:shape[batch_dim]])
    if duplicate:
        index.select(batch_dim, 0).copy_(index.select(batch_dim, 1))
    return index


def bernoulli_scalar():
    return torch.tensor(0, dtype=torch.uint8).bernoulli_()


def gradgradcheck_method_precision_override(test_name):
    # these are just empirical observations, we should improve
    gradgradcheck_precision_override = {
        'test_norm': {'atol': 2e-2, 'rtol': 1e-2},
        'test_norm_1_5': {'atol': 1.5e-2, 'rtol': 1e-2},
        'test_norm_3': {'atol': 5e-2, 'rtol': 1e-2},
        'test_dist': {'atol': 5e-2, 'rtol': 1e-2},
        'test_dist_4': {'atol': 8e-2, 'rtol': 1e-2},
    }
    non_broadcasted_test_name = test_name.split("_broadcast")[0]
    override = gradgradcheck_precision_override.get(non_broadcasted_test_name)
    if override:
        if 'broadcast_lhs' in test_name or 'broadcast_rhs' in test_name:
            # errors accumulated across 1 dimension
            override = {'atol': override['atol'] * S, 'rtol': override['atol'] * S}
        elif 'broadcast_all' in test_name:
            # errors accumulated across multiple dimensions
            override = {'atol': override['atol'] * S * S, 'rtol': override['atol'] * S * S}
    return override

def run_grad_and_gradgrad_checks(test_case, name, test_name, apply_method, output_variable,
                                 input_variables, run_gradgradcheck=True):
    test_case.assertTrue(gradcheck(apply_method, input_variables, eps=1e-6, atol=PRECISION))
    if name in EXCLUDE_GRADGRADCHECK or test_name in EXCLUDE_GRADGRADCHECK_BY_TEST_NAME:
        return
    gradgradcheck_precision_override = gradgradcheck_method_precision_override(test_name)
    if gradgradcheck_precision_override is not None:
        atol = gradgradcheck_precision_override['atol']
        rtol = gradgradcheck_precision_override['rtol']
        test_case.assertTrue(gradgradcheck(apply_method, input_variables, None, atol=atol, rtol=rtol,
                                           gen_non_contig_grad_outputs=True))
    else:
        test_case.assertTrue(gradgradcheck(apply_method, input_variables, gen_non_contig_grad_outputs=True))


def run_functional_checks(test_case, test_name, name, apply_fn, run_grad_checks,
                          f_args_variable, f_args_tensor):
    output_variable = apply_fn(*f_args_variable)

    if run_grad_checks:
        run_grad_and_gradgrad_checks(test_case, name, test_name, apply_fn,
                                     output_variable, f_args_variable)

    self_variable = f_args_variable[0]
    if isinstance(output_variable, torch.Tensor) and output_variable.requires_grad and self_variable is not None:
        output_variable.backward(randn_like(output_variable))
        test_case.assertEqual(self_variable.type(), self_variable.grad.type())
        test_case.assertEqual(self_variable.size(), self_variable.grad.size())


def add_test(
        name,
        self_size,
        args,
        variant_name='',
        check_ad=(),  # only used in test_jit
        dim_args_idx=(),
        skipTestIf=(),
        output_process_fn=lambda x: x,
        kwargs=None):
    kwargs = kwargs if kwargs else {}
    basic_test_name = 'test_' + name
    if variant_name != '':
        basic_test_name += '_' + variant_name

    for dim_perm in product([-1, 1], repeat=len(dim_args_idx)):
        test_name = basic_test_name
        new_args = [arg * dim_perm[dim_args_idx.index(i)] if i in dim_args_idx else arg for i, arg in enumerate(args)]
        test_name = basic_test_name + ''.join('_neg' + str(i) for i, idx in enumerate(dim_perm) if idx < 0)
        new_args = tuple(new_args)

        # for-loop bodies don't define scopes, so we have to save the variables
        # we want to close over in some way
        def do_test(self, device, name=name, self_size=self_size, args=new_args, test_name=test_name,
                    output_process_fn=output_process_fn):
            def check(name):
                is_magic_method = name[:2] == '__' and name[-2:] == '__'
                is_inplace = name[-1] == "_" and not is_magic_method
                self_variable = create_input((self_size,), device=device)[0][0]
                # FixMe: run grad checks on inplace self
                if is_inplace:
                    self_variable.requires_grad = False
                # need to record this because methods can change the size (e.g. unsqueeze)
                args_variable, kwargs_variable = create_input(args, requires_grad=not is_inplace, call_kwargs=kwargs, device=device)
                self_tensor = deepcopy(self_variable)
                args_tensor = deepcopy(unpack_variables(args_variable))
                if not exclude_tensor_method(name, test_name):
                    output_variable = getattr(self_variable, name)(*args_variable, **kwargs_variable)
                    output_tensor = getattr(self_tensor, name)(*args_tensor, **kwargs_variable)
                    if not isinstance(output_tensor, torch.Tensor) and not istuple(output_tensor):
                        # TODO: I'm not sure why we insert an outer dimension
                        # here, seems a bit strange
                        output_tensor = torch.tensor((output_tensor, ), dtype=torch.float, device=device)
                    self.assertEqual(unpack_variables(output_variable), output_tensor)
                    # TODO: check that both have changed after adding all inplace ops

                    def fn(*inputs):
                        output = getattr(inputs[0], name)(*inputs[1:], **kwargs)
                        return output_process_fn(output)

                    if not is_inplace and name not in EXCLUDE_GRADCHECK:
                        run_grad_and_gradgrad_checks(self, name, test_name, fn,
                                                     output_variable, (self_variable,) + args_variable)

                # functional interface tests
                if hasattr(torch, name) and name not in EXCLUDE_FUNCTIONAL:
                    def fn(*inputs):
                        output = getattr(torch, name)(*inputs, **kwargs)
                        return output_process_fn(output)

                    f_args_variable = (self_variable,) + args_variable
                    f_args_tensor = (self_tensor,) + args_tensor
                    # could run the gradchecks again, but skip since we did it for the methods above.
                    run_gradcheck = exclude_tensor_method(name, test_name) and not is_inplace and name not in EXCLUDE_GRADCHECK
                    run_functional_checks(self, test_name, name, fn,
                                          run_gradcheck, f_args_variable, f_args_tensor)

                # check for correct type of input and input.grad
                if not is_inplace:
                    self_variable = create_input((self_size,), requires_grad=True)[0][0]
                    args_variable, kwargs_variable = create_input(args, requires_grad=False, call_kwargs=kwargs)
                    if hasattr(self_variable, name):
                        output_variable = getattr(self_variable, name)(*args_variable, **kwargs_variable)
                    else:
                        self_and_args_variable = (self_variable,) + args_variable
                        output_variable = getattr(torch, name)(*self_and_args_variable, **kwargs_variable)
                    if isinstance(output_variable, torch.autograd.Variable):
                        if output_variable.is_sparse:
                            rand = randn_like(output_variable.to_dense()).to_sparse()
                        else:
                            rand = randn_like(output_variable)
                        output_variable.backward(rand)
                        self.assertTrue(type(self_variable) == type(self_variable.grad))
                        self.assertTrue(self_variable.size() == self_variable.grad.size())

                    # compare grads to inplace grads
                    inplace_name = name + '_'
                    # can't broadcast inplace to left hand side
                    skip_inplace = ('broadcast_lhs' in test_name or
                                    'broadcast_all' in test_name)
                    if hasattr(torch.ones(1), inplace_name) and not skip_inplace:
                        output_variable = getattr(self_variable, name)(*args_variable, **kwargs_variable)
                        if not isinstance(output_variable, tuple):
                            output_variable = (output_variable,)
                        inplace_self_variable = deepcopy(self_variable)
                        inplace_self_variable_copy = tuple(i.clone() if isinstance(i, torch.Tensor) else i
                                                           for i in (inplace_self_variable,))
                        inplace_args_variable = deepcopy(args_variable)
                        inplace_args_variable_copy = tuple(i.clone() if isinstance(i, torch.Tensor) else i
                                                           for i in inplace_args_variable)

                        inplace_output_variable = (
                            getattr(inplace_self_variable_copy[0], inplace_name)(*inplace_args_variable_copy,
                                                                                 **kwargs_variable))
                        if not isinstance(inplace_output_variable, tuple):
                            inplace_output_variable = (inplace_output_variable,)
                        self.assertEqual(inplace_output_variable, output_variable)
                        # Check that gradient is the same
                        for inp_i, i in zip((inplace_self_variable,) + inplace_args_variable,
                                            (self_variable,) + args_variable):
                            if not isinstance(inp_i, torch.Tensor):
                                assert not isinstance(i, torch.Tensor)
                                continue
                            if inp_i.grad is not None:
                                with torch.no_grad():
                                    inp_i.grad.zero_()
                            if i.grad is not None:
                                with torch.no_grad():
                                    i.grad.zero_()
                        for io, o in zip(inplace_output_variable, output_variable):
                            grad = randn_like(io).double()
                            io.backward(grad)
                            o.backward(grad)
                        for inp_i, i in zip((inplace_self_variable,) + inplace_args_variable,
                                            (self_variable,) + args_variable):
                            if not isinstance(inp_i, torch.Tensor):
                                continue
                            self.assertEqual(inp_i.grad, i.grad)

            check(name)
            inplace_name = name + '_'
            # can't broadcast inplace to left hand side
            broadcast_skip_inplace = 'broadcast_lhs' in test_name or 'broadcast_all' in test_name
            if hasattr(torch.ones(1), inplace_name) and not broadcast_skip_inplace:
                check(inplace_name)

        assert not hasattr(TestAutograd, test_name), 'Two tests have the same name: ' + test_name

        for skip in skipTestIf:
            do_test = skip(do_test)

        setattr(TestAutogradDeviceType, test_name, do_test)


class TestAutogradFunctional(TestCase):
    def _assert_same_struct(self, res, base):
        # base and res should be Tensors or tuple of Tensors with the same size
        if torch.is_tensor(base):
            self.assertTrue(torch.is_tensor(res))
            self.assertEqual(base.size(), res.size())
        elif isinstance(base, tuple):
            self.assertTrue(isinstance(res, tuple))
            self.assertEqual(len(base), len(res))
            for el_base, el_res in zip(base, res):
                self.assertTrue(torch.is_tensor(el_base))
                self.assertTrue(torch.is_tensor(el_res))
                self.assertEqual(el_base.size(), el_res.size())
        else:
            # Wrong base
            raise RuntimeError("The base given to `_assert_same_struct` doesn't have"
                               " the right structure.")

    def _assert_interleaved_struct(self, res, base1, base2):
        # base1 and base2 can be Tensors or tuples of Tensors.
        # If they are tuples, res should be a tuple as well.
        # The indexing works as follow for base1, base2 being
        # - tuple, tuple: res[i][j][k][l] = (base1[i][k], base2[j][l])
        # - tuple, Tensor: res[i][k][l] = (base1[i][k], base2[l])
        # - Tensor, tuple: res[i][j][l] = (base1[i], base2[j][l])
        # - Tensor, Tensor: res[k][l] = (base1[k], base2[l])
        if torch.is_tensor(base1) and torch.is_tensor(base2):
            self.assertTrue(torch.is_tensor(res))
            self.assertEqual(res.size(), base1.size() + base2.size())
        elif isinstance(base1, tuple) and torch.is_tensor(base2):
            self.assertTrue(isinstance(res, tuple))
            self.assertEqual(len(res), len(base1))
            for el_res, el_base1 in zip(res, base1):
                self.assertTrue(torch.is_tensor(el_res))
                self.assertTrue(torch.is_tensor(el_base1))
                self.assertEqual(el_res.size(), el_base1.size() + base2.size())
        elif torch.is_tensor(base1) and isinstance(base2, tuple):
            self.assertTrue(isinstance(res, tuple))
            self.assertEqual(len(res), len(base2))
            for el_res, el_base2 in zip(res, base2):
                self.assertTrue(torch.is_tensor(el_res))
                self.assertTrue(torch.is_tensor(el_base2))
                self.assertEqual(el_res.size(), base1.size() + el_base2.size())
        elif isinstance(base1, tuple) and isinstance(base2, tuple):
            self.assertTrue(isinstance(res, tuple))
            self.assertEqual(len(res), len(base1))
            for el_res, el_base1 in zip(res, base1):
                self.assertTrue(isinstance(el_res, tuple))
                self.assertEqual(len(res), len(base2))
                for el_el_res, el_base2 in zip(el_res, base2):
                    self.assertTrue(torch.is_tensor(el_el_res))
                    self.assertTrue(torch.is_tensor(el_base2))
                    self.assertEqual(el_el_res.size(), el_base1.size() + el_base2.size())
        else:
            # Wrong bases
            raise RuntimeError("The bases given to `_assert_interleaved_struct` don't have"
                               " the right structure.")

    def test_vjp_err_check(self):
        def foo(a):
            return 3 * a.narrow(0, 0, 3)

        def bar(a):
            return 3 * a.narrow(0, 0, 3), "bar"

        inp = torch.rand(4)
        v = torch.ones(3)
        with self.assertRaisesRegex(TypeError, "The inputs given to vjp must be either a Tensor"):
            res = autogradF.vjp(foo, (inp, 2), v)

        with self.assertRaisesRegex(TypeError, "The outputs of the user-provided function given to vjp must"):
            res = autogradF.vjp(bar, inp, v)

        with self.assertRaisesRegex(RuntimeError, "The vector v can only be None if the user-provided function returns"):
            res = autogradF.vjp(foo, inp)

        with self.assertRaisesRegex(RuntimeError, "The given v should contain a single Tensor."):
            res = autogradF.vjp(foo, inp, (torch.ones_like(inp), torch.ones_like(inp)))

        with self.assertRaisesRegex(RuntimeError, "v has invalid size: should be torch.Size"):
            res = autogradF.vjp(foo, inp, v[:2])

        res = autogradF.vjp(foo, inp, v)[1]
        self._assert_same_struct(res, inp)

    def test_vjp_err_check_strict(self):
        def foo(a):
            return a.detach()

        def bar(a):
            # Make a non-leaf Tensor that requires_grad but that is not connected to the input
            return a.long().float().requires_grad_().clone()

        inp = torch.rand(4)
        v = torch.rand(4)
        with self.assertRaisesRegex(RuntimeError, "Output 0 of the user-provided function does not require gradients."):
            res = autogradF.vjp(foo, inp, v, strict=True)
        res = autogradF.vjp(foo, inp, v, strict=False)
        self._assert_same_struct(res[1], inp)
        self.assertEqual(res[1].abs().sum(), 0.)

        with self.assertRaisesRegex(RuntimeError, "The output of the user-provided function is independent of input 0"):
            res = autogradF.vjp(bar, inp, v, strict=True)
        res = autogradF.vjp(bar, inp, v, strict=False)
        self._assert_same_struct(res[1], inp)
        self.assertEqual(res[1].abs().sum(), 0.)

        # The Jacobian does not depend on the input
        def foo(a):
            return a.clone()

        inp.requires_grad_()
        with self.assertRaisesRegex(RuntimeError, "jacobian of the user-provided function is independent of input 0."):
            res = autogradF.vjp(foo, inp, v, create_graph=True, strict=True)
        res = autogradF.vjp(foo, inp, v, create_graph=True, strict=False)
        self._assert_same_struct(res[1], inp)
        self.assertEqual(res[1], v)

    def test_vjp_output(self):
        def reducer(x):
            return x.sum(dim=1)
        inputs = torch.rand(4, 4)
        v = torch.ones(4)
        res = autogradF.vjp(reducer, inputs, v)
        self._assert_same_struct(res[1], inputs)
        self.assertIsNone(res[0].grad_fn)
        self.assertIsNone(res[1].grad_fn)

        def adder(x, y):
            return 2 * x + 3 * y

        inputs = (torch.rand(2), torch.rand(2))
        v = torch.ones(2)
        out, vjp_val = autogradF.vjp(adder, inputs, v)
        self._assert_same_struct(vjp_val, inputs)
        self.assertIsNone(out.grad_fn)
        self.assertIsNone(vjp_val[0].grad_fn)
        self.assertIsNone(vjp_val[1].grad_fn)

        def adder(x, y):
            return 2 * x + 3 * y, x + y

        inputs = (torch.rand(2), torch.rand(2))
        v = (torch.tensor([1., 0.]), torch.tensor([1., 0.]))
        out, vjp_val = autogradF.vjp(adder, inputs, v)
        self._assert_same_struct(vjp_val, inputs)
        self.assertIsNone(out[0].grad_fn)
        self.assertIsNone(out[1].grad_fn)
        self.assertIsNone(vjp_val[0].grad_fn)
        self.assertIsNone(vjp_val[1].grad_fn)

    def test_vjp_scalar(self):
        def reducer(x):
            return x.sum()
        inputs = torch.rand(4, 4)
        v = torch.ones([])
        res = autogradF.vjp(reducer, inputs, v)
        self._assert_same_struct(res[0], v)
        self._assert_same_struct(res[1], inputs)

        res = autogradF.vjp(reducer, inputs)
        self._assert_same_struct(res[0], v)
        self._assert_same_struct(res[1], inputs)

        def expander(x):
            return x.unsqueeze(0).repeat(4)
        inputs = torch.rand([])
        v = torch.ones(4)
        res = autogradF.vjp(expander, inputs, v)
        self._assert_same_struct(res[0], v)
        self._assert_same_struct(res[1], inputs)

    def test_vjp_create_graph(self):
        def reducer(x):
            return x.sum(dim=1)
        inputs = torch.rand(2, 2)
        v = torch.ones(2)

        inputs.requires_grad_()
        v.requires_grad_()
        res = autogradF.vjp(reducer, inputs, v, create_graph=True)
        self._assert_same_struct(res[1], inputs)
        self.assertIsNotNone(res[0].grad_fn)
        self.assertIsNotNone(res[1].grad_fn)

        gradcheck(lambda inp, v: autogradF.vjp(reducer, inputs, v, create_graph=True), (inputs, v))
        gradgradcheck(lambda inp, v: autogradF.vjp(reducer, inputs, v, create_graph=True), (inputs, v))

        def adder(x, y):
            return 2 * x + 3 * y, x * y

        inputs = (torch.rand(2, requires_grad=True), torch.rand(2, requires_grad=True))
        v = (torch.tensor([1., 0.], requires_grad=True), torch.tensor([1., 0.], requires_grad=True))

        gradcheck(lambda *args: autogradF.vjp(adder, args[:2], args[2:], create_graph=True)[1], inputs + v)
        gradgradcheck(lambda *args: autogradF.vjp(adder, args[:2], args[2:], create_graph=True)[1], inputs + v)

        def foo(*args):
            x, y = args[:2]
            v = args[2:]

            x = x.cos()
            val, grad = autogradF.vjp(adder, (x, y), v, create_graph=True)

            return val[0].exp() + val[1].exp() + grad[0].exp() + grad[1].exp() + x.exp() + y.exp()

        gradcheck(foo, inputs + v)
        gradgradcheck(foo, inputs + v)

    def test_jvp_err_check(self):
        def foo(a):
            return 3 * a.narrow(0, 0, 3)

        def bar(a):
            return 3 * a.narrow(0, 0, 3), "bar"

        inp = torch.rand(4)
        v = torch.rand(4)
        with self.assertRaisesRegex(TypeError, "The inputs given to jvp must be either a Tensor"):
            res = autogradF.jvp(foo, (inp, 2), v)

        with self.assertRaisesRegex(TypeError, "The outputs of the user-provided function given to jvp must"):
            res = autogradF.jvp(bar, inp, v)

        with self.assertRaisesRegex(RuntimeError, "The vector v can only be None if the input to the user-provided function"):
            res = autogradF.jvp(foo, inp)

        with self.assertRaisesRegex(RuntimeError, "The given v should contain a single Tensor."):
            res = autogradF.jvp(foo, inp, (v, v))

        with self.assertRaisesRegex(RuntimeError, "v has invalid size: should be torch.Size"):
            res = autogradF.jvp(foo, inp, v[:2])

        res = autogradF.jvp(foo, inp, v)[1]
        self._assert_same_struct(res, foo(inp))

    def test_jvp_err_check_strict(self):
        def foo(a):
            return a.detach()

        def bar(a):
            # Make a non-leaf Tensor that requires_grad but that is not connected to the input
            return a.long().float().requires_grad_().clone()

        inp = torch.rand(4)
        v = torch.rand(4)
        with self.assertRaisesRegex(RuntimeError, "Output 0 of the user-provided function does not require gradients."):
            res = autogradF.jvp(foo, inp, v, strict=True)
        res = autogradF.jvp(foo, inp, v, strict=False)
        self._assert_same_struct(res[1], res[0])
        self.assertEqual(res[1].abs().sum(), 0.)

        with self.assertRaisesRegex(RuntimeError, "The output of the user-provided function is independent of input 0"):
            res = autogradF.jvp(bar, inp, v, strict=True)
        res = autogradF.jvp(bar, inp, v, strict=False)
        self._assert_same_struct(res[1], res[0])
        self.assertEqual(res[1].abs().sum(), 0.)

        # The Jacobian does not depend on the input
        def foo(a):
            return a.clone()

        inp.requires_grad_()
        with self.assertRaisesRegex(RuntimeError, "jacobian of the user-provided function is independent of input 0."):
            res = autogradF.jvp(foo, inp, v, create_graph=True, strict=True)
        res = autogradF.jvp(foo, inp, v, create_graph=True, strict=False)
        self._assert_same_struct(res[1], inp)
        self.assertEqual(res[1], v)

    def test_jvp_output(self):
        def reducer(x):
            return x.sum(dim=1)
        inputs = torch.rand(4, 4)
        v = torch.ones(4, 4)
        res = autogradF.jvp(reducer, inputs, v)
        self._assert_same_struct(res[1], res[0])
        self.assertIsNone(res[0].grad_fn)
        self.assertIsNone(res[1].grad_fn)

        def adder(x, y):
            return 2 * x + 3 * y

        inputs = (torch.rand(2), torch.rand(2))
        v = (torch.ones(2), torch.ones(2))
        out, jvp_val = autogradF.jvp(adder, inputs, v)
        self._assert_same_struct(jvp_val, out)
        self.assertIsNone(out.grad_fn)
        self.assertIsNone(jvp_val[0].grad_fn)
        self.assertIsNone(jvp_val[1].grad_fn)

        def adder(x, y):
            return 2 * x + 3 * y, x + y

        inputs = (torch.rand(2), torch.rand(2))
        v = (torch.tensor([1., 0.]), torch.tensor([1., 0.]))
        out, jvp_val = autogradF.jvp(adder, inputs, v)
        self._assert_same_struct(jvp_val, out)
        self.assertIsNone(out[0].grad_fn)
        self.assertIsNone(out[1].grad_fn)
        self.assertIsNone(jvp_val[0].grad_fn)
        self.assertIsNone(jvp_val[1].grad_fn)

    def test_jvp_scalar(self):
        def reducer(x):
            return x.sum()
        inputs = torch.rand(4, 4)
        v = torch.ones(4, 4)
        res = autogradF.jvp(reducer, inputs, v)
        self._assert_same_struct(res[0], torch.zeros([]))
        self._assert_same_struct(res[1], res[0])

        def expander(x):
            return x.unsqueeze(0).repeat(4)
        inputs = torch.rand([])
        v = torch.ones([])
        res = autogradF.jvp(expander, inputs, v)
        self._assert_same_struct(res[0], torch.zeros(4))
        self._assert_same_struct(res[1], res[0])

        res = autogradF.jvp(expander, inputs)
        self._assert_same_struct(res[0], torch.zeros(4))
        self._assert_same_struct(res[1], res[0])

    def test_jvp_create_graph(self):
        def reducer(x):
            return x.sum(dim=1)
        inputs = torch.rand(2, 2)
        v = torch.ones(2, 2)

        inputs.requires_grad_()
        v.requires_grad_()
        res = autogradF.jvp(reducer, inputs, v, create_graph=True)
        self._assert_same_struct(res[1], res[0])
        self.assertIsNotNone(res[0].grad_fn)
        self.assertIsNotNone(res[1].grad_fn)

        gradcheck(lambda inp, v: autogradF.jvp(reducer, inp, v, create_graph=True), (inputs, v))
        gradgradcheck(lambda inp, v: autogradF.jvp(reducer, inp, v, create_graph=True), (inputs, v))

        def adder(x, y):
            return 2 * x + 3 * y, x * y

        inputs = (torch.rand(2, requires_grad=True), torch.rand(2, requires_grad=True))
        v = (torch.tensor([1., 0.], requires_grad=True), torch.tensor([1., 0.], requires_grad=True))

        gradcheck(lambda *args: autogradF.jvp(adder, args[:2], args[2:], create_graph=True)[1], inputs + v)
        gradgradcheck(lambda *args: autogradF.jvp(adder, args[:2], args[2:], create_graph=True)[1], inputs + v)

        def foo(*args):
            x, y = args[:2]
            v = args[2:]

            x = x.cos()
            val, grad = autogradF.jvp(adder, (x, y), v, create_graph=True)

            return val[0].exp() + val[1].exp() + grad[0].exp() + grad[1].exp() + x.exp() + y.exp()

        gradcheck(foo, inputs + v)
        gradgradcheck(foo, inputs + v)

    def test_jacobian_err_check(self):
        def foo(a):
            return 3 * a.narrow(0, 0, 3)

        def bar(a):
            return 3 * a.narrow(0, 0, 3), "bar"

        inp = torch.rand(4)
        with self.assertRaisesRegex(TypeError, "The inputs given to jacobian must be either a Tensor"):
            res = autogradF.jacobian(foo, (inp, 2))

        with self.assertRaisesRegex(TypeError, "The outputs of the user-provided function given to jacobian must"):
            res = autogradF.jacobian(bar, inp)

        res = autogradF.jacobian(foo, inp)
        self._assert_interleaved_struct(res, foo(inp), inp)

        def foo(a, b):
            return b, 3 * a.narrow(0, 0, 3)

        inp = (torch.rand(4), torch.rand(5))

        res = autogradF.jacobian(foo, inp)
        self._assert_interleaved_struct(res, foo(*inp), inp)

    def test_jacobian_err_check_strict(self):
        def foo(a):
            return a.detach()

        def bar(a):
            # Make a non-leaf Tensor that requires_grad but that is not connected to the input
            return a.long().float().requires_grad_().clone()

        inp = torch.rand(4)
        with self.assertRaisesRegex(RuntimeError, "Output 0 of the user-provided function does not require gradients."):
            res = autogradF.jacobian(foo, inp, strict=True)
        res = autogradF.jacobian(foo, inp, strict=False)
        self._assert_interleaved_struct(res, foo(inp), inp)
        self.assertEqual(res.abs().sum(), 0.)

        with self.assertRaisesRegex(RuntimeError, "Output 0 of the user-provided function is independent of input 0."):
            res = autogradF.jacobian(bar, inp, strict=True)
        res = autogradF.jacobian(bar, inp, strict=False)
        self._assert_interleaved_struct(res, foo(inp), inp)
        self.assertEqual(res.abs().sum(), 0.)

        # The Jacobian does not depend on the input
        def foo(a):
            return a.clone()

        inp.requires_grad_()
        with self.assertRaisesRegex(RuntimeError, "jacobian of the user-provided function is independent of input 0."):
            res = autogradF.jacobian(foo, inp, create_graph=True, strict=True)
        res = autogradF.jacobian(foo, inp, create_graph=True, strict=False)
        self._assert_interleaved_struct(res, inp, inp)
        self.assertEqual(res, torch.eye(4))

    def test_jacobian_output(self):
        def exp_reducer(x):
            return x.exp().sum(dim=1)

        inputs = torch.rand(4, 4)
        res = autogradF.jacobian(exp_reducer, inputs)
        self._assert_interleaved_struct(res, exp_reducer(inputs), inputs)
        self.assertIsNone(res.grad_fn)

        def identity(x):
            return x.clone()

        inputs = torch.rand(4)
        res = autogradF.jacobian(identity, inputs)
        self._assert_interleaved_struct(res, identity(inputs), inputs)
        self.assertIsNone(res.grad_fn)
        self.assertEqual(res, torch.eye(4))

        def add_exp_reducer(x, y):
            return (x + y.exp()).sum(dim=1)

        inputs = (torch.rand(4, 4), torch.rand(4, 4))
        res = autogradF.jacobian(add_exp_reducer, inputs)
        self._assert_interleaved_struct(res, add_exp_reducer(*inputs), inputs)
        self.assertIsNone(res[0].grad_fn)
        self.assertIsNone(res[1].grad_fn)

    def test_jacobian_scalar(self):
        def reducer(x):
            return x.sum()
        inputs = torch.rand(4, 4)
        res = autogradF.jacobian(reducer, inputs)
        self._assert_same_struct(res, inputs)

        def expander(x):
            return x.unsqueeze(0).repeat(4)
        inputs = torch.rand([])
        res = autogradF.jacobian(expander, inputs)
        self._assert_same_struct(res, torch.zeros(4))

    def test_jacobian_create_graph(self):
        def exp_reducer(x):
            return x.exp().sum(dim=1)

        inputs = torch.rand(4, 4, requires_grad=True)
        res = autogradF.jacobian(exp_reducer, inputs, create_graph=True)
        self._assert_interleaved_struct(res, exp_reducer(inputs), inputs)
        self.assertIsNotNone(res.grad_fn)

        gradcheck(lambda inp: autogradF.jacobian(exp_reducer, inp, create_graph=True), inputs)
        gradgradcheck(lambda inp: autogradF.jacobian(exp_reducer, inp, create_graph=True), inputs)

        def add_exp_reducer(x, y):
            return (x + y).exp().sum(dim=1)

        inputs = (torch.rand(4, 4, requires_grad=True), torch.rand(4, 4, requires_grad=True))
        res = autogradF.jacobian(add_exp_reducer, inputs, create_graph=True)
        self._assert_interleaved_struct(res, add_exp_reducer(*inputs), inputs)
        self.assertIsNotNone(res[0].grad_fn)
        self.assertIsNotNone(res[1].grad_fn)

        gradcheck(lambda *inp: autogradF.jacobian(add_exp_reducer, inp, create_graph=True), inputs)
        gradgradcheck(lambda *inp: autogradF.jacobian(add_exp_reducer, inp, create_graph=True), inputs)

        def foo(x, y):
            x = x.cos()
            val, jac = autogradF.jacobian(add_exp_reducer, (x, y), create_graph=True)

            res = val[0].exp().sum() + val[1].exp().sum() + jac[0].exp().sum()
            res = res + jac[1].exp().sum() + x.exp().sum() + y.exp().sum()
            return res

        gradcheck(foo, inputs)
        gradgradcheck(foo, inputs)

    def test_hessian_err_check(self):
        def foo(a):
            return 3 * a.narrow(0, 0, 3).exp().sum()

        def bar(a):
            return 3 * a.narrow(0, 0, 3), "bar"

        def bar2(a):
            return 3 * a.narrow(0, 0, 3)

        def bar3(a):
            return 3 * a.narrow(0, 0, 3), 3 * a.narrow(0, 0, 3)

        inp = torch.rand(4)
        with self.assertRaisesRegex(TypeError, "The inputs given to hessian must be either a Tensor"):
            res = autogradF.hessian(foo, (inp, 2))

        with self.assertRaisesRegex(TypeError, "The outputs of the user-provided function given to hessian must"):
            res = autogradF.hessian(bar, inp)

        err_msg_out = "The Tensor returned by the function given to hessian should contain a single element"
        with self.assertRaisesRegex(RuntimeError, err_msg_out):
            res = autogradF.hessian(bar2, inp)

        with self.assertRaisesRegex(RuntimeError, "The function given to hessian should return a single Tensor"):
            res = autogradF.hessian(bar3, inp)

        res = autogradF.hessian(foo, inp)
        self._assert_interleaved_struct(res, inp, inp)

        def foo(a, b):
            return (3 * b.narrow(0, 0, 3) * a.narrow(0, 0, 3)).sum()

        inp = (torch.rand(4), torch.rand(5))

        res = autogradF.hessian(foo, inp)
        self._assert_interleaved_struct(res, inp, inp)

    def test_hessian_err_check_strict(self):
        def foo(a):
            return a.detach().sum()

        def bar(a):
            # Make a non-leaf Tensor that requires_grad but that is not connected to the input
            return a.long().float().requires_grad_().clone().sum()

        def bar2(a):
            # A Linear function for which the jacobian is independent of the input
            return (3 * a).sum()

        inp = torch.rand(4)
        with self.assertRaisesRegex(RuntimeError, "Output 0 of the user-provided function does not require gradients."):
            res = autogradF.hessian(foo, inp, strict=True)
        res = autogradF.hessian(foo, inp, strict=False)
        self._assert_interleaved_struct(res, inp, inp)
        self.assertEqual(res.abs().sum(), 0.)

        with self.assertRaisesRegex(RuntimeError, "jacobian of the user-provided function with respect to input 0"):
            res = autogradF.hessian(bar, inp, strict=True)
        res = autogradF.hessian(bar, inp, strict=False)
        self._assert_interleaved_struct(res, inp, inp)
        self.assertEqual(res.abs().sum(), 0.)

        with self.assertRaisesRegex(RuntimeError, "jacobian of the user-provided function with respect to input 0 is"):
            res = autogradF.hessian(bar2, inp, strict=True)
        res = autogradF.hessian(bar2, inp, strict=False)
        self._assert_interleaved_struct(res, inp, inp)
        self.assertEqual(res.abs().sum(), 0.)

    def test_hessian_output(self):
        def pow_reducer(x):
            return x.pow(3).sum()

        inputs = torch.rand(2, 2)
        res = autogradF.hessian(pow_reducer, inputs)
        self._assert_interleaved_struct(res, inputs, inputs)
        self.assertIsNone(res.grad_fn)

        def add_pow_reducer(x, y):
            return (x + y).pow(3).sum()

        inputs = (torch.rand(2, 2), torch.rand(2, 2))
        res = autogradF.hessian(add_pow_reducer, inputs)
        self._assert_interleaved_struct(res, inputs, inputs)
        self.assertIsNone(res[0][0].grad_fn)
        self.assertIsNone(res[0][1].grad_fn)
        self.assertIsNone(res[1][0].grad_fn)
        self.assertIsNone(res[1][1].grad_fn)

    def test_hessian_scalar(self):
        def reducer(x):
            return x.sum()
        inputs = torch.rand(4, 4)
        res = autogradF.hessian(reducer, inputs)
        self._assert_interleaved_struct(res, inputs, inputs)

        inputs = torch.rand([])
        res = autogradF.hessian(reducer, inputs)
        self._assert_same_struct(res, inputs)

        def bad_reducer(x):
            return x.sum().view(1, 1, 1)
        inputs = torch.rand(4, 4)
        res = autogradF.hessian(bad_reducer, inputs)
        self._assert_interleaved_struct(res, inputs, inputs)

    def test_hessian_create_graph(self):
        def pow_reducer(x):
            return x.pow(3).sum()

        inputs = torch.rand(2, 2, requires_grad=True)
        res = autogradF.hessian(pow_reducer, inputs, create_graph=True)
        self._assert_interleaved_struct(res, inputs, inputs)
        self.assertIsNotNone(res.grad_fn)

        gradcheck(lambda inp: autogradF.hessian(pow_reducer, inp, create_graph=True), inputs)
        gradgradcheck(lambda inp: autogradF.hessian(pow_reducer, inp, create_graph=True), inputs)

        def add_pow_reducer(x, y):
            return (x + y).pow(3).sum()

        inputs = (torch.rand(2, 2, requires_grad=True), torch.rand(2, 2, requires_grad=True))
        res = autogradF.hessian(add_pow_reducer, inputs, create_graph=True)
        self._assert_interleaved_struct(res, inputs, inputs)
        self.assertIsNotNone(res[0][0].grad_fn)
        self.assertIsNotNone(res[0][1].grad_fn)
        self.assertIsNotNone(res[1][0].grad_fn)
        self.assertIsNotNone(res[1][1].grad_fn)

        def flatten(inp):
            return tuple(el_lvl2 for el_lvl1 in inp for el_lvl2 in el_lvl1)

        gradcheck(lambda *inp: flatten(autogradF.hessian(add_pow_reducer, inp, create_graph=True)), inputs)
        gradgradcheck(lambda *inp: flatten(autogradF.hessian(add_pow_reducer, inp, create_graph=True)), inputs)

        def foo(x, y):
            x = x.cos()
            val, hess = autogradF.hessian(add_pow_reducer, (x, y), create_graph=True)

            res = val[0].cos().sum() + val[1].cos().sum() + hess[0].cos().sum()
            res = res + hess[1].cos().sum() + x.cos().sum() + y.cos().sum()
            return res

        gradcheck(foo, inputs)
        gradgradcheck(foo, inputs)

    def test_vhp_err_check(self):
        def foo(a):
            return 3 * a.narrow(0, 0, 3).exp().sum()

        def bar(a):
            return 3 * a.narrow(0, 0, 3), "bar"

        def bar2(a):
            return 3 * a.narrow(0, 0, 3)

        inp = torch.rand(4)
        v = torch.rand(4)
        with self.assertRaisesRegex(TypeError, "The inputs given to vhp must be either a Tensor"):
            res = autogradF.vhp(foo, (inp, 2), v)

        with self.assertRaisesRegex(TypeError, "The outputs of the user-provided function given to vhp must"):
            res = autogradF.vhp(bar, inp, v)

        err_msg_out = "The Tensor returned by the function given to vhp should contain a single element"
        with self.assertRaisesRegex(RuntimeError, err_msg_out):
            res = autogradF.vhp(bar2, inp, v)

        with self.assertRaisesRegex(RuntimeError, "v has invalid size:"):
            res = autogradF.vhp(foo, inp, torch.rand(5))

        with self.assertRaisesRegex(TypeError, "The v given to vhp must be either a Tensor or a tuple of Tensors"):
            res = autogradF.vhp(foo, inp, (v, 2))

        res = autogradF.vhp(foo, inp, v)
        self._assert_same_struct(res[1], inp)

        def foo(a, b):
            return (3 * b.narrow(0, 0, 3) * a.narrow(0, 0, 3)).sum()

        inp = (torch.rand(4), torch.rand(5))
        v = (torch.rand(4), torch.rand(5))

        res = autogradF.vhp(foo, inp, v)
        self._assert_same_struct(res[1], inp)

    def test_vhp_err_check_strict(self):
        def foo(a):
            return a.detach().sum()

        def bar(a):
            # Make a non-leaf Tensor that requires_grad but that is not connected to the input
            return a.long().float().requires_grad_().clone().sum()

        def bar2(a):
            # A Linear function for which the jacobian is independent of the input
            return (3 * a).sum()

        inp = torch.rand(4)
        v = torch.rand(4)
        with self.assertRaisesRegex(RuntimeError, "Output 0 of the user-provided function does not require gradients."):
            res = autogradF.vhp(foo, inp, v, strict=True)
        res = autogradF.vhp(foo, inp, v, strict=False)
        self._assert_same_struct(res[1], inp)
        self.assertEqual(res[1].abs().sum(), 0.)

        with self.assertRaisesRegex(RuntimeError, "The output of the user-provided function is independent of input 0"):
            res = autogradF.vhp(bar, inp, v, strict=True)
        res = autogradF.vhp(bar, inp, v, strict=False)
        self._assert_same_struct(res[1], inp)
        self.assertEqual(res[1].abs().sum(), 0.)

        with self.assertRaisesRegex(RuntimeError, "jacobian of the user-provided function with respect to input 0 is"):
            res = autogradF.vhp(bar2, inp, v, strict=True)
        res = autogradF.vhp(bar2, inp, v, strict=False)
        self._assert_same_struct(res[1], inp)
        self.assertEqual(res[1].abs().sum(), 0.)

    def test_vhp_output(self):
        def foo(a):
            return 3 * a.narrow(0, 0, 3).exp().sum()

        inputs = torch.rand(4, 4)
        v = torch.ones(4, 4)
        res = autogradF.vhp(foo, inputs, v)
        self._assert_same_struct(res[1], inputs)
        self.assertIsNone(res[0].grad_fn)
        self.assertIsNone(res[1].grad_fn)

        def bar(a, b):
            return (a + 3 * b.narrow(0, 0, 3)).exp().sum()

        inputs = (torch.rand(3), torch.rand(4))
        v = (torch.ones(3), torch.ones(4))
        out, vhp_val = autogradF.vhp(bar, inputs, v)
        self._assert_same_struct(vhp_val, inputs)
        self.assertIsNone(out.grad_fn)
        self.assertIsNone(vhp_val[0].grad_fn)
        self.assertIsNone(vhp_val[1].grad_fn)

    def test_vhp_scalar(self):
        def reducer(x):
            return x.sum()
        inputs = torch.rand(4, 4)
        v = torch.ones(4, 4)
        res = autogradF.vhp(reducer, inputs, v)
        self._assert_same_struct(res[1], inputs)

        inputs = torch.rand([])
        v = torch.rand([])
        res = autogradF.vhp(reducer, inputs, v)
        self._assert_same_struct(res[1], inputs)

        res = autogradF.vhp(reducer, inputs)
        self._assert_same_struct(res[1], inputs)

        def bad_reducer(x):
            return x.sum().view(1, 1, 1)
        inputs = torch.rand(4, 4)
        v = torch.rand(4, 4)
        res = autogradF.vhp(bad_reducer, inputs, v)
        self._assert_same_struct(res[1], inputs)

    def test_vhp_create_graph(self):
        def foo(a):
            return 3 * a.narrow(0, 0, 3).exp().sum()

        inputs = torch.rand(4, 4, requires_grad=True)
        v = torch.ones(4, 4, requires_grad=True)
        res = autogradF.vhp(foo, inputs, v, create_graph=True)
        self._assert_same_struct(res[1], inputs)
        self.assertIsNotNone(res[0].grad_fn)
        self.assertIsNotNone(res[1].grad_fn)

        gradcheck(lambda inp, v: autogradF.vhp(foo, inp, v, create_graph=True), (inputs, v))
        gradgradcheck(lambda inp, v: autogradF.vhp(foo, inp, v, create_graph=True), (inputs, v))

        def bar(a, b):
            return (a + 3 * b.narrow(0, 0, 3)).exp().sum()

        inputs = (torch.rand(3, requires_grad=True), torch.rand(4, requires_grad=True))
        v = (torch.ones(3, requires_grad=True), torch.ones(4, requires_grad=True))
        out, vhp_val = autogradF.vhp(bar, inputs, v, create_graph=True)
        self._assert_same_struct(vhp_val, inputs)
        self.assertIsNotNone(out.grad_fn)
        self.assertIsNotNone(vhp_val[0].grad_fn)
        self.assertIsNotNone(vhp_val[1].grad_fn)

        gradcheck(lambda *args: autogradF.vhp(bar, args[:2], args[2:], create_graph=True)[1], inputs + v)
        gradgradcheck(lambda *args: autogradF.vhp(bar, args[:2], args[2:], create_graph=True)[1], inputs + v)

        def foo(*args):
            x, y = args[:2]
            v = args[2:]

            x = x.cos()
            val, grad = autogradF.vhp(bar, (x, y), v, create_graph=True)

            return val.cos() + grad[0].cos().sum() + grad[1].cos() + x.cos().sum() + y.cos()

        gradcheck(foo, inputs + v)
        gradgradcheck(foo, inputs + v)

    def test_hvp_err_check(self):
        def foo(a):
            return 3 * a.narrow(0, 0, 3).exp().sum()

        def bar(a):
            return 3 * a.narrow(0, 0, 3), "bar"

        def bar2(a):
            return 3 * a.narrow(0, 0, 3)

        inp = torch.rand(4)
        v = torch.rand(4)
        res = autogradF.hvp(foo, inp, v)
        with self.assertRaisesRegex(TypeError, "The inputs given to hvp must be either a Tensor"):
            res = autogradF.hvp(foo, (inp, 2), v)

        with self.assertRaisesRegex(TypeError, "The outputs of the user-provided function given to hvp must"):
            res = autogradF.hvp(bar, inp, v)

        err_msg_out = "The Tensor returned by the function given to hvp should contain a single element"
        with self.assertRaisesRegex(RuntimeError, err_msg_out):
            res = autogradF.hvp(bar2, inp, v)

        with self.assertRaisesRegex(RuntimeError, "v has invalid size:"):
            res = autogradF.hvp(foo, inp, torch.rand(5))

        with self.assertRaisesRegex(TypeError, "The v given to hvp must be either a Tensor or a tuple of Tensors"):
            res = autogradF.hvp(foo, inp, (v, 2))

        res = autogradF.hvp(foo, inp, v)
        self._assert_same_struct(res[1], inp)

        def foo(a, b):
            return (3 * b.narrow(0, 0, 3) * a.narrow(0, 0, 3)).sum()

        inp = (torch.rand(4), torch.rand(5))
        v = (torch.rand(4), torch.rand(5))

        res = autogradF.hvp(foo, inp, v)
        self._assert_same_struct(res[1], inp)

    def test_hvp_err_check_strict(self):
        def foo(a):
            return a.detach().sum()

        def bar(a):
            # Make a non-leaf Tensor that requires_grad but that is not connected to the input
            return a.long().float().requires_grad_().clone().sum()

        def bar2(a):
            # A Linear function for which the jacobian is independent of the input
            return (3 * a).sum()

        inp = torch.rand(4)
        v = torch.rand(4)
        with self.assertRaisesRegex(RuntimeError, "Output 0 of the user-provided function does not require gradients."):
            res = autogradF.hvp(foo, inp, v, strict=True)
        res = autogradF.hvp(foo, inp, v, strict=False)
        self._assert_same_struct(res[1], inp)
        self.assertEqual(res[1].abs().sum(), 0.)

        with self.assertRaisesRegex(RuntimeError, "The output of the user-provided function is independent of input 0"):
            res = autogradF.hvp(bar, inp, v, strict=True)
        res = autogradF.hvp(bar, inp, v, strict=False)
        self._assert_same_struct(res[1], inp)
        self.assertEqual(res[1].abs().sum(), 0.)

        with self.assertRaisesRegex(RuntimeError, "jacobian of the user-provided function with respect to input 0 is"):
            res = autogradF.hvp(bar2, inp, v, strict=True)
        res = autogradF.hvp(bar2, inp, v, strict=False)
        self._assert_same_struct(res[1], inp)
        self.assertEqual(res[1].abs().sum(), 0.)

    def test_hvp_output(self):
        def foo(a):
            return 3 * a.narrow(0, 0, 3).exp().sum()

        inputs = torch.rand(4, 4)
        v = torch.ones(4, 4)
        res = autogradF.hvp(foo, inputs, v)
        self._assert_same_struct(res[1], inputs)
        self.assertIsNone(res[0].grad_fn)
        self.assertIsNone(res[1].grad_fn)

        def bar(a, b):
            return (a + 3 * b.narrow(0, 0, 3)).exp().sum()

        inputs = (torch.rand(3), torch.rand(4))
        v = (torch.ones(3), torch.ones(4))
        out, hvp_val = autogradF.hvp(bar, inputs, v)
        self._assert_same_struct(hvp_val, inputs)
        self.assertIsNone(out.grad_fn)
        self.assertIsNone(hvp_val[0].grad_fn)
        self.assertIsNone(hvp_val[1].grad_fn)

    def test_hvp_scalar(self):
        def reducer(x):
            return x.exp().sum()
        inputs = torch.rand(4, 4)
        v = torch.ones(4, 4)
        res = autogradF.hvp(reducer, inputs, v)
        self._assert_same_struct(res[1], inputs)

        inputs = torch.rand([])
        v = torch.rand([])
        res = autogradF.hvp(reducer, inputs, v)
        self._assert_same_struct(res[1], inputs)

        res = autogradF.hvp(reducer, inputs)
        self._assert_same_struct(res[1], inputs)

        def bad_reducer(x):
            return x.exp().sum().view(1, 1, 1)
        inputs = torch.rand(4, 4)
        v = torch.rand(4, 4)
        res = autogradF.hvp(bad_reducer, inputs, v)
        self._assert_same_struct(res[1], inputs)

    def test_hvp_create_graph(self):
        def foo(a):
            return 3 * a.narrow(0, 0, 3).exp().sum()

        inputs = torch.rand(4, 4, requires_grad=True)
        v = torch.ones(4, 4, requires_grad=True)
        res = autogradF.hvp(foo, inputs, v, create_graph=True)
        self._assert_same_struct(res[1], inputs)
        self.assertIsNotNone(res[0].grad_fn)
        self.assertIsNotNone(res[1].grad_fn)

        gradcheck(lambda inp, v: autogradF.hvp(foo, inp, v, create_graph=True), (inputs, v))
        gradgradcheck(lambda inp, v: autogradF.hvp(foo, inp, v, create_graph=True), (inputs, v))

        def bar(a, b):
            return (a + 3 * b.narrow(0, 0, 3)).exp().sum()

        inputs = (torch.rand(3, requires_grad=True), torch.rand(4, requires_grad=True))
        v = (torch.ones(3, requires_grad=True), torch.ones(4, requires_grad=True))
        out, hvp_val = autogradF.hvp(bar, inputs, v, create_graph=True)
        self._assert_same_struct(hvp_val, inputs)
        self.assertIsNotNone(out.grad_fn)
        self.assertIsNotNone(hvp_val[0].grad_fn)
        self.assertIsNotNone(hvp_val[1].grad_fn)

        gradcheck(lambda *args: autogradF.hvp(bar, args[:2], args[2:], create_graph=True)[1], inputs + v)
        gradgradcheck(lambda *args: autogradF.hvp(bar, args[:2], args[2:], create_graph=True)[1], inputs + v)

        def foo(*args):
            x, y = args[:2]
            v = args[2:]

            x = x.cos()
            val, grad = autogradF.hvp(bar, (x, y), v, create_graph=True)

            return val.cos() + grad[0].cos().sum() + grad[1].cos() + x.cos().sum() + y.cos()

        gradcheck(foo, inputs + v)
        gradgradcheck(foo, inputs + v)

    def test_jacobian_match_vjp_jvp(self):
        def foo(x):
            return x ** 3 + x.sum()

        inputs = torch.rand(4)
        v = torch.rand(4)

        jac = autogradF.jacobian(foo, inputs)
        jvp = autogradF.jvp(foo, inputs, v)[1]
        vjp = autogradF.vjp(foo, inputs, v)[1]

        self.assertEqual(jvp, torch.mm(jac, v.unsqueeze(1)).squeeze(1))
        self.assertEqual(vjp, torch.mm(v.unsqueeze(0), jac).squeeze(0))

    def test_hessian_match_vhp_hvp(self):
        def foo(a):
            return 3 * a.narrow(0, 0, 3).exp().sum()

        inputs = torch.rand(4)
        v = torch.rand(4)

        hes = autogradF.hessian(foo, inputs)
        hvp = autogradF.hvp(foo, inputs, v)[1]
        vhp = autogradF.vhp(foo, inputs, v)[1]

        self.assertEqual(hvp, torch.mm(hes, v.unsqueeze(1)).squeeze(1))
        self.assertEqual(vhp, torch.mm(v.unsqueeze(0), hes).squeeze(0))


# Generic device type autograd tests.
class TestAutogradDeviceType(TestCase):

    # skip this test if running on rocm, because in cdist
    # we use __shfl_down_sync on CUDA for fast reduction
    # and it gives incorrect results on rocm platform
    @skipCUDAIfRocm
    def test_cdist(self, device):
        def _test_cdist_for_size(sizex, sizey=None):
            if sizey is None:
                sizey = sizex
            for p in [0, 1, 2, 3, 1.5, 2.5, float('inf')]:
                x = torch.randn(sizex, device=device, dtype=torch.double)
                y = torch.randn(sizey, device=device, dtype=torch.double)
                eps = 1e-6
                # to avoid extremum
                x = x - (((x - y) < eps).double() * 2 * eps)
                x.requires_grad = True
                y.requires_grad = True
                f_args_variable = (x, y)

                def f(a, b):
                    return torch.cdist(a, b, p)
                f_args_tensor = deepcopy(unpack_variables(f_args_variable))
                run_functional_checks(self, "test_cdist", "cdist", f,
                                      True, f_args_variable, f_args_tensor)

        def _test_euclidean_large_cdist(sizex, sizey=None):
            if sizey is None:
                sizey = sizex
            x = torch.randn(sizex, device=device, dtype=torch.float)
            y = torch.randn(sizey, device=device, dtype=torch.float)
            eps = 1e-6
            # to avoid extremum
            x = x - (((x - y) < eps).float() * 2 * eps)
            x.requires_grad = True
            y.requires_grad = True
            f_args_variable = (x, y)
            dist = torch.cdist(x, y, p=2)
            # Do a backward pass to check that it is valid for large
            # matrices
            loss = dist.sum()
            loss.backward()

        _test_cdist_for_size((S, S))
        _test_cdist_for_size((S, S, S))
        _test_cdist_for_size((3, 5))
        _test_cdist_for_size((2, 3, 5))
        _test_cdist_for_size((1, 2, 3))
        _test_cdist_for_size((1, 1), (S, 1))
        _test_euclidean_large_cdist((2000, 5))


    # NOTE: flaky on ROCm CI
    @skipCUDAIfRocm
    def test_sparse_ctor_getter_backward(self, device):
        # See NOTE [ Sparse: autograd and API ] on the expected behavior of this test
        def _test(size, sparse_dim, nnz, device):
            v_size = [nnz] + list(size[sparse_dim:])
            i = torch.rand(sparse_dim, nnz)
            i.mul_(torch.tensor(size[:sparse_dim]).unsqueeze(1).to(i))
            i = i.to(torch.long)

            inp = torch.randn(v_size, requires_grad=True)
            other = self.genSparseTensor(size, sparse_dim, nnz, is_uncoalesced=True)[0]
            other = other.to(device)

            def fn(v):
                x = torch.sparse_coo_tensor(i, v, size, device=device)
                y = (x + other).coalesce()
                yv = y.values()
                new_v = yv.tanh()
                z = torch.sparse_coo_tensor(y.indices(), new_v, y.size())
                return z.coalesce().values()

            gradcheck(fn, (inp,))
            # FIXME: make gradgradcheck work.
            # gradgradcheck(fn, (inp,))

            # assert that _values is non-differentiable
            with self.assertRaisesRegex(RuntimeError, "does not have a grad_fn"):
                other.detach().requires_grad_()._values().backward(torch.ones_like(other._values()))

        for empty_i, empty_v, empty_nnz in product([True, False], repeat=3):
            sparse_size = [] if empty_i else [2, 1]
            dense_size = [1, 0, 2] if empty_v else [1, 2]
            nnz = 0 if empty_nnz else 5
            _test(sparse_size + dense_size, len(sparse_size), nnz, device)

    # autograd tests via common_method_invocations don't allow input tensors to
    # be sparse (RuntimeError: gradcheck expects all tensor inputs are dense when
    # check_sparse_nnz is set to False.)
    def test_sparse_mask_autograd(self, device):
        tensor = torch.randn(3, requires_grad=True, device=device)
        mask = torch.ones(3, device=device)
        mask[1] = 0
        mask = mask.to_sparse()
        converted = tensor.sparse_mask(mask).to_dense()
        converted.sum().backward()
        self.assertEqual(tensor.grad, mask.to_dense())

    def test_pyscalar_conversions(self, device):
        def _test_pyscalar_conversions(t, integral_conv):
            # integral -> integral
            l = t(torch.zeros(1, 1, 1, dtype=torch.long))
            pyscalar = -12345
            l[0] = pyscalar
            self.assertEqual(integral_conv(l), pyscalar)

            # floating point -> floating point
            f = Variable(t(torch.randn(1, 1)))
            pyscalar = -12345.1
            f[0] = pyscalar
            self.assertEqual(float(f), pyscalar)
            f[0] = nan
            self.assertTrue(math.isnan(float(f)))
            f[0] = inf
            self.assertEqual(float(f), inf, allow_inf=True)
            f[0] = -inf
            self.assertEqual(float(f), -inf, allow_inf=True)

            # integral -> floating point
            # check we can convert something that loses precision
            pyscalar = 1234567890123456789
            self.assertNotEqual(pyscalar, integral_conv(float(pyscalar)))
            l[0] = pyscalar
            self.assertEqual(float(l), float(pyscalar))

            # floating point -> integral
            f[0] = nan
            self.assertRaises(ValueError, lambda: integral_conv(f[0]))
            f[0] = inf
            self.assertRaises(OverflowError, lambda: integral_conv(f[0]))
            f[0] = -inf
            self.assertRaises(OverflowError, lambda: integral_conv(f[0]))
            f[0] = sys.float_info.max
            self.assertEqual(integral_conv(f), sys.float_info.max)

            # bool, nonzero
            def test_nonzero(tensor, value, expected):
                tensor[0] = value
                self.assertEqual(expected, bool(tensor))
                self.assertEqual(expected, True if tensor else False)

            test_nonzero(l, 0, False)
            test_nonzero(l, -2, True)
            test_nonzero(f, 0.0, False)
            test_nonzero(f, sys.float_info.min, True)
            test_nonzero(f, nan, bool(nan))
            test_nonzero(f, inf, bool(inf))
            test_nonzero(f, -inf, bool(-inf))


        _test_pyscalar_conversions(lambda x: x.to(device), lambda x: int(x))
        if sys.version_info[0] == 2:
            _test_pyscalar_conversions(lambda x: x.to(device), lambda x: long(x))

    @dtypesIfCUDA(torch.half, torch.float, torch.double, torch.int8, torch.int16, torch.int32, torch.int64)
    @dtypes(torch.float, torch.double, torch.int8, torch.int16, torch.int32, torch.int64)
    def test_set_requires_grad_only_for_floats(self, device, dtype):
        def f1():
            a = torch.ones(1, dtype=dtype, device=device)
            a.requires_grad_()

        def f2():
            a = torch.ones(1, dtype=dtype, device=device)
            a.requires_grad = True

        def f3():
            torch.ones(1, dtype=dtype, device=device, requires_grad=True)

        a = torch.ones(1, dtype=dtype, device=device)
        a.requires_grad = False  # should always work
        a.requires_grad_(False)

        for f in [f1, f2, f3]:
            if dtype.is_floating_point:
                f()
            else:
                with self.assertRaisesRegex(RuntimeError, 'floating point', msg="dt: {} device: {}".format(a.dtype, a.device)):
                    f()

    @onlyCUDA
    def test_advanced_indexing_backwards_large(self, device):
        # See https://github.com/pytorch/pytorch/issues/22843
        n = (1 << 16)
        x = torch.rand(n, 1, device=device, requires_grad=True)
        a = x[:, [0]]
        a.sum().backward()
        self.assertEqual(x.grad, torch.ones(n, 1, device=device))

    def _test_reentrant_parent_error_on_cpu(self, device):
        t1 = torch.rand([3, 3], requires_grad=True)
        t2 = torch.rand([3, 3], device=device, requires_grad=True)
        t3 = torch.rand([3, 3], device=device, requires_grad=True)

        # Parent graph cpu graph.
        t4 = t1 * t1
        t5 = TestAutograd.SimulateBackwardError.apply(t4)

        # Child gpu graph (much longer than parent graph).
        prev = t2 * t2
        for i in range(10):
            prev = prev * t2
        reentrant_root = prev

        class ReentrantFunc(Function):
            @staticmethod
            def forward(ctx, inp):
                return inp.clone()

            @staticmethod
            def backward(ctx, grad):
                # Reentrant backward in child will take much longer.
                reentrant_root.backward()
                return grad

        # Parent gpu graph.
        t6 = ReentrantFunc.apply(t3)
        t7 = t6 * t6

        # Parent graph will error out first, while child graph will continue executing.
        with self.assertRaisesRegex(RuntimeError, "Simulate error"):
            torch.autograd.backward([t5.sum(), t7.sum()])

        # No grads should be accumulated since child graph will stop execution
        # after parent receives error.
        self.assertIsNone(t2.grad)
        self.assertIsNone(t1.grad)
        self.assertIsNone(t3.grad)

    @onlyCUDA
    def test_reentrant_parent_error_on_cpu(self, device):
        before = CudaMemoryLeakCheck.get_cuda_memory_usage()

        # Run as separate function so that gc can clean up everything when we
        # check for memory usage.
        self._test_reentrant_parent_error_on_cpu(device)

        # Wait for autograd thread to cleanup failed tasks.
        after = CudaMemoryLeakCheck.get_cuda_memory_usage()
        start = time.time()
        while before != after and time.time() - start < 30:
            time.sleep(0.1)
            after = CudaMemoryLeakCheck.get_cuda_memory_usage()

        self.assertEqual(before, after)

    # test for backward in https://github.com/pytorch/pytorch/issues/15511
    def test_pdist_large(self, device):
        def func(x):
            return torch.pdist(x, p=2)

        # shape[0] should be able to be (roughly) arbitrarily large, but the kernel
        # is currently limited to smaller sizes (see issue above); this is just testing
        # a floor.
        shape = (1000, 1)
        x = torch.randn(shape, device=device).requires_grad_()
        output = torch.pdist(x, p=2)
        # just run a single backward, as gradcheck/gradgradcheck is expensive here
        output.sum().backward()

    def test_where_functional(self, device):
        x = torch.randn(5, 5, device=device, requires_grad=True)
        y = torch.randn(5, 5, device=device, requires_grad=True)
        cond = mask_not_all_zeros((5, 5)).to(device=device)

        def where(cond, x, y):
            return torch.where(cond, x, y)

        gradcheck(where, [cond, x, y], raise_exception=True)
        gradgradcheck(where, [cond, x, y], [torch.randn(5, 5, device=device)])

        x = torch.randn(5, 1, 5, device=device, requires_grad=True)
        y = torch.randn(5, 5, 1, device=device, requires_grad=True)
        gradcheck(where, [cond, x, y], raise_exception=True)
        gradgradcheck(where, [cond, x, y], [torch.randn(5, 5, 5, device=device)])

    @skipCUDAIfRocm
    @unittest.skipIf(IS_WINDOWS, """Test is flaky on Windows:
            https://github.com/pytorch/pytorch/issues/34870""")
    def test_ctc_loss(self, device):
        batch_size = 64
        num_labels = 101
        target_length = 15
        gradcheck_input_size = 10

        ZERO_NONE = 0
        ZERO_SOME = 1
        ZERO_ALL = 2

        # input_length, vary_lengths, zero_lengths
        tests = [(150, False, ZERO_NONE),
                 (150, True, ZERO_NONE),
                 (50, True, ZERO_SOME),
                 (50, True, ZERO_ALL)]

        if 'cuda' in device:
            tests += [(50, False, ZERO_NONE),
                      (50, True, ZERO_NONE),
                      (150, True, ZERO_SOME),
                      (150, True, ZERO_ALL)]

        for input_length, vary_lengths, zero_mode in tests:
            targets = torch.randint(1, num_labels, (batch_size, target_length),
                                    device=device, dtype=torch.long)
            x = torch.randn(gradcheck_input_size, device=device, requires_grad=True)
            tile_factors = torch.randn(input_length * batch_size * num_labels // gradcheck_input_size + 1,
                                       device=device)
            input_lengths = [(torch.randint(input_length // 2, input_length + 1, ()).item()
                              if vary_lengths or i == 0 else input_length) for i in range(batch_size)]
            if zero_mode == ZERO_ALL:
                target_lengths = [0 for _ in range(batch_size)]
            else:
                target_lengths = [(torch.randint(target_length // 2, target_length + 1, ()).item()
                                   if vary_lengths else target_length) for _ in range(batch_size)]
                if zero_mode == ZERO_SOME:
                    idxes = torch.randint(0, batch_size, (10,))
                    for i in idxes:
                        target_lengths[i] = 0

            def ctc_after_softmax(x):
                x_full = ((x[:, None] * tile_factors[None, :]).view(-1)[:input_length * batch_size * num_labels]
                          .view(input_length, batch_size, num_labels))
                log_probs = torch.log_softmax(x_full, 2)
                return torch.nn.functional.ctc_loss(log_probs, targets, input_lengths, target_lengths)

            gradcheck(ctc_after_softmax, [x])

    @onlyCUDA
    @skipCUDAIfRocm
    @skipCUDAIfCudnnVersionLessThan(7600)
    def test_ctc_loss_cudnn(self, device):
        batch_size = 16
        input_length = 30
        num_labels = 101
        target_length = 15
        targets = torch.randint(1, num_labels, (batch_size * target_length,),
                                device='cuda', dtype=torch.long)
        log_probs = torch.log_softmax(torch.randn(input_length, batch_size, num_labels, device='cuda', dtype=torch.float), 2)
        log_probs.requires_grad_()

        input_lengths = batch_size * [input_length]
        target_lengths = batch_size * [target_length]
        grad_out = torch.randn(batch_size, device='cuda', dtype=torch.float)
        with torch.backends.cudnn.flags(enabled=False):
            loss_native = torch.nn.functional.ctc_loss(log_probs, targets, input_lengths, target_lengths, reduction='none')
            grad_native, = torch.autograd.grad(loss_native, log_probs, grad_out)
        loss_cudnn = torch.nn.functional.ctc_loss(log_probs, targets.to('cpu', torch.int32),
                                                  input_lengths, target_lengths, reduction='none')
        self.assertTrue("Cudnn" in str(loss_cudnn.grad_fn))
        grad_cudnn, = torch.autograd.grad(loss_cudnn, log_probs, grad_out)
        self.assertEqual(grad_cudnn, grad_native, prec=1e-4)

    @onlyCUDA
    def test_free_unneeded_tensor(self, device):
        x = torch.randn(2, 3, 10, 10, device=device, requires_grad=True)
        m = torch.randn(1, 3, 1, 1, device=device)

        z = x.sum()
        base_mem = torch.cuda.memory_allocated()
        z = ((x + 2) * m).sum()
        end_mem = torch.cuda.memory_allocated()

        # In the end the memory usage should remain equal, because neither of
        # (x + 2) and ((x + 2) * m) should be kept alive for backward, while the
        # previous allocation of z had the same size as the current one.
        self.assertEqual(base_mem, end_mem)

    @onlyCUDA
    def test_pin_memory(self, device):
        x = torch.randn(2, 2, requires_grad=True)
        self.assertEqual(x, x.pin_memory())
        self.assertIsNot(x, x.pin_memory())
        self.assertTrue(x.pin_memory().requires_grad)
        gradcheck(lambda x: x.pin_memory(), [x])
        gradgradcheck(lambda x: x.pin_memory(), [x])

    @skipCUDAIfRocm
    @onlyCUDA
    def test_profiler_emit_nvtx(self, device):
        # This test is not intended to ensure correctness of nvtx ranges.
        # That would require something a great deal more complex (you'd have to create a
        # profile in a subprocess, open it, and parse the sql somehow).
        # This test is merely intended to catch if emit_nvtx breaks on construction.
        a = torch.tensor([1, 2, 3], dtype=torch.float32, device=device)
        with torch.cuda.profiler.profile():
            with emit_nvtx():
                a.add(1.0)

    @onlyCUDA
    def test_rnn_backward_to_input_but_not_parameters(self, device):
        # this checks whether it is possible to not require
        # weight parameters, but require inputs, see #7722
        l = torch.nn.LSTM(2, 3).to(device)
        for p in l.parameters():
            p.requires_grad = False
        s = torch.randn(1, 1, 2, requires_grad=True, device=device)
        out, _ = l(s)
        out.sum().backward()
        self.assertFalse(s.grad is None or s.grad.abs().sum().item() == 0)

    @onlyCUDA
    def test_lstmcell_backward_only_one_output_grad(self, device):
        # checks that undefined gradients doen't hamper the backward
        # see #11872
        l = torch.nn.LSTMCell(2, 3).to(device).double()
        s = torch.randn(1, 2, device=device, dtype=torch.double, requires_grad=True)
        for i in range(2):
            out = l(s)[i]
            out.sum().backward()
            self.assertFalse(s.grad is None or s.grad.abs().sum().item() == 0)

    def _test_rnn_mod(self, mod, inp):
        from functools import partial

        def flatten_out(mod, inp):
            out = mod(inp)
            return tuple([t if isinstance(t, torch.Tensor) else tt for t in out for tt in t])
        gradcheckfunc = partial(flatten_out, mod)
        with torch.backends.cudnn.flags(enabled=False):
            torch.autograd.gradcheck(gradcheckfunc, inp)
            torch.autograd.gradgradcheck(gradcheckfunc, inp)

    def test_LSTM_grad_and_gradgrad(self, device):
        hsize = 4
        inp = torch.rand(1, 3, hsize, device=device, dtype=torch.float64, requires_grad=True)
        for bias in [True, False]:
            mod = torch.nn.LSTM(hsize, hsize, bias=bias).to(device).to(torch.float64)
            self._test_rnn_mod(mod, inp)

    def test_GRU_grad_and_gradgrad(self, device):
        hsize = 4
        inp = torch.rand(1, 3, hsize, device=device, dtype=torch.float64, requires_grad=True)
        for bias in [True, False]:
            mod = torch.nn.GRU(hsize, hsize, bias=bias).to(device).to(torch.float64)
            self._test_rnn_mod(mod, inp)

    @deviceCountAtLeast(1)
    def test_grad_assignment(self, devices):
        x = torch.randn(5, 5, device=devices[0])

        # Tests that the wrong shape raises
        with self.assertRaises(RuntimeError):
            x.grad = torch.randn(2, 2, device=devices[0])

        # Tests that the wrong dtype raises
        with self.assertRaises(RuntimeError):
            x.grad = torch.randn(5, 5, dtype=torch.long, device=devices[0])

        # Tests that self-assignment raises
        with self.assertRaises(RuntimeError):
            x.grad = x

        # Tests device -> cpu grad assignment raises
        if self.device_type != 'cpu':
            with self.assertRaises(RuntimeError):
                t_cpu = torch.rand(5, 5)
                t_cpu.grad = torch.randn(5, 5, device=devices[0])

        # Tests half type on CUDA
        if self.device_type == 'cuda':
            x = x.to(dtype=torch.half, device=devices[0])
            x.grad = torch.zeros_like(x)

        # Tests cross-device assignment raises
        if len(devices) > 1:
            x = torch.randn(5, 5, device=devices[0])
            with self.assertRaises(RuntimeError):
                x.grad = torch.randn(5, 5, device=devices[1])

    @deviceCountAtLeast(1)
    @dtypes(torch.float, torch.double)
    def test_requires_grad_factory(self, devices, dtype):
        fns = [torch.ones_like, torch.testing.randn_like]
        x = torch.randn(2, 3, dtype=dtype, device=devices[0])

        for fn in fns:
            for requires_grad in [True, False]:
                output = fn(x, dtype=dtype, device=devices[0], requires_grad=requires_grad)
                self.assertEqual(requires_grad, output.requires_grad)
                self.assertIs(dtype, output.dtype)
                self.assertEqual(devices[0], str(x.device))

    @deviceCountAtLeast(2)
    def test_unused_output_device(self, devices):
        from torch.nn.parallel._functions import Broadcast
        x = torch.randn(5, 5, dtype=torch.float, device=devices[0], requires_grad=True)
        outputs = Broadcast.apply(list(range(len(devices))), x)
        y = outputs[-1] * 2
        y.sum().backward()
        self.assertEqual(x.grad, torch.ones(5, 5) * 2)

    @deviceCountAtLeast(2)
    def test_backward_device(self, devices):
        # check that current device matches the variable's device
        device = [None]

        class Identity(torch.autograd.Function):
            @staticmethod
            def forward(ctx, x):
                return x.clone()

            @staticmethod
            def backward(ctx, grad_output):
                device[0] = grad_output.device
                return grad_output.clone()

        v = torch.randn(1, device=devices[1], requires_grad=True)
        Identity.apply(v).backward()
        self.assertEqual(str(device[0]), devices[1])

    @deviceCountAtLeast(2)
    def test_inputbuffer_add_multidevice(self, devices):
        input = torch.randn(1, device=devices[0], requires_grad=True)
        output = input.to(device=devices[1]) + input.to(device=devices[1])
        output.backward()

    @onlyCPU
    def test_copy_(self, device):
        # At the time of writing this test, copy_ is not generated from native_functions.yaml
        # there was a bug that bfloat16 was not recognized as floating.
        x = torch.randn(10, device=device, requires_grad=True)
        floating_dt = [dt for dt in torch.testing.get_all_dtypes() if dt.is_floating_point]
        for dt in floating_dt:
            y = torch.empty(10, device=device, dtype=dt)
            y.copy_(x)
            self.assertTrue(y.requires_grad)
            z = x.to(torch.bfloat16)
            self.assertTrue(z.requires_grad)

    @onlyCUDA
    def test_simple_reentrant_cross_device(self, device):
        class ReentrantFunc(Function):
            _cpu_mode = True
            @staticmethod
            def forward(ctx, x):
                return x * (x + 2)

            @staticmethod
            def backward(ctx, grad_output):
                with torch.enable_grad():
                    if ReentrantFunc._cpu_mode:
                        new_param = torch.randn(2, 2, requires_grad=True)
                        (new_param ** 2).sum().backward()
                    else:
                        new_param = torch.randn(2, 2, device=device, requires_grad=True)
                        (new_param ** 2).sum().backward()
                return grad_output

        # Reentrant starts on GPU thread, finishs on GPU thread
        x = torch.randn(2, 2, device=device, requires_grad=True)
        out = ReentrantFunc.apply(x)
        out.sum().backward()

        # Reentrant starts on CPU thread, finishs on GPU thread
        x = torch.randn(2, 2, requires_grad=True)
        # set ReentrantFunc node to GPU to emit tasks to GPU queue
        ReentrantFunc._cpu_mode = False
        out = ReentrantFunc.apply(x)
        out.sum().backward()

        # Reentrant starts on GPU thread, finishs on CPU thread
        x = torch.randn(2, 2, device=device, requires_grad=True)
        # set ReentrantFunc node to CPU to emit tasks to CPU queue
        ReentrantFunc._cpu_mode = True
        out = ReentrantFunc.apply(x)
        out.sum().backward()

    @onlyCUDA
    def test_cross_device_reentrant_autograd(self, device):
        # Output on gpu so that this task will be associated with the gpu thread
        def fn_on_gpu(inp):
            # Artificially increase the priority of the next op to make sure it runs
            # as soon as we reach it before the ops of branch1.
            dummy = inp * 2 * 2 * 2 * 2
            return inp.to(device=device)

        def parent_on_cpu(inp):
            # Slow branch of ops on gpu so that the work queue for the gpu thread
            # won't empty too quickly. They also have smaller priorities than the
            # ones created by fn_on_gpu
            branch1 = inp.to(device=device)
            branch1 = branch1 / branch1
            branch1 = branch1 / branch1
            branch1 = branch1 / branch1
            # Perform checkpoint on cpu tensors. So the last op performed in the reentrant
            # autograd is an AccumulateGrad that runs on the cpu thread for the gpu thread.
            # So the cpu thread will notify the gpu thread with an empty NodeTask.
            branch2 = checkpoint(fn_on_gpu, inp)
            out = branch2 + branch1
            return out

        inp = torch.rand(2, requires_grad=True)
        out = parent_on_cpu(inp)
        # This will segfault if the empty NodeTask is not handled properly in the
        # gpu thread ReadyQueue
        out.sum().backward()

class TestMultithreadAutograd(TestCase):
    def _run_py_multithread_fn(self, fn, args=(), num_threads=10, kwargs=None):
        threads = []
        for _ in range(num_threads):
            p = threading.Thread(target=fn, args=(args))
            p.start()
            threads.append(p)

        for p in threads:
            p.join()

    def test_simple_backward(self):
        # simple multithreaded backward that create threads in the beginning of training
        # and everything else is training separately, i.e. inputs, operations, etc.
        def train_fn():
            x = torch.ones(5, 5, requires_grad=True)
            y = (x + 3) * (x + 4) * 0.5
            y.sum().backward()
            self.assertEqual(x.grad, x + 3.5)

        self._run_py_multithread_fn(train_fn)


    def test_simple_backward_same_input(self):
        # simple multithreaded backward with only shared inputs (i.e. This is common
        # for things like Hogwild multithreaded training with multiple CPU threads)
        def train_fn_backward(x):
            y = (x + 3) * (x + 4) * 0.5
            y.sum().backward()

        x = torch.ones(5, 5, requires_grad=True)
        self._run_py_multithread_fn(train_fn_backward, (x,))
        # Since we are calling backward from multiple threads
        # and all threads share the same input, when we do backward
        # concurrently, different backwards will all accumulate to
        # the same .grad for each input, and the gradients should
        # be equal to num_threads * gradient
        self.assertEqual(x.grad, 10 * (x + 3.5))

        def train_fn_grad(x):
            y = (x + 3) * (x + 4) * 0.5
            grads = torch.autograd.grad(y.sum(), x)
            self.assertEqual(len(grads), 1)
            self.assertEqual(grads[0], x + 3.5)

        # since we use functional grad() api, gradients will not
        # be accumulate to the same place and should be the same
        self._run_py_multithread_fn(train_fn_grad, (x,))


    def test_python_thread_in_middle(self):
        # User might write a network that starts on one CPU thread, then runs its second half
        # concurrently with other threads (either via python threading or fork/join calls),
        # then calls backward()/grad() on BOTH threads, like a Y pattern from input at the
        # bottom to output at the top. This way part of the GraphTask is being shared across
        # different threads and we need to ensure user specify retain_graph=True, otherwise
        # error out with the correct error message

        # Case 1: multiple backward with python threads, retain_graph=False
        # should throw error in some threads with no retain_graph.
        success_vs_raises = [0, 0]

        def train_fn_no_retain_graph(x):
            y = x + x ** 2
            try:
                y.sum().backward()
                success_vs_raises[0] += 1
            except RuntimeError as error:
                success_vs_raises[1] += 1
                self.assertRegex(str(error), "Specify retain_graph=True")

        x_no_retain = torch.ones(5, 5, requires_grad=True)
        y_no_retain = x_no_retain + x_no_retain ** 2
        self._run_py_multithread_fn(train_fn_no_retain_graph, (y_no_retain,), num_threads=5)
        # at least one thread will be success in this case, all other threads should raise
        # with the error that throw to user to recommend them specify retain_graph=True
        self.assertTrue(success_vs_raises[0] >= 1)

        # multiple backward with python threads, no error with retain_graph=True
        def train_fn_retain_graph(x):
            y = x + x ** 2
            y.sum().backward(retain_graph=True)

        x_retain = torch.ones(5, 5, requires_grad=True)
        y_retain = x_retain + x_retain ** 2
        self._run_py_multithread_fn(train_fn_retain_graph, (y_retain,), num_threads=5)
        # result should equal to num_thread * gradients
        self.assertEqual(x_retain.grad, 5 * (4 * x_retain ** 3 + 6 * (x_retain ** 2) + 4 * x_retain + 1))


    def test_fork_join_in_middle(self):
        # multiple backward with jit threads (fork/join primitive)
        # similar to test_python_thread_in_middle, we test with retain_graph=False/True

        # Case 1: multiple grad() calls with jit threads, retain_graph=False
        # should throw error in some threads with no retain_graph.
        @torch.jit.script
        def train_fn_jit_no_retain(middle, orig_x):
            y = middle + middle ** 2
            return torch.autograd.grad([y.sum()], [orig_x])

        @torch.jit.script
        def train_fn_fork_join_calls_no_retain(x):
            y_no_retain = (x + 3) * (x + 4) * 0.5

            fut = torch.jit._fork(train_fn_jit_no_retain, y_no_retain, x)
            grad_hat = train_fn_jit_no_retain(y_no_retain, x)
            grad = torch.jit._wait(fut)
            return grad, grad_hat

        try:
            train_fn_fork_join_calls_no_retain(torch.randn(5, 5, requires_grad=True))
        except RuntimeError as error:
            self.assertRegex(str(error), "Specify retain_graph=True")

        # Case 2: no error with retain_graph=True
        @torch.jit.script
        def train_fn_jit_retain(middle, orig_x):
            y = middle + middle ** 2
            return torch.autograd.grad([y.sum()], [orig_x], retain_graph=True)

        @torch.jit.script
        def train_fn_fork_join_calls_retain(x):
            y_retain = (x + 3) * (x + 4) * 0.5
            fut1 = torch.jit._fork(train_fn_jit_retain, y_retain, x)
            fut2 = torch.jit._fork(train_fn_jit_retain, y_retain, x)
            grad = train_fn_jit_retain(y_retain, x)
            grad1 = torch.jit._wait(fut1)
            grad2 = torch.jit._wait(fut2)
            return grad, grad1, grad2

        grad, grad1, grad2 = train_fn_fork_join_calls_retain(torch.randn(5, 5, requires_grad=True))
        self.assertEqual(grad, grad1)
        self.assertEqual(grad, grad2)



for test in method_tests():
    add_test(*test)


# e.g., TestAutogradDeviceTypeCPU and TestAutogradDeviceTypeCUDA
instantiate_device_type_tests(
    TestAutogradDeviceType,
    globals(),
    # Exclude ROCM for now, there are a lot of failures.  See
    # https://github.com/pytorch/pytorch/issues/30845
    except_for='cuda' if TEST_WITH_ROCM else None
)

if __name__ == '__main__':
    run_tests()<|MERGE_RESOLUTION|>--- conflicted
+++ resolved
@@ -2638,19 +2638,6 @@
             self.assertEqual(info.name, expected_name)
             last_end = info.cpu_interval.end
 
-<<<<<<< HEAD
-=======
-    def test_record_function_callbacks(self):
-        x = torch.randn(10, 10)
-        with profile() as p:
-            with record_function("foo"):
-                y = x * 2 + 4
-
-        function_events = p.function_events
-        foo_event = [event for event in function_events if "foo" in event.name][0]
-        self.assertEqual(foo_event.count, 1)
-
->>>>>>> 39688401
     def test_profiler_aggregation_fake(self):
         events = EventList()
         id = [0]
