# Defines derivative formulas and Python signatures of methods on Variable
#
# Note about possibly confusing nomenclature: An 'output gradient' is the
# gradient of an output of a forward function. Output gradients are used as
# the inputs to backward functions. `grads` is a vector of output gradients,
# and `grad == grads[0]`, in all the derivative formulas in this file.
# An 'input gradient' is the gradient of an input to a forward function.
# Input gradients are the outputs of backward functions, corresponding to the
# input names included in the derivative formulas defined in this file.
#
# Each entry consists of:
#   - A 'name', which specifies the ATen name of the function you
#     are defining derivatives for, and an argument specification.
#   - One or more gradients entries, mapping differentiable input
#     names to a formula specifying how to compute its gradient.
#     Note that a single gradient entry can specify the gradient
#     formula for multiple input names, by specifying a key
#     "input1, input2" (see atan2 for an example).
#   - An argument can be flagged as 'non_differentiable'.
#     In general there are 3 possibilities:
#       1. An argument has an entry with a specified gradient
#       2. An argument has an entry specified as not differentiable
#       3. An argument has no entry
#     Using the flag 'non_differentiable' resolves to the second case.
#     The second case was introduced in support for arguments of
#     type e.g. IndexTensor for 'embedding', that are not differentiable.
#     TODO: Determine whether case 3 and case 2 can be replaced by one concept.
#   - Optional entry with key 'output_differentiability' and value a list of the
#     same length as the number of outputs from the forward function. The list
#     should contain only booleans, specifying whether each of the output Tensor
#     is differentiable.
#     If it is not specified for a function that returns multiple elements but
#     uses `grad` instead of `grads[idx]`, then all but the first output will
#     be marked as non-differentiable.
#     If None of the output is differentiable, you can also add the function
#     name to `gen_variable_type.py`'s `DONT_REQUIRE_DERIVATIVE` list.
#
# If a function has out-of-place and in-place variants, then the derivative
# definition for the in-place variant is optional. It will default to the
# definition for the out-of-place variant. Similarly, _out variants will
# default to the derivative for the non _out variant.
#
# Gradient expressions are standard C++ expressions operating on ATen
# variables.  In a gradient expression, the following variables are in
# scope:
#
#   - 'grad', the gradient of the output (often spelled grad_output
#     in Python) which we are going to left-multiply.
#
#     When a function returns multiple *differentiable* outputs,
#     you can refer to the gradients of each outputs using 'grads',
#     e.g., 'grads[0]', 'grads[1]'.
#
#     When a function returns *one* differentiable output (the
#     first output) and some more nondifferentiable outputs,
#     you MUST refer to the gradient of the differentiable output with
#     'grad' (this case is special-cased in our code generation).
#
#     Note that the number of differentibale outputs can be modified by the
#     'output_differentiability' entry (see above).
#
#   - Any of the input arguments, tensor or non-tensor, including
#     argument names that only appear in Declarations.yaml, e.g. 'output'.
#
#   - 'result', representing the result of evaluating the forward
#     expression for ATen native function declarations. If the forward
#     expression outputs a tuple, use 'resultX' instead to access the
#     X-th entry
#
#   - 'grad_input_mask', a std::array<bool, n>, specifies which input
#     gradients are actually needed.  For example, in the entry
#     `input0, input1: foo(grad_input_mask)`, `grad_input_mask` is a size
#     two array, where `grad_input_mask[0]` is true if `input0` requires
#     grad, and `grad_input_mask[1]` is true if `input1` requires grad.
#
#     (NB: if your function computes gradient for a list of tensors,
#     the `grad_input_mask` will only have a single entry for the list
#     specifying if either zero or at least one tensor from the list requires
#     grad.  If we want to support more fine-grained signalling,
#     we'll need some alternate variable which is not a std::array)
#
#   - 'retain_variables', a bool which is true if a user has specified
#     that saved variables should be retained in case the backwards is
#     run again later.  This allows an optimization where we can
#     destroy saved buffers if we know variables are not going to be retained,
#     e.g., it is used by _cudnn_rnn
#
# If you need a complex expression, e.g., with local variables,
# write a _backward function in torch/csrc/autograd/FunctionsManual.cpp
# and invoke it from here.  By the way, go read
# https://github.com/zdevito/ATen/issues/163; this describes an
# important hazard that occurs when porting backwards from Python to C++
#
# Double backwards gradient expressions can be somewhat confusing;
# the most important thing to remember is: (1) you need to define a
# derivative formula for every input, including inputs named things
# like 'grad_output', and (2) the gradient to multiply with is always
# called 'grad' (even though it really is a grad-grad).
#
# NB: There are a number of gradient definitions in here which are bogus
# (implemented using zeros_like).  These gradients are (hopefully) not
# used by our frontend.  You MUST check the frontend code; search for
# OpName.apply to see if it's still using a legacy Python style API.
#
# Note: Returning views.
# The following cases exist:
#     - If a function returns no view, it can have arbitrary outputs.
#     - If a function return at least one Tensor that is a differentiable view
#       of one of its input:
#         - If there is only one differentiable output, this Tensor is marked as a
#           differentiable view. (alias or transpose for example)
#         - If there are more than one differentiable output, by default all the views are
#           marked as differentiable views and created with allow_rebase_history=false.
#           Meaning that any inplace operation on it will raise an error. (unbind for example)
#
#  Notes about undefined output gradients:
#     All backward functions must support all combinations of undefined output
#     gradient Tensors, where `grad[i].defined() == false`. Depending on the
#     number of input and output grads your derivative formula uses, code
#     generation may automatically add some level of undefined grad support,
#     according to these three cases:
#
#       * 1 input grad and 1 output grad:
#           Complete undefined grad support is automatically added, so you
#           shouldn't have to think about it, unless there is a bug in the code
#           generation.
#
#       * 1 input grad and multiple output grads:
#           Undefined grad support is automatically added ONLY in the case where
#           all output grads are undefined. You will have to add explicit support
#           for cases where a subset of output grads is undefined.
#
#       * multiple input grads:
#           No automatic support, so you will need to add it.
#
#     If your derivative formula uses more than one output grad, it is usually
#     preferable to add undefined grad support in the backward function itself
#     (if you're using one), rather than in the derivative formula in this file.
#
#     Undefined Tensors are created with the default constructor `at::Tensor()`.
#     It is an efficient way to represent a Tensor filled with zeros because
#     the Tensor holds no sizing information and no Storage data is allocated.
#     But consequentially, Tensor operations cannot be performed on them.
#     Therefore, your backward function should treat an undefined output grad as
#     a zero, and it needs to be a special case.
#
#     If all output grads are undefined, then it should be correct for the
#     backward function to return undefined input grads. Since we use the chain
#     rule, output grads equal to zero should result in input grads equal to zero,
#     unless there is some rare special case.
#
#     If a subset of output grads is undefined, then it may be acceptable for
#     the backward function to return undefined input grads--it depends on the
#     specific function, so you'll have to determine that yourself. If returning
#     an undefined Tensor is correct for a given input grad, it is also logically
#     correct to return a defined grad full of zeros, but that would not be
#     preferable since it would be less efficient.
#
# NB: The parameter names here MUST be consistent with the parameter names
# in Decalarations.yaml
- name: abs(Tensor self) -> Tensor
  self: grad * self.sgn()

- name: acos(Tensor self) -> Tensor
  self: grad * -((-self * self + 1).rsqrt()).conj()

- name: add.Tensor(Tensor self, Tensor other, *, Scalar alpha=1) -> Tensor
  self: handle_r_to_c(self.scalar_type(), grad)
  other: handle_r_to_c(other.scalar_type(), maybe_multiply(grad, alpha.conj()))

- name: add.Scalar(Tensor self, Scalar other, Scalar alpha=1) -> Tensor
  self: handle_r_to_c(self.scalar_type(), grad)

- name: addbmm(Tensor self, Tensor batch1, Tensor batch2, *, Scalar beta=1, Scalar alpha=1) -> Tensor
  self: maybe_multiply(grad, beta.conj())
  batch1: grad.unsqueeze(0).expand({ batch1.size(0), batch1.size(1), batch2.size(2) }).bmm(batch2.transpose(1, 2).conj()) * alpha.conj()
  batch2: batch1.transpose(1, 2).conj().bmm(grad.unsqueeze(0).expand({ batch1.size(0), batch1.size(1), batch2.size(2) })) * alpha.conj()

- name: addcdiv(Tensor self, Tensor tensor1, Tensor tensor2, *, Scalar value=1) -> Tensor
  self: handle_r_to_c(self.scalar_type(), grad)
  tensor1: handle_r_to_c(tensor1.scalar_type(), grad * (value / tensor2).conj())
  tensor2: handle_r_to_c(tensor2.scalar_type(), -grad * (value * tensor1 / (tensor2 * tensor2)).conj())

- name: addcmul(Tensor self, Tensor tensor1, Tensor tensor2, *, Scalar value=1) -> Tensor
  self: handle_r_to_c(self.scalar_type(), grad)
  tensor1: handle_r_to_c(tensor1.scalar_type(), grad * (tensor2 * value).conj())
  tensor2: handle_r_to_c(tensor2.scalar_type(), grad * (tensor1 * value).conj())

- name: addmm(Tensor self, Tensor mat1, Tensor mat2, *, Scalar beta=1, Scalar alpha=1) -> Tensor
  self: maybe_multiply(grad, beta.conj())
  mat1: mm_mat1_backward(grad, mat2, mat1.sizes(), mat1.strides(), alpha)
  mat2: mm_mat2_backward(grad, mat1, mat2.sizes(), mat2.strides(), alpha)

- name: _sparse_addmm(Tensor self, Tensor sparse, Tensor dense, *, Scalar beta=1, Scalar alpha=1) -> Tensor
  self: maybe_multiply(grad, beta)
  sparse: _sparse_addmm_sparse_backward(grad, sparse, dense, alpha)
  dense: mm_mat2_backward(grad, sparse, dense.sizes(), dense.strides(), alpha)

- name: addmv(Tensor self, Tensor mat, Tensor vec, *, Scalar beta=1, Scalar alpha=1) -> Tensor
  self: maybe_multiply(grad, beta.conj())
  mat: grad.ger(vec.conj()) * alpha.conj()
  vec: mat.t().conj().mv(grad) * alpha.conj()

- name: addr(Tensor self, Tensor vec1, Tensor vec2, *, Scalar beta=1, Scalar alpha=1) -> Tensor
  self: maybe_multiply(grad, beta.conj())
  vec1: grad.mv(vec2.conj()) * alpha.conj()
  vec2: grad.t().mv(vec1.conj()) * alpha.conj()

- name: affine_grid_generator(Tensor theta, int[] size, bool align_corners) -> Tensor
  theta: affine_grid_generator_backward(grad, size, align_corners)

- name: alias(Tensor(a) self) -> Tensor(a)
  self: grad

- name: angle(Tensor self) -> Tensor
  self: angle_backward(grad, self)

# The four items below are necessary because TensorIterator doesn't work on
# Variables (codegen does not unwrap the input Tensor for all() and any() ).
- name: any(Tensor self) -> Tensor
  self: not_implemented("any")

- name: any.dim(Tensor self, int dim, bool keepdim=False) -> Tensor
  self: not_implemented("any")

- name: all(Tensor self) -> Tensor
  self: not_implemented("all")

- name: all.dim(Tensor self, int dim, bool keepdim=False) -> Tensor
  self: not_implemented("all")

- name: acosh(Tensor self) -> Tensor
  self: grad * (self.pow(2) - 1).rsqrt().conj()

- name: acosh_(Tensor(a!) self) -> Tensor(a!)
  self: not_implemented("inplace version of acosh")

- name: asinh(Tensor self) -> Tensor
  self: grad * (self.pow(2) + 1).rsqrt().conj()

- name: asinh_(Tensor(a!) self) -> Tensor(a!)
  self: not_implemented("inplace version of asinh")

- name: atanh(Tensor self) -> Tensor
  self: grad * 1 / (1 - self.pow(2)).conj()

- name: atanh_(Tensor(a!) self) -> Tensor(a!)
  self: not_implemented("inplace version of atanh")

- name: as_strided(Tensor(a) self, int[] size, int[] stride, int? storage_offset=None) -> Tensor(a)
  self: as_strided_backward(grad, TensorGeometry(self), size, stride, storage_offset)

- name: asin(Tensor self) -> Tensor
  self: grad * (-self * self + 1).rsqrt().conj()

- name: atan(Tensor self) -> Tensor
  self: grad / (self * self + 1).conj()

- name: atan2(Tensor self, Tensor other) -> Tensor
  self, other: atan2_backward(grad, self, other, grad_input_mask)

- name: baddbmm(Tensor self, Tensor batch1, Tensor batch2, *, Scalar beta=1, Scalar alpha=1) -> Tensor
  self: maybe_multiply(grad, beta.conj())
  batch1: grad.bmm(batch2.transpose(1, 2).conj()) * alpha.conj()
  batch2: batch1.transpose(1, 2).conj().bmm(grad) * alpha.conj()

- name: bernoulli(Tensor self, *, Generator? generator=None) -> Tensor
  self: zeros_like(grad)

- name: bernoulli_.Tensor(Tensor(a!) self, Tensor p, *, Generator? generator=None) -> Tensor(a!)
  self: zeros_like(grad)
  p: zeros_like(p)

- name: bernoulli_.float(Tensor(a!) self, float p=0.5, *, Generator? generator=None) -> Tensor(a!)
  self: zeros_like(grad)

- name: bmm(Tensor self, Tensor mat2) -> Tensor
  self: grad.bmm(mat2.transpose(1, 2).conj())
  mat2: self.transpose(1, 2).conj().bmm(grad)

- name: _bmm(Tensor self, Tensor mat2, *, bool deterministic=False) -> Tensor
  self: at::_bmm(grad, mat2.transpose(1, 2), deterministic)
  mat2: at::_bmm(self.transpose(1, 2), grad, deterministic)

- name: cat(Tensor[] tensors, int dim=0) -> Tensor
  tensors: cat_tensors_backward(grad, to_args_sizes(tensors), to_args_scalartypes(tensors), dim)

- name: cauchy_(Tensor(a!) self, float median=0, float sigma=1, *, Generator? generator=None) -> Tensor(a!)
  self: zeros_like(grad)

- name: ceil(Tensor self) -> Tensor
  self: zeros_like(grad)

- name: cholesky(Tensor self, bool upper=False) -> Tensor
  self: cholesky_backward(grad, upper, result)

- name: linalg_cholesky(Tensor self) -> Tensor
  self: cholesky_backward(grad, false, result)

- name: cholesky_solve(Tensor self, Tensor input2, bool upper=False) -> Tensor
  self, input2: cholesky_solve_backward(grad, self, input2, result, upper)

- name: cholesky_inverse(Tensor self, bool upper=False) -> Tensor
  self: cholesky_inverse_backward(grad, self, upper, result)

# For clamp, gradient is not defined at the boundaries. But empirically it's helpful
# to be able to get gradient on min and max, so we return the subgradient 1 for these cases.
- name: clamp(Tensor self, Scalar? min=None, Scalar? max=None) -> Tensor
  self: clamp_backward(grad, self, min, max)

- name: clamp_min(Tensor self, Scalar min) -> Tensor
  self: grad * (self >= min).to(grad.dtype())

- name: clamp_max(Tensor self, Scalar max) -> Tensor
  self: grad * (self <= max).to(grad.dtype())

- name: clone(Tensor self, *, MemoryFormat? memory_format=None) -> Tensor
  self: grad

- name: coalesce(Tensor self) -> Tensor
  self: grad

- name: complex(Tensor real, Tensor imag) -> Tensor
  real: at::real(grad)
  imag: at::imag(grad)

- name: polar(Tensor abs, Tensor angle) -> Tensor
  abs, angle: polar_backward(grad, result)

- name: conj(Tensor(a) self) -> Tensor(a)
  self: grad.conj()

- name: copysign.Tensor(Tensor self, Tensor other) -> Tensor
  self: copysign_tensor_self_backward(grad, self, result)
  other: zeros_like(other)

- name: copysign.Scalar(Tensor self, Scalar other) -> Tensor
  self: copysign_tensor_self_backward(grad, self, result)

- name: cos(Tensor self) -> Tensor
  self: grad * -self.sin().conj()

- name: cosh(Tensor self) -> Tensor
  self: grad * self.sinh().conj()

- name: count_nonzero.dim_IntList(Tensor self, int[] dim) -> Tensor
  output_differentiability: [False]

- name: count_nonzero(Tensor self, int? dim=None) -> Tensor
  output_differentiability: [False]

- name: cross(Tensor self, Tensor other, int? dim=None) -> Tensor
  self: other.cross(grad, dim)
  other: grad.cross(self, dim)

- name: logcumsumexp(Tensor self, int dim) -> Tensor
  self: logcumsumexp_backward(grad, self, result, dim)

- name: cumprod(Tensor self, int dim, *, ScalarType? dtype=None) -> Tensor
  self: cumprod_backward(grad.to(self.scalar_type()), self, dim, result)

- name: cumsum(Tensor self, int dim, *, ScalarType? dtype=None) -> Tensor
  self: cumsum_backward(grad.to(self.scalar_type()), dim)

- name: cummax(Tensor self, int dim) -> (Tensor values, Tensor indices)
  self: cummaxmin_backward(grad, self, indices, dim)

- name: cummin(Tensor self, int dim) -> (Tensor values, Tensor indices)
  self: cummaxmin_backward(grad, self, indices, dim)

- name: conv_tbc(Tensor self, Tensor weight, Tensor bias, int pad=0) -> Tensor
  self, weight, bias: "grad.defined() ? conv_tbc_backward(grad, self, weight, bias, pad) : std::tuple<Tensor, Tensor, Tensor>()"

- name: _ctc_loss(Tensor log_probs, Tensor targets, int[] input_lengths, int[] target_lengths, int blank=0, bool zero_infinity=False) -> (Tensor, Tensor)
  log_probs: _ctc_loss_backward(grad, log_probs, targets, input_lengths, target_lengths, result0, result1, blank, zero_infinity)

- name: deg2rad(Tensor self) -> Tensor
  self: deg2rad_backward(grad)

- name: det(Tensor self) -> Tensor
  self: det_backward(grad, self, result)

- name: diag(Tensor self, int diagonal=0) -> Tensor
  self: diag_backward(grad, self.sizes(), diagonal)

- name: diagonal(Tensor(a) self, int offset=0, int dim1=0, int dim2=1) -> Tensor(a)
  self: diagonal_backward(grad, self.sizes(), offset, dim1, dim2)

- name: dist(Tensor self, Tensor other, Scalar p=2) -> Tensor
  self: norm_backward(grad, self - other, p, result)
  other: -norm_backward(grad, self - other, p, result)

# The backward formula is done in this order to improve numerical stability
# of the higher order derivatives, see https://github.com/pytorch/pytorch/issues/43414
# Note that we don't use "result" because saving it would be BC-breaking when it is used in an inplace operation later
- name: div.Tensor(Tensor self, Tensor other) -> Tensor
  self: div_tensor_self_backward(grad, other, self.scalar_type())
  other: div_tensor_other_backward(grad, self, other)

- name: div.Scalar(Tensor self, Scalar other) -> Tensor
  self: div_tensor_self_backward(grad, at::scalar_to_tensor(other), self.scalar_type())

- name: div.Tensor_mode(Tensor self, Tensor other, *, str rounding_mode) -> Tensor
  self: div_tensor_self_backward(grad, other, self.scalar_type(), rounding_mode)
  other: div_tensor_other_backward(grad, self, other, rounding_mode)

- name: div.Scalar_mode(Tensor self, Scalar other, *, str rounding_mode) -> Tensor
  self: div_tensor_self_backward(grad, at::scalar_to_tensor(other), self.scalar_type(), rounding_mode)

- name: dot(Tensor self, Tensor tensor) -> Tensor
  self: grad * tensor.conj()
  tensor: grad * self.conj()

- name: vdot(Tensor self, Tensor other) -> Tensor
  self: grad.conj() * other
  other: grad * self

- name: _fused_dropout(Tensor self, float p, Generator? generator=None) -> (Tensor, Tensor)
  self: _fused_dropout_backward(grad, result1, p)

- name: eig(Tensor self, bool eigenvectors=False) -> (Tensor eigenvalues, Tensor eigenvectors)
  self: eig_backward(grads, self, eigenvectors, eigenvalues, eigenvectors_return)

- name: eq_.Scalar(Tensor(a!) self, Scalar other) -> Tensor(a!)
  self: zeros_like(self)

- name: eq_.Tensor(Tensor(a!) self, Tensor other) -> Tensor(a!)
  self: zeros_like(self)
  other: zeros_like(other)

- name: erf(Tensor self) -> Tensor
  self: 2.0 / sqrt(M_PI) * exp(-(self.pow(2))) * grad

- name: erfc(Tensor self) -> Tensor
  self: -2.0 / sqrt(M_PI) * exp(-(self.pow(2))) * grad

- name: erfinv(Tensor self) -> Tensor
  self: 0.5 * sqrt(M_PI) * exp(self.erfinv().pow(2)) * grad

- name: exp(Tensor self) -> Tensor
  self: grad * result.conj()

- name: exp2(Tensor self) -> Tensor
  self: grad * result * M_LN2

- name: expm1(Tensor self) -> Tensor
  self: grad * (result + 1)

- name: expand(Tensor(a) self, int[] size, *, bool implicit=False) -> Tensor(a)
  self: at::sum_to(grad, self.sizes())

- name: exponential_(Tensor(a!) self, float lambd=1, *, Generator? generator=None) -> Tensor(a!)
  self: zeros_like(grad)

- name: fake_quantize_per_tensor_affine_cachemask(Tensor self, float scale, int zero_point, int quant_min, int quant_max) -> (Tensor output, Tensor mask)
  self: fake_quantize_per_tensor_affine_cachemask_backward(grad, mask)

- name: _fake_quantize_learnable_per_tensor_affine(Tensor self, Tensor scale, Tensor zero_point, int quant_min, int quant_max, float grad_factor=1.0) -> Tensor
  self, scale, zero_point: "grad.defined() ? _fake_quantize_learnable_per_tensor_affine_backward(grad, self, scale, zero_point, quant_min, quant_max, grad_factor) : std::tuple<Tensor, Tensor, Tensor>()"

- name: fake_quantize_per_channel_affine_cachemask(Tensor self, Tensor scale, Tensor zero_point, int axis, int quant_min, int quant_max) -> (Tensor output, Tensor mask)
  self: fake_quantize_per_channel_affine_cachemask_backward(grad, mask)

- name: _fake_quantize_learnable_per_channel_affine(Tensor self, Tensor scale, Tensor zero_point, int axis, int quant_min, int quant_max, float grad_factor=1.0) -> Tensor
  self, scale, zero_point: "grad.defined() ? _fake_quantize_learnable_per_channel_affine_backward(grad, self, scale, zero_point, axis, quant_min, quant_max, grad_factor) : std::tuple<Tensor, Tensor, Tensor>()"

- name: fill_.Scalar(Tensor(a!) self, Scalar value) -> Tensor(a!)
  self: zeros_like(grad)

- name: fill_.Tensor(Tensor(a!) self, Tensor value) -> Tensor(a!)
  self: zeros_like(grad)
  value: grad.sum()

- name: floor(Tensor self) -> Tensor
  self: zeros_like(grad)

- name: fmod.Scalar(Tensor self, Scalar other) -> Tensor
  self: grad

- name: fmod.Tensor(Tensor self, Tensor other) -> Tensor
  self: grad
  other: 'not_implemented("fmod: other")'

- name: frac(Tensor self) -> Tensor
  self: grad

- name: frexp.Tensor(Tensor self) -> (Tensor mantissa, Tensor exponent)
  self: grad / exponent.exp2()

- name: gather(Tensor self, int dim, Tensor index, *, bool sparse_grad=False) -> Tensor
  self: gather_backward(grad, self, dim, index, sparse_grad)
  index: non_differentiable

- name: ge_.Scalar(Tensor(a!) self, Scalar other) -> Tensor(a!)
  self: zeros_like(self)

- name: ge_.Tensor(Tensor(a!) self, Tensor other) -> Tensor(a!)
  self: zeros_like(self)
  other: zeros_like(other)

- name: geometric_(Tensor(a!) self, float p, *, Generator? generator=None) -> Tensor(a!)
  self: zeros_like(grad)

- name: geqrf(Tensor self) -> (Tensor a, Tensor tau)
  self: not_implemented("geqrf")

- name: ger(Tensor self, Tensor vec2) -> Tensor
  self: grad.mv(vec2.conj())
  vec2: grad.t().mv(self.conj())

- name: indices(Tensor(a) self) -> Tensor(a)
  output_differentiability: [False]

- name: _indices(Tensor(a) self) -> Tensor(a)
  output_differentiability: [False]

- name: grid_sampler_2d(Tensor input, Tensor grid, int interpolation_mode, int padding_mode, bool align_corners) -> Tensor
  input, grid: "grad.defined() ? grid_sampler_2d_backward(grad, input, grid, interpolation_mode, padding_mode, align_corners) : std::tuple<Tensor, Tensor>()"

- name: grid_sampler_3d(Tensor input, Tensor grid, int interpolation_mode, int padding_mode, bool align_corners) -> Tensor
  input, grid: "grad.defined() ? grid_sampler_3d_backward(grad, input, grid, interpolation_mode, padding_mode, align_corners) : std::tuple<Tensor, Tensor>()"

# See NOTE [ grid_sample CPU fallback ]
- name: _grid_sampler_2d_cpu_fallback(Tensor input, Tensor grid, int interpolation_mode, int padding_mode, bool align_corners) -> Tensor
  input, grid: "grad.defined() ? _grid_sampler_2d_cpu_fallback_backward(grad, input, grid, interpolation_mode, padding_mode, align_corners) : std::tuple<Tensor, Tensor>()"

- name: gt_.Scalar(Tensor(a!) self, Scalar other) -> Tensor(a!)
  self: zeros_like(self)

- name: gt_.Tensor(Tensor(a!) self, Tensor other) -> Tensor(a!)
  self: zeros_like(self)
  other: zeros_like(other)

- name: hardsigmoid(Tensor self) -> Tensor
  self: hardsigmoid_backward(grad, self)

- name: histc(Tensor self, int bins=100, Scalar min=0, Scalar max=0) -> Tensor
  self: not_implemented("histc")

- name: hardswish(Tensor self) -> Tensor
  self: hardswish_backward(grad, self)

- name: hypot(Tensor self, Tensor other) -> Tensor
  self: grad * self / result
  other: grad * other / result

- name: i0(Tensor self) -> Tensor
  self: not_implemented("i0")

- name: igamma(Tensor self, Tensor other) -> Tensor
  self: 'not_implemented("igamma: input")'
  other: grad * exp((self - 1) * log(other) - other - lgamma(self))

- name: igammac(Tensor self, Tensor other) -> Tensor
  self: 'not_implemented("igammac: input")'
  other: -grad * exp((self - 1) * log(other) - other - lgamma(self))

- name: index.Tensor(Tensor self, Tensor?[] indices) -> Tensor
  self: index_backward(grad.new_zeros(self.sizes(), self.options()), indices, grad)

- name: index_add_.alpha(Tensor(a!) self, int dim, Tensor index, Tensor source, *, Scalar alpha) -> Tensor(a!)
  self: grad
  # The case source.dim() == 0  is necessary to support scalar tensors of the form
  # source.dim() == 0 and index.dim() == 1 and index.size() == (1,),
  # This is because source is not broadcastable to index, as source.dim() < index.dim()
  source: "maybe_multiply(source.dim() > 0 ? grad.index_select(dim, index).expand_as(source) : grad.index_select(dim, index.squeeze(0)), alpha)"
  index: non_differentiable

- name: index_copy_(Tensor(a!) self, int dim, Tensor index, Tensor source) -> Tensor(a!)
  self: grad.clone().index_fill_(dim, index, 0)
  # The case source.dim() == 0  is necessary to support scalar tensors of the form
  # source.dim() == 0 and index.dim() == 1 and index.size() == (1,),
  # This is because source is not broadcastable to index, as source.dim() < index.dim()
  source: "source.dim() > 0 ? grad.index_select(dim, index).expand_as(source) : grad.index_select(dim, index.squeeze(0))"
  index: non_differentiable

- name: index_fill_.int_Scalar(Tensor(a!) self, int dim, Tensor index, Scalar value) -> Tensor(a!)
  self: grad.clone().index_fill_(dim, index, 0)
  index: non_differentiable

- name: index_fill_.int_Tensor(Tensor(a!) self, int dim, Tensor index, Tensor value) -> Tensor(a!)
  self: grad.clone().index_fill_(dim, index, 0)
  value: grad.index_select(dim, index).sum()
  index: non_differentiable

- name: index_put_(Tensor(a!) self, Tensor?[] indices, Tensor values, bool accumulate=False) -> Tensor(a!)
  self: "accumulate ? grad : grad.clone().index_put_(indices, zeros_like(values), false)"
  values: grad.index(indices)

- name: _index_put_impl_(Tensor(a!) self, Tensor?[] indices, Tensor values, bool accumulate=False, bool unsafe=False) -> Tensor(a!)
  self: "accumulate ? grad : grad.clone().index_put_(indices, zeros_like(values), false)"
  values: grad.index(indices)

- name: index_select(Tensor self, int dim, Tensor index) -> Tensor
  self: index_select_backward(grad, self.sizes(), dim, index)
  index: non_differentiable

- name: inverse(Tensor self) -> Tensor
  self: -at::matmul(result.conj().transpose(-2, -1), at::matmul(grad, result.conj().transpose(-2, -1)))

- name: linalg_inv(Tensor self) -> Tensor
  self: -at::matmul(result.conj().transpose(-2, -1), at::matmul(grad, result.conj().transpose(-2, -1)))

- name: isnan(Tensor self) -> Tensor
  self: non_differentiable

- name: kthvalue(Tensor self, int k, int dim=-1, bool keepdim=False) -> (Tensor values, Tensor indices)
  self: value_selecting_reduction_backward(grad, dim, indices, self.sizes(), keepdim)

- name: le_.Scalar(Tensor(a!) self, Scalar other) -> Tensor(a!)
  self: zeros_like(self)

- name: le_.Tensor(Tensor(a!) self, Tensor other) -> Tensor(a!)
  self: zeros_like(self)
  other: zeros_like(other)

- name: lerp.Scalar(Tensor self, Tensor end, Scalar weight) -> Tensor
  self: "weight.isComplex() ? grad * (1 - weight.conj().toComplexDouble()) : grad * (1 - weight.toDouble())"
  end: grad * weight.conj()

- name: lerp.Tensor(Tensor self, Tensor end, Tensor weight) -> Tensor
  self: grad * (1 - weight).conj()
  end: grad * weight.conj()
  weight: grad * (end - self).conj()

- name: lgamma(Tensor self) -> Tensor
  self: grad * digamma(self)

- name: digamma(Tensor self) -> Tensor
  self: grad * polygamma(1, self)

- name: polygamma(int n, Tensor self) -> Tensor
  self: grad * polygamma(n + 1, self)

- name: log(Tensor self) -> Tensor
  self: grad.div(self.conj())

- name: log10(Tensor self) -> Tensor
  self: grad / (self.conj() * 2.3025850929940456)

- name: log1p(Tensor self) -> Tensor
  self: log1p_backward(grad, self)

- name: log2(Tensor self) -> Tensor
  self: grad / (self.conj() * 0.6931471805599453)

- name: logaddexp(Tensor self, Tensor other) -> Tensor
  self: grad / (1 + exp(other - self))
  other: grad / (1 + exp(self - other))

- name: logaddexp2(Tensor self, Tensor other) -> Tensor
  self: grad / (1 + pow(2, other - self))
  other: grad / (1 + pow(2, self - other))

- name: xlogy.Tensor(Tensor self, Tensor other) -> Tensor
  self: grad * at::xlogy((self != 0), other)
  other: grad * self / other

- name: xlogy.Scalar_Self(Scalar self, Tensor other) -> Tensor
  other: grad * self / other

- name: xlogy.Scalar_Other(Tensor self, Scalar other) -> Tensor
  self: grad * at::xlogy((self != 0), other)

- name: logdet(Tensor self) -> Tensor
  self: logdet_backward(grad, self, result)

- name: log_normal_(Tensor(a!) self, float mean=1, float std=2, *, Generator? generator=None) -> Tensor(a!)
  self: zeros_like(grad)

- name: logsumexp(Tensor self, int[1] dim, bool keepdim=False) -> Tensor
  self: logsumexp_backward(grad, self, result, dim, keepdim)

- name: lstsq(Tensor self, Tensor A) -> (Tensor solution, Tensor QR)
  self: not_implemented("lstsq")
  A: not_implemented("lstsq")

- name: linalg_lstsq(Tensor self, Tensor b, float? cond=None, *, str? driver=None) -> (Tensor solution, Tensor residuals, Tensor rank, Tensor singular_values)
  self: not_implemented("linalg_lstsq")
  b: not_implemented("linalg_lstsq")
  output_differentiability: [True, True]

- name: lt_.Scalar(Tensor(a!) self, Scalar other) -> Tensor(a!)
  self: zeros_like(self)

- name: lt_.Tensor(Tensor(a!) self, Tensor other) -> Tensor(a!)
  self: zeros_like(self)
  other: zeros_like(other)

- name: _lu_with_info(Tensor self, bool pivot=True, bool check_errors=True) -> (Tensor, Tensor, Tensor)
  self: not_implemented("lu_with_info")

- name: lu_solve(Tensor self, Tensor LU_data, Tensor LU_pivots) -> Tensor
  self: not_implemented("lu_solve")

- name: masked_fill_.Scalar(Tensor(a!) self, Tensor mask, Scalar value) -> Tensor(a!)
  self: grad.clone().masked_fill_(mask, 0)
  mask: non_differentiable

- name: masked_fill_.Tensor(Tensor(a!) self, Tensor mask, Tensor value) -> Tensor(a!)
  self: grad.clone().masked_fill_(mask, 0)
  value: at::where(mask, grad, zeros_like(grad)).sum()
  mask: non_differentiable

- name: masked_scatter_(Tensor(a!) self, Tensor mask, Tensor source) -> Tensor(a!)
  self: grad.clone().masked_fill_(mask, 0)
  source: masked_scatter_backward(grad, mask, source.sizes())
  mask: non_differentiable

- name: masked_select(Tensor self, Tensor mask) -> Tensor
  self: masked_select_backward(grad, self, mask)
  mask: non_differentiable

- name: matrix_exp(Tensor self) -> Tensor
  self: matrix_exp_backward(self, grad)

- name: max.dim(Tensor self, int dim, bool keepdim=False) -> (Tensor values, Tensor indices)
  self: value_selecting_reduction_backward(grad, dim, indices, self.sizes(), keepdim)

- name: max(Tensor self) -> Tensor
  self: evenly_distribute_backward(grad, self, result)

- name: maximum(Tensor self, Tensor other) -> Tensor
  self: grad.clone().masked_fill_(self <= other, 0)
  other: grad.clone().masked_fill_(self > other, 0)

- name: fmax(Tensor self, Tensor other) -> Tensor
  self: grad.clone().masked_fill_((self >= other).logical_or_(other.isnan()).logical_not_(), 0)
  other: grad.clone().masked_fill_((self >= other).logical_or_(other.isnan()), 0)

- name: mean(Tensor self, *, ScalarType? dtype=None) -> Tensor
  self: grad.expand(self.sizes()).to(self.scalar_type()) / self.numel()

- name: mean.dim(Tensor self, int[1] dim, bool keepdim=False, *, ScalarType? dtype=None) -> Tensor
  self: sum_backward(grad, self.sizes(), dim, keepdim).to(self.scalar_type()) / _safe_size(self.sizes(), dim)

- name: median(Tensor self) -> Tensor
  self: evenly_distribute_backward(grad, self, result)

- name: nanmedian(Tensor self) -> Tensor
  self: evenly_distribute_backward(grad, self, result)

# This is in theory incorrect in the following case:
#   sorted list: [..., a, b, b, ..., b, b, c, ...] with median = b and the value
#                            |                     at middle position of the
#                            |                     list between two `b`s. E.g.,
#                            |
#                            ^the middle position
# The gradient exists and is essentially 0 in this case.
#
# In case where the middle position is at the boundary of `b` range, e.g.,
#   sorted list: [..., a, b, b, ..., b, b, c, ...]
#                                       |
#                                       ^the middle position
# The backward implementation is correct in the sense that it returns the
# subgradient on one side.
- name: median.dim(Tensor self, int dim, bool keepdim=False) -> (Tensor values, Tensor indices)
  self: value_selecting_reduction_backward(grad, dim, indices, self.sizes(), keepdim)

- name: nanmedian.dim(Tensor self, int dim, bool keepdim=False) -> (Tensor values, Tensor indices)
  self: value_selecting_reduction_backward(grad, dim, indices, self.sizes(), keepdim)

- name: min.dim(Tensor self, int dim, bool keepdim=False) -> (Tensor values, Tensor indices)
  self: value_selecting_reduction_backward(grad, dim, indices, self.sizes(), keepdim)

- name: min(Tensor self) -> Tensor
  self: evenly_distribute_backward(grad, self, result)

- name: minimum(Tensor self, Tensor other) -> Tensor
  self: grad.clone().masked_fill_(self >= other, 0)
  other: grad.clone().masked_fill_(self < other, 0)

- name: fmin(Tensor self, Tensor other) -> Tensor
  self: grad.clone().masked_fill_((self <= other).logical_or_(other.isnan()).logical_not_(), 0)
  other: grad.clone().masked_fill_((self <= other).logical_or_(other.isnan()), 0)

- name: amax(Tensor self, int[1] dim=[], bool keepdim=False) -> Tensor
  self: scale_grad_by_count(restore_reduced_dims(grad, dim, keepdim), restore_reduced_dims(result, dim, keepdim) == self, dim)

- name: amin(Tensor self, int[1] dim=[], bool keepdim=False) -> Tensor
  self: scale_grad_by_count(restore_reduced_dims(grad, dim, keepdim), restore_reduced_dims(result, dim, keepdim) == self, dim)

- name: mm(Tensor self, Tensor mat2) -> Tensor
  self: mm_mat1_backward(grad, mat2, self.sizes(), self.strides(), 1)
  mat2: mm_mat2_backward(grad, self, mat2.sizes(), mat2.strides(), 1)

- name: mode(Tensor self, int dim=-1, bool keepdim=False) -> (Tensor values, Tensor indices)
  self: value_selecting_reduction_backward(grad, dim, indices, self.sizes(), keepdim)

- name: mul.Tensor(Tensor self, Tensor other) -> Tensor
  self: mul_tensor_backward(grad, other, self.scalar_type())
  other: mul_tensor_backward(grad, self, other.scalar_type())

- name: mul.Scalar(Tensor self, Scalar other) -> Tensor
  self: mul_tensor_backward(grad, at::scalar_to_tensor(other), self.scalar_type())

- name: mv(Tensor self, Tensor vec) -> Tensor
  self: grad.ger(vec.conj())
  vec: self.conj().t().mv(grad)

- name: mvlgamma(Tensor self, int p) -> Tensor
  self: mvlgamma_backward(grad, self, p)

- name: nan_to_num(Tensor self, float? nan=None, float? posinf=None, float? neginf=None) -> Tensor
  self: grad * at::isfinite(self)

- name: native_batch_norm(Tensor input, Tensor? weight, Tensor? bias, Tensor? running_mean, Tensor? running_var, bool training, float momentum, float eps) -> (Tensor, Tensor, Tensor)
  input, weight, bias: "grad.defined() ? native_batch_norm_backward(grad, input, weight, running_mean, running_var, result1, result2, training, eps, grad_input_mask) : std::tuple<Tensor, Tensor, Tensor>()"

- name: native_batch_norm_backward(Tensor grad_out, Tensor input, Tensor? weight, Tensor? running_mean, Tensor? running_var, Tensor? save_mean, Tensor? save_invstd, bool train, float eps, bool[3] output_mask) -> (Tensor, Tensor, Tensor)
  input, weight, grad_out: batchnorm_double_backward(input, weight, grads[0], grads[1], grads[2], grad_out, running_mean, running_var, train, eps, save_mean, save_invstd, grad_input_mask)
  save_mean: not_implemented("native_batch_norm_backward save_mean")
  save_invstd: not_implemented("native_batch_norm_backward save_invstd")

- name: native_layer_norm(Tensor input, int[] normalized_shape, Tensor? weight, Tensor? bias, float eps) -> (Tensor, Tensor, Tensor)
  input, weight, bias: "GradMode::is_enabled() || grads[1].defined() || grads[2].defined() ? infinitely_differentiable_native_layer_norm_backward(grads[0], grads[1], grads[2], input, result1, result2, weight, normalized_shape, eps, grad_input_mask) : (grads[0].defined() ? native_layer_norm_backward(grads[0].is_contiguous() ? grads[0] : grads[0].contiguous(), input, normalized_shape, result1, result2, weight, bias, grad_input_mask) : std::tuple<Tensor, Tensor, Tensor>())"

- name: native_group_norm(Tensor input, Tensor? weight, Tensor? bias, int N, int C, int HxW, int group, float eps) -> (Tensor, Tensor, Tensor)
  input, weight, bias: "GradMode::is_enabled() || grads[1].defined() || grads[2].defined() ? infinitely_differentiable_native_group_norm_backward(grads[0], grads[1], grads[2], input, result1, result2, weight, N, C, HxW, group, eps, grad_input_mask) : (grads[0].defined() ? native_group_norm_backward(grads[0].is_contiguous() ? grads[0] : grads[0].contiguous(), input.is_contiguous() ? input : input.contiguous(), result1, result2, weight, N, C, HxW, group, grad_input_mask) : std::tuple<Tensor, Tensor, Tensor>())"

- name: ne_.Scalar(Tensor(a!) self, Scalar other) -> Tensor(a!)
  self: zeros_like(self)

- name: ne_.Tensor(Tensor(a!) self, Tensor other) -> Tensor(a!)
  self: zeros_like(self)
  other: zeros_like(other)

- name: neg(Tensor self) -> Tensor
  self: grad.neg()

- name: nextafter(Tensor self, Tensor other) -> Tensor
  self: not_implemented("nextafter")
  other: not_implemented("nextafter")

- name: norm.Scalar(Tensor self, Scalar p=2) -> Tensor
  self: norm_backward(grad, self, p, result)

- name: norm.ScalarOpt_dim(Tensor self, Scalar? p, int[1] dim, bool keepdim=False) -> Tensor
  self: norm_backward(grad, self, p, result, dim, keepdim)

- name: norm.ScalarOpt_dtype(Tensor self, Scalar? p, *, ScalarType dtype) -> Tensor
  self: norm_backward(grad, self.to(grad.scalar_type()), p, result)

- name: norm.ScalarOpt_dim_dtype(Tensor self, Scalar? p, int[1] dim, bool keepdim, *, ScalarType dtype) -> Tensor
  self: norm_backward(grad, self.to(grad.scalar_type()), p, result, dim, keepdim)

- name: linalg_vector_norm(Tensor self, Scalar? ord=None, int[1]? dim=None, bool keepdim=False, *, ScalarType? dtype=None) -> Tensor
  self: linalg_vector_norm_backward(grad, self, ord, result, dim, keepdim)

- name: _pdist_forward(Tensor self, float p=2) -> Tensor
  self: _pdist_backward(grad, self, p, result)

- name: _pdist_backward(Tensor grad, Tensor self, float p, Tensor pdist) -> Tensor
  grad: not_implemented("_pdist_backward")
  self: not_implemented("_pdist_backward")
  pdist: not_implemented("_pdist_backward")

- name: _euclidean_dist(Tensor x1, Tensor x2) -> Tensor
  x1, x2: _euclidean_dist_backward(grad, x1, x2, result)

- name: _cdist_forward(Tensor x1, Tensor x2, float p, int? compute_mode) -> Tensor
  x1: _cdist_backward(grad.contiguous(), x1, x2, p, result)
  x2: _cdist_backward(grad.transpose(-1, -2).contiguous(), x2, x1, p, result.transpose(-1, -2).contiguous())

- name: _cdist_backward(Tensor grad, Tensor x1, Tensor x2, float p, Tensor cdist) -> Tensor
  grad: not_implemented("_cdist_backward")
  x1: not_implemented("_cdist_backward")
  x2: not_implemented("_cdist_backward")
  cdist: not_implemented("_cdist_backward")

- name: normal_(Tensor(a!) self, float mean=0, float std=1, *, Generator? generator=None) -> Tensor(a!)
  self: zeros_like(grad)

- name: normal.Tensor_float(Tensor mean, float std=1, *, Generator? generator=None) -> Tensor
  mean: at::zeros(mean.sizes(), grad.options())

- name: normal.float_Tensor(float mean, Tensor std, *, Generator? generator=None) -> Tensor
  std: at::zeros(std.sizes(), grad.options())

- name: normal.Tensor_Tensor(Tensor mean, Tensor std, *, Generator? generator=None) -> Tensor
  mean: at::zeros(mean.sizes(), grad.options())
  std: at::zeros(std.sizes(), grad.options())

- name: linalg_householder_product(Tensor input, Tensor tau) -> Tensor
  input, tau: householder_product_backward(grad, input, tau)

- name: ormqr(Tensor self, Tensor input2, Tensor input3, bool left=True, bool transpose=False) -> Tensor
  self: not_implemented("ormqr")
  input2: not_implemented("ormqr")
  input3: not_implemented("ormqr")

- name: permute(Tensor(a) self, int[] dims) -> Tensor(a)
  self: permute_backwards(grad, dims)

- name: poisson(Tensor self, Generator? generator=None) -> Tensor
  self: zeros_like(self)

- name: pow.Tensor_Scalar(Tensor self, Scalar exponent) -> Tensor
  self: pow_backward(grad, self, exponent)

- name: pow.Tensor_Tensor(Tensor self, Tensor exponent) -> Tensor
  self: pow_backward_self(grad, self, exponent)
  exponent: pow_backward_exponent(grad, self, exponent, result)

- name: pow.Scalar(Scalar self, Tensor exponent) -> Tensor
  exponent: pow_backward_exponent(grad, self, exponent, result)

- name: prod(Tensor self, *, ScalarType? dtype=None) -> Tensor
  self: prod_backward(grad, self.to(grad.scalar_type()), result)

- name: prod.dim_int(Tensor self, int dim, bool keepdim=False, *, ScalarType? dtype=None) -> Tensor
  self: prod_backward(grad, self.to(grad.scalar_type()), result, dim, keepdim)

- name: put_(Tensor(a!) self, Tensor index, Tensor source, bool accumulate=False) -> Tensor(a!)
  self: grad.clone().put_(index, zeros_like(source), accumulate)
  index: non_differentiable
  source: grad.take(index)

- name: linalg_qr(Tensor self, str mode='reduced') -> (Tensor Q, Tensor R)
  self: linalg_qr_backward(grads, self, mode, Q, R)

- name: rad2deg(Tensor self) -> Tensor
  self: rad2deg_backward(grad)

- name: random_.from(Tensor(a!) self, int from, int? to, *, Generator? generator=None) -> Tensor(a!)
  self: zeros_like(grad)

- name: random_.to(Tensor(a!) self, int to, *, Generator? generator=None) -> Tensor(a!)
  self: zeros_like(grad)

- name: random_(Tensor(a!) self, *, Generator? generator=None) -> Tensor(a!)
  self: zeros_like(grad)

- name: reciprocal(Tensor self) -> Tensor
  self: -grad * (result * result).conj()

- name: remainder.Scalar(Tensor self, Scalar other) -> Tensor
  self: grad

- name: remainder.Tensor(Tensor self, Tensor other) -> Tensor
  self: grad

- name: renorm(Tensor self, Scalar p, int dim, Scalar maxnorm) -> Tensor
  self: renorm_backward(grad, self, p, dim, maxnorm)

- name: repeat(Tensor self, int[] repeats) -> Tensor
  self: repeat_backward(grad, repeats, self.sizes())

- name: special_entr(Tensor self) -> Tensor
  self: grad * (-(1 + self.log()))

# DO NOT define a backward for reshape!
# reshape is special in that it sometimes returns a view, and sometimes not.
# Defining a backward will make codegen spit out the forward call as
#     as_variable(baseType->reshape(self)),
# making it impossible (hard) to detect when it is actually a view.
# - name: reshape(Tensor self, IntArrayRef shape)

- name: round(Tensor self) -> Tensor
  self: zeros_like(grad)

- name: rsqrt(Tensor self) -> Tensor
  self: -0.5 * grad * result.pow(3).conj()

- name: scatter_.src(Tensor(a!) self, int dim, Tensor index, Tensor src) -> Tensor(a!)
  self: grad.clone().scatter_(dim, index, 0)
  index: non_differentiable
  src: grad.gather(dim, index)

- name: scatter_.value(Tensor(a!) self, int dim, Tensor index, Scalar value) -> Tensor(a!)
  self: grad.clone().scatter_(dim, index, 0)
  index: non_differentiable

- name: scatter_add_(Tensor(a!) self, int dim, Tensor index, Tensor src) -> Tensor(a!)
  self: grad
  index: non_differentiable
  src: grad.gather(dim, index)

- name: select.int(Tensor(a) self, int dim, int index) -> Tensor(a)
  self: select_backward(grad, self.sizes(), dim, index)

- name: sigmoid(Tensor self) -> Tensor
  self: sigmoid_backward(grad, result)

- name: logit(Tensor self, float? eps=None) -> Tensor
  self: "GradMode::is_enabled() ? infinitely_differentiable_logit_backward(grad, self, eps) : logit_backward(grad, self, eps)"

- name: sign(Tensor self) -> Tensor
  self: zeros_like(grad)

- name: sgn(Tensor self) -> Tensor
  self: sgn_backward(result, grad, self)

- name: sin(Tensor self) -> Tensor
  self: grad * self.cos().conj()

- name: sinc(Tensor self) -> Tensor
  self: grad * ((M_PI * self * (M_PI * self).cos() - (M_PI * self).sin()) / (M_PI * self * self)).conj()

- name: sinh(Tensor self) -> Tensor
  self: grad * self.cosh().conj()

- name: slice.Tensor(Tensor(a) self, int dim=0, int? start=0, int? end=9223372036854775807, int step=1) -> Tensor(a)
  self: slice_backward_wrapper(grad, self.sizes(), dim, start, end, step)

- name: slogdet(Tensor self) -> (Tensor sign, Tensor logabsdet)
  self: slogdet_backward(grad, self, sign, logabsdet)
  output_differentiability: [false, true]

- name: linalg_slogdet(Tensor self) -> (Tensor sign, Tensor logabsdet)
  self: slogdet_backward(grad, self, sign, logabsdet)
  output_differentiability: [false, true]

- name: solve(Tensor self, Tensor A) -> (Tensor solution, Tensor LU)
  self: solve_backward_self(grad, self, A)
  A: solve_backward_A(grad, self, A, solution)

- name: linalg_solve(Tensor input, Tensor other) -> Tensor
  input: solve_backward_A(grad, other, input, result)
  other: solve_backward_self(grad, other, input)

- name: sort(Tensor self, int dim=-1, bool descending=False) -> (Tensor values, Tensor indices)
  self: value_selecting_reduction_backward(grad, dim, indices, self.sizes(), true)
  output_differentiability: [True, False]

- name: sort.stable(Tensor self, *, bool? stable, int dim=-1, bool descending=False) -> (Tensor values, Tensor indices)
  self: value_selecting_reduction_backward(grad, dim, indices, self.sizes(), true)
  output_differentiability: [True, False]

- name: split.Tensor(Tensor(a) self, int split_size, int dim=0) -> Tensor(a)[]
  self: split_backward(grads, split_size, dim, self.sizes(), self.options())

- name: unsafe_split.Tensor(Tensor self, int split_size, int dim=0) -> Tensor[]
  self: split_backward(grads, split_size, dim, self.sizes(), self.options())

- name: split_with_sizes(Tensor(a) self, int[] split_sizes, int dim=0) -> Tensor(a)[]
  self: split_with_sizes_backward(grads, split_sizes, dim, self.sizes(), self.options())

- name: unsafe_split_with_sizes(Tensor self, int[] split_sizes, int dim=0) -> Tensor[]
  self: split_with_sizes_backward(grads, split_sizes, dim, self.sizes(), self.options())

- name: sqrt(Tensor self) -> Tensor
  self: grad / (2 * result.conj())

- name: squeeze(Tensor(a) self) -> Tensor(a)
  self: unsqueeze_to(grad, self.sizes())

- name: squeeze.dim(Tensor(a) self, int dim) -> Tensor(a)
  self: unsqueeze_to(grad, dim, self.sizes())

- name: squeeze_(Tensor(a!) self) -> Tensor(a!)
  self: unsqueeze_to(grad, self.sizes())

- name: squeeze_.dim(Tensor(a!) self, int dim) -> Tensor(a!)
  self: unsqueeze_to(grad, dim, self.sizes())

- name: std(Tensor self, bool unbiased=True) -> Tensor
  self: std_backward(result, grad, self, unbiased)

- name: std.dim(Tensor self, int[1] dim, bool unbiased=True, bool keepdim=False) -> Tensor
  self: std_backward(result, grad, self, dim, unbiased, keepdim)

- name: sub.Tensor(Tensor self, Tensor other, *, Scalar alpha=1) -> Tensor
  self: handle_r_to_c(self.scalar_type(), grad)
  other: handle_r_to_c(other.scalar_type(), -grad * alpha.conj())

- name: sub.Scalar(Tensor self, Scalar other, Scalar alpha=1) -> Tensor
  self: handle_r_to_c(self.scalar_type(), grad)

- name: rsub.Tensor(Tensor self, Tensor other, *, Scalar alpha=1) -> Tensor
  self: handle_r_to_c(other.scalar_type(), -grad * alpha.conj())
  other: handle_r_to_c(self.scalar_type(), grad)

- name: rsub.Scalar(Tensor self, Scalar other, Scalar alpha=1) -> Tensor
  self: handle_r_to_c(self.scalar_type(), -grad * alpha.conj())

- name: sum(Tensor self, *, ScalarType? dtype=None) -> Tensor
  self: grad.expand(self.sizes())

- name: sum.dim_IntList(Tensor self, int[1] dim, bool keepdim=False, *, ScalarType? dtype=None) -> Tensor
  self: sum_backward(grad, self.sizes(), dim, keepdim)

- name: nansum(Tensor self, *, ScalarType? dtype=None) -> Tensor
  self: grad.expand(self.sizes()).to(self.scalar_type()) * self.isnan().logical_not()

- name: nansum.dim_IntList(Tensor self, int[1] dim, bool keepdim=False, *, ScalarType? dtype=None) -> Tensor
  self: nansum_backward(grad.to(self.scalar_type()), self, dim, keepdim)

- name: _svd_helper(Tensor self, bool some, bool compute_uv) -> (Tensor U, Tensor S, Tensor V)
  self: svd_backward(grads, self, some, compute_uv, U, S, V)

- name: symeig(Tensor self, bool eigenvectors=False, bool upper=True) -> (Tensor eigenvalues, Tensor eigenvectors)
  self: symeig_backward(grads, self, eigenvectors, upper, eigenvalues, eigenvectors_return)

- name: linalg_eigh(Tensor self, str UPLO="L") -> (Tensor eigenvalues, Tensor eigenvectors)
  self: symeig_backward(grads, self, /*eigenvectors=*/true, /*upper=*/true, eigenvalues, eigenvectors)

- name: linalg_eigvalsh(Tensor self, str UPLO="L") -> Tensor
  self: non_differentiable

- name: t(Tensor(a) self) -> Tensor(a)
  self: grad.t()

- name: one_hot(Tensor self, int num_classes=-1) -> Tensor
  self: non_differentiable

- name: flip(Tensor self, int[] dims) -> Tensor
  self: grad.flip(dims)

- name: roll(Tensor self, int[1] shifts, int[1] dims=[]) -> Tensor
  self: grad.roll(fmap(reverse_list(shifts), [](int64_t i){return -i;}), reverse_list(dims))

- name: rot90(Tensor self, int k=1, int[] dims=[0,1]) -> Tensor
  self: grad.rot90(-k, dims)

- name: take(Tensor self, Tensor index) -> Tensor
  self: take_backward(grad, self, index)
  index: non_differentiable

- name: tan(Tensor self) -> Tensor
  self: grad * (1 + result.pow(2)).conj()

- name: tanh(Tensor self) -> Tensor
  self: tanh_backward(grad, result)

- name: topk(Tensor self, int k, int dim=-1, bool largest=True, bool sorted=True) -> (Tensor values, Tensor indices)
  self: value_selecting_reduction_backward(grad, dim, indices, self.sizes(), true)
  output_differentiability: [True, False]

- name: trace(Tensor self) -> Tensor
  self: trace_backward(grad, self.sizes())

- name: transpose.int(Tensor(a) self, int dim0, int dim1) -> Tensor(a)
  self: grad.transpose(dim0, dim1)

- name: transpose_(Tensor(a!) self, int dim0, int dim1) -> Tensor(a!)
  self: grad.transpose(dim0, dim1)

- name: triangular_solve(Tensor self, Tensor A, bool upper=True, bool transpose=False, bool unitriangular=False) -> (Tensor solution, Tensor cloned_coefficient)
  self, A: triangular_solve_backward(grads[0], grads[1], self, A, solution, upper, transpose, unitriangular, grad_input_mask)

- name: tril(Tensor self, int diagonal=0) -> Tensor
  self: grad.tril(diagonal)

- name: triu(Tensor self, int diagonal=0) -> Tensor
  self: grad.triu(diagonal)

- name: trunc(Tensor self) -> Tensor
  self: zeros_like(grad)

- name: to_dense(Tensor self, ScalarType? dtype=None) -> Tensor
  self: to_dense_backward(grad, self)

- name: to_sparse(Tensor self) -> Tensor
  self: grad.to_dense()

- name: to_mkldnn(Tensor self, ScalarType? dtype=None) -> Tensor
  self: to_mkldnn_backward(grad, self)

- name: unfold(Tensor(a) self, int dimension, int size, int step) -> Tensor(a)
  self: unfold_backward(grad, self.sizes(), dimension, size, step)

- name: unfold_backward(Tensor grad_in, int[] input_sizes, int dim, int size, int step) -> Tensor
  grad_in: grad.unfold(dim, size, step)

- name: uniform_(Tensor(a!) self, float from=0, float to=1, *, Generator? generator=None) -> Tensor(a!)
  self: zeros_like(grad)

- name: _unique(Tensor self, bool sorted=True, bool return_inverse=False) -> (Tensor, Tensor)
  output_differentiability: [True, False]
  self: not_implemented("_unique")

- name: unique_dim(Tensor self, int dim, bool sorted=True, bool return_inverse=False, bool return_counts=False) -> (Tensor, Tensor, Tensor)
  output_differentiability: [True, False, False]
  self: not_implemented("unique_dim")

- name: unique_consecutive(Tensor self, bool return_inverse=False, bool return_counts=False, int? dim=None) -> (Tensor, Tensor, Tensor)
  output_differentiability: [True, False, False]
  self: not_implemented("unique_consecutive")

- name: unique_dim_consecutive(Tensor self, int dim, bool return_inverse=False, bool return_counts=False) -> (Tensor, Tensor, Tensor)
  output_differentiability: [True, False, False]
  self: not_implemented("unique_dim_consecutive")

- name: _unique2(Tensor self, bool sorted=True, bool return_inverse=False, bool return_counts=False) -> (Tensor, Tensor, Tensor)
  output_differentiability: [True, False, False]
  self: not_implemented("_unique2")

- name: _unsafe_view(Tensor self, int[] size) -> Tensor
  self: grad.reshape(self.sizes())

- name: unsqueeze(Tensor(a) self, int dim) -> Tensor(a)
  self: grad.squeeze(dim)

- name: unsqueeze_(Tensor(a!) self, int dim) -> Tensor(a!)
  self: grad.squeeze(dim)

- name: var(Tensor self, bool unbiased=True) -> Tensor
  self: var_backward(grad, self, unbiased)

- name: var.dim(Tensor self, int[1] dim, bool unbiased=True, bool keepdim=False) -> Tensor
  self: var_backward(grad, self, dim, unbiased, keepdim)

- name: view(Tensor(a) self, int[] size) -> Tensor(a)
  self: grad.reshape(self.sizes())

<<<<<<< HEAD
# When result1 is true, this is effectively a fused conj() and view_as_real
- name: view_as_real_physical(Tensor(a) self) -> Tensor(a)
  self: "self.is_conj() ? at::view_as_complex(grad.contiguous()) : at::view_as_complex(grad.contiguous()).conj()"
=======
- name: view.dtype(Tensor(a) self, ScalarType dtype) -> Tensor(a)
  output_differentiability: [False]
>>>>>>> 8ea2086d

- name: view_as_real(Tensor(a) self) -> Tensor(a)
  self: at::view_as_complex(grad.contiguous()) # gx0 + 1j * gx1

# NB: resolve_conj() will implicitly apply contiguous()
- name: view_as_complex(Tensor(a) self) -> Tensor(a)
  self: at::view_as_real(grad.resolve_conj()) # [gx, gy]

- name: _s_where(Tensor condition, Tensor self, Tensor other) -> Tensor
  condition: non_differentiable
  self: where(condition, grad, zeros_like(grad))
  other: where(condition, zeros_like(grad), grad)

# weight_norm_cuda_interface_backward does not have an explicitly defined derivative, so if we do happen
# to be running backward with create_graph=True, fall back to a backward function that uses
# differentiable ops.
- name: _weight_norm_cuda_interface(Tensor v, Tensor g, int dim=0) -> (Tensor, Tensor)
  v, g: "grad.defined() ? (GradMode::is_enabled() ? _weight_norm_differentiable_backward(grad.contiguous(), v, g, result1, dim) : _weight_norm_cuda_interface_backward(grad.contiguous(), v, g, result1, dim)) : std::tuple<Tensor, Tensor>()"

- name: zero_(Tensor(a!) self) -> Tensor(a!)
  self: zeros_like(grad)

- name: sparse_mask(Tensor self, Tensor mask) -> Tensor
  self: grad.to_dense().sparse_mask(mask).to_dense()
  mask: non_differentiable

- name: _sparse_coo_tensor_with_dims_and_tensors(int sparse_dim, int dense_dim, int[] size, Tensor indices, Tensor values, *, ScalarType? dtype=None, Layout? layout=None, Device? device=None, bool? pin_memory=False) -> Tensor
  values: sparse_constructor_values_backward(grad, indices)

- name: _sparse_sum.dim(Tensor self, int[1] dim) -> Tensor
  self: at::_sparse_sum_backward(grad, self, dim)

- name: _standard_gamma(Tensor self, Generator? generator=None) -> Tensor
  self: grad * _standard_gamma_grad(self, result)

- name: _standard_gamma_grad(Tensor self, Tensor output) -> Tensor
  self: not_implemented("_standard_gamma_grad")

- name: values(Tensor(a) self) -> Tensor(a)
  self: at::_sparse_coo_tensor_unsafe(self.indices(), grad, self.sizes())._coalesced_(true)

# Why is _values() not differentiable?
# See NOTE [ Sparse: autograd and API ]
- name: _values(Tensor(a) self) -> Tensor(a)
  output_differentiability: [False]

# NN
- name: _trilinear(Tensor i1, Tensor i2, Tensor i3, int[] expand1, int[] expand2, int[] expand3, int[] sumdim, int unroll_dim=1) -> Tensor
  i1, i2, i3: _trilinear_backward(grad, i1, i2, i3, expand1, expand2, expand3, sumdim, unroll_dim, grad_input_mask)

- name: constant_pad_nd(Tensor self, int[] pad, Scalar value=0) -> Tensor
  self: constant_pad_nd_backward(grad, pad)

- name: binary_cross_entropy(Tensor self, Tensor target, Tensor? weight=None, int reduction=Mean) -> Tensor
  self: binary_cross_entropy_backward(grad, self, target, weight, reduction)

- name: binary_cross_entropy_backward(Tensor grad_output, Tensor self, Tensor target, Tensor? weight=None, int reduction=Mean) -> Tensor
  self: binary_cross_entropy_double_backward(grad_output, grad, self, target, weight, reduction)
  grad_output: binary_cross_entropy_double_backward_grad_output(grad, self, target, weight, reduction)

- name: binary_cross_entropy_with_logits(Tensor self, Tensor target, Tensor? weight=None, Tensor? pos_weight=None, int reduction=Mean) -> Tensor
  self: binary_cross_entropy_with_logits_backward(grad, self, target, weight, pos_weight, reduction)
  target: binary_cross_entropy_with_logits_target_backward(grad, self, target, weight, pos_weight, reduction)

- name: embedding(Tensor weight, Tensor indices, int padding_idx=-1, bool scale_grad_by_freq=False, bool sparse=False) -> Tensor
  indices: non_differentiable
  weight: embedding_backward(grad, indices, weight.size(0), padding_idx, scale_grad_by_freq, sparse)

- name: embedding_dense_backward(Tensor grad_output, Tensor indices, int num_weights, int padding_idx, bool scale_grad_by_freq) -> Tensor
  grad_output: embedding_dense_double_backward(grad, indices, padding_idx)
  indices: non_differentiable

- name: _embedding_bag(Tensor weight, Tensor indices, Tensor offsets, bool scale_grad_by_freq=False, int mode=0, bool sparse=False, Tensor? per_sample_weights=None, bool include_last_offset=False) -> (Tensor, Tensor, Tensor, Tensor)
  indices: non_differentiable
  offsets: non_differentiable
  weight: _embedding_bag_backward(grad, indices, offsets, result1, result2, result3, weight.size(0), scale_grad_by_freq, mode, sparse, per_sample_weights)
  per_sample_weights: _embedding_bag_per_sample_weights_backward(grad, weight, indices, offsets, result1, mode)

- name: _embedding_bag_dense_backward(Tensor grad, Tensor indices, Tensor offsets, Tensor offset2bag, Tensor bag_size, Tensor maximum_indices, int num_weights, bool scale_grad_by_freq, int mode, Tensor? per_sample_weights) -> Tensor
  indices: non_differentiable
  offsets: non_differentiable
  offset2bag: non_differentiable
  bag_size: non_differentiable
  maximum_indices: non_differentiable

- name: embedding_renorm_(Tensor(a!) self, Tensor indices, float max_norm, float norm_type) -> Tensor(a!)
  indices: non_differentiable
  self: not_implemented("embedding_renorm")

- name: kl_div(Tensor self, Tensor target, int reduction=Mean, *, bool log_target=False) -> Tensor
  self: kl_div_backward(grad, self, target, reduction, log_target)
  target: kl_div_target_backward(grad, self, target, reduction, log_target)

- name: l1_loss(Tensor self, Tensor target, int reduction=Mean) -> Tensor
  self: l1_loss_backward(grad, self, target, reduction)
  target: l1_loss_backward(grad, target, self, reduction)

- name: mse_loss(Tensor self, Tensor target, int reduction=Mean) -> Tensor
  self: mse_loss_backward(grad, self, target, reduction)
  target: mse_loss_backward(grad, target, self, reduction)

- name: multi_margin_loss(Tensor self, Tensor target, Scalar p=1, Scalar margin=1, Tensor? weight=None, int reduction=Mean) -> Tensor
  self: multi_margin_loss_backward(grad, self, target, p, margin, weight, reduction)
  target: non_differentiable

- name: multilabel_margin_loss_forward(Tensor self, Tensor target, int reduction) -> (Tensor output, Tensor is_target)
  self: multilabel_margin_loss_backward(grad, self, target, reduction, is_target)
  target: non_differentiable

- name: nll_loss_forward(Tensor self, Tensor target, Tensor? weight, int reduction, int ignore_index) -> (Tensor output, Tensor total_weight)
  self: nll_loss_backward(grad, self, target, weight, reduction, ignore_index, total_weight)
  target: non_differentiable

- name: nll_loss2d_forward(Tensor self, Tensor target, Tensor? weight, int reduction, int ignore_index) -> (Tensor output, Tensor total_weight)
  self: nll_loss2d_backward(grad, self, target, weight, reduction, ignore_index, total_weight)
  target: non_differentiable

- name: smooth_l1_loss(Tensor self, Tensor target, int reduction=Mean, float beta=1.0) -> Tensor
  self: smooth_l1_loss_backward(grad, self, target, reduction, beta)
  target: smooth_l1_loss_backward(grad, target, self, reduction, beta)

- name: huber_loss(Tensor self, Tensor target, int reduction=Mean, float delta=1.0) -> Tensor
  self: huber_loss_backward(grad, self, target, reduction, delta)
  target: huber_loss_backward(grad, target, self, reduction, delta)

- name: soft_margin_loss(Tensor self, Tensor target, int reduction=Mean) -> Tensor
  self: soft_margin_loss_backward(grad, self, target, reduction)

- name: relu(Tensor self) -> Tensor
  self: threshold_backward(grad, self, 0)

# NB: `output` instead of `self` saves memory. It avoids saving a copy of self.
- name: relu_(Tensor(a!) self) -> Tensor(a!)
  self: threshold_backward(grad, result, 0)

- name: silu(Tensor self) -> Tensor
  self: "GradMode::is_enabled() ? infinitely_differentiable_silu_backward(grad, self) : silu_backward(grad, self)"

- name: elu(Tensor self, Scalar alpha=1, Scalar scale=1, Scalar input_scale=1) -> Tensor
  self: elu_backward(grad, alpha, scale, input_scale, /* is_result */ false, self)

- name: elu_(Tensor(a!) self, Scalar alpha=1, Scalar scale=1, Scalar input_scale=1) -> Tensor(a!)
  self: elu_backward(grad, alpha, scale, input_scale, /* is_result */ true, result)

- name: celu(Tensor self, Scalar alpha=1.0) -> Tensor
  self: elu_backward(grad, alpha, 1, 1.0/alpha.toFloat(), /* is_result */ false, self)

- name: celu_(Tensor(a!) self, Scalar alpha=1.0) -> Tensor(a!)
  self: elu_backward(grad, alpha, 1, 1.0/alpha.toFloat(), /* is_result */ true, result)

- name: gelu(Tensor self) -> Tensor
  self: "GradMode::is_enabled() ? infinitely_differentiable_gelu_backward(grad, self) : gelu_backward(grad, self)"

- name: glu(Tensor self, int dim=-1) -> Tensor
  self: glu_backward(grad, self, dim)

- name: hardshrink(Tensor self, Scalar lambd=0.5) -> Tensor
  self: hardshrink_backward(grad, self, lambd)

- name: hardshrink_backward(Tensor grad_out, Tensor self, Scalar lambd) -> Tensor
  grad_out: hardshrink_backward(grad, self, lambd)
  self: zeros_like(grad)

- name: hardtanh(Tensor self, Scalar min_val=-1, Scalar max_val=1) -> Tensor
  self: hardtanh_backward(grad, self, min_val, max_val)

- name: hardtanh_(Tensor(a!) self, Scalar min_val=-1, Scalar max_val=1) -> Tensor(a!)
  self: hardtanh_backward(grad, result, min_val, max_val)

- name: leaky_relu(Tensor self, Scalar negative_slope=0.01) -> Tensor
  self: leaky_relu_backward(grad, self, negative_slope, false)

- name: leaky_relu_(Tensor(a!) self, Scalar negative_slope=0.01) -> Tensor(a!)
  self: leaky_relu_backward(grad, result, negative_slope, true)

- name: log_sigmoid_forward(Tensor self) -> (Tensor output, Tensor buffer)
  self: log_sigmoid_backward(grad, self, buffer)

- name: _log_softmax(Tensor self, int dim, bool half_to_float) -> Tensor
  self: _log_softmax_backward_data(grad, result, dim, self)

- name: _sparse_log_softmax(Tensor self, int dim, bool half_to_float) -> Tensor
  self: _sparse_log_softmax_backward_data(grad, result, dim, self)

- name: prelu(Tensor self, Tensor weight) -> Tensor
  self, weight: "grad.defined() ? prelu_backward(grad, self, weight) : std::tuple<Tensor, Tensor>()"

- name: prelu_backward(Tensor grad_output, Tensor self, Tensor weight) -> (Tensor, Tensor)
  grad_output, self, weight: prelu_double_backward(grads[0], grads[1], grad_output, self, weight)

- name: rrelu_with_noise(Tensor self, Tensor noise, Scalar lower=0.125, Scalar upper=0.3333333333333333, bool training=False, Generator? generator=None) -> Tensor
  self: rrelu_with_noise_backward(grad, self, noise, lower, upper, training, false)

- name: rrelu_with_noise_(Tensor(a!) self, Tensor noise, Scalar lower=0.125, Scalar upper=0.3333333333333333, bool training=False, Generator? generator=None) -> Tensor(a!)
  self: rrelu_with_noise_backward(grad, result, noise, lower, upper, training, true)

- name: _softmax(Tensor self, int dim, bool half_to_float) -> Tensor
  self: _softmax_backward_data(grad, result, dim, self)

- name: _sparse_softmax(Tensor self, int dim, bool half_to_float) -> Tensor
  self: _sparse_softmax_backward_data(grad, result, dim, self)

- name: _sparse_sparse_matmul(Tensor self, Tensor other) -> Tensor
  self: sparse_sparse_matmul_backward(grad, self, other, 0)
  other: sparse_sparse_matmul_backward(grad, self, other, 1)

- name: softplus(Tensor self, Scalar beta=1, Scalar threshold=20) -> Tensor
  self: softplus_backward(grad, self, beta, threshold, result)

- name: softshrink(Tensor self, Scalar lambd=0.5) -> Tensor
  self: softshrink_backward(grad, self, lambd)

- name: threshold(Tensor self, Scalar threshold, Scalar value) -> Tensor
  self: threshold_backward(grad, self, threshold)

- name: threshold_(Tensor(a!) self, Scalar threshold, Scalar value) -> Tensor(a!)
  self: threshold_backward(grad, result, threshold)

- name: reflection_pad1d(Tensor self, int[2] padding) -> Tensor
  self: reflection_pad1d_backward(grad, self, padding)

- name: reflection_pad2d(Tensor self, int[4] padding) -> Tensor
  self: reflection_pad2d_backward(grad, self, padding)

- name: replication_pad1d(Tensor self, int[2] padding) -> Tensor
  self: replication_pad1d_backward(grad, self, padding)

- name: replication_pad2d(Tensor self, int[4] padding) -> Tensor
  self: replication_pad2d_backward(grad, self, padding)

- name: replication_pad3d(Tensor self, int[6] padding) -> Tensor
  self: replication_pad3d_backward(grad, self, padding)

- name: upsample_linear1d(Tensor self, int[1] output_size, bool align_corners, float? scales=None) -> Tensor
  self: upsample_linear1d_backward(grad, output_size, self.sizes(), align_corners, scales)

- name: upsample_bilinear2d(Tensor self, int[2] output_size, bool align_corners, float? scales_h=None, float? scales_w=None) -> Tensor
  self: upsample_bilinear2d_backward(grad, output_size, self.sizes(), align_corners, scales_h, scales_w)

- name: upsample_bicubic2d(Tensor self, int[2] output_size, bool align_corners, float? scales_h=None, float? scales_w=None) -> Tensor
  self: upsample_bicubic2d_backward(grad, output_size, self.sizes(), align_corners, scales_h, scales_w)

- name: upsample_trilinear3d(Tensor self, int[3] output_size, bool align_corners, float? scales_d=None, float? scales_h=None, float? scales_w=None) -> Tensor
  self: upsample_trilinear3d_backward(grad, output_size, self.sizes(), align_corners, scales_d, scales_h, scales_w)

- name: upsample_nearest1d(Tensor self, int[1] output_size, float? scales=None) -> Tensor
  self: upsample_nearest1d_backward(grad, output_size, self.sizes(), scales)

- name: upsample_nearest2d(Tensor self, int[2] output_size, float? scales_h=None, float? scales_w=None) -> Tensor
  self: upsample_nearest2d_backward(grad, output_size, self.sizes(), scales_h, scales_w)

- name: upsample_nearest3d(Tensor self, int[3] output_size, float? scales_d=None, float? scales_h=None, float? scales_w=None) -> Tensor
  self: upsample_nearest3d_backward(grad, output_size, self.sizes(), scales_d, scales_h, scales_w)

- name: upsample_linear1d.vec(Tensor input, int[]? output_size, bool align_corners, float[]? scale_factors) -> Tensor
  input: upsample_linear1d_backward(grad, output_size, input.sizes(), align_corners, scale_factors)

- name: upsample_bilinear2d.vec(Tensor input, int[]? output_size, bool align_corners, float[]? scale_factors) -> Tensor
  input: upsample_bilinear2d_backward(grad, output_size, input.sizes(), align_corners, scale_factors)

- name: upsample_trilinear3d.vec(Tensor input, int[]? output_size, bool align_corners, float[]? scale_factors) -> Tensor
  input: upsample_trilinear3d_backward(grad, output_size, input.sizes(), align_corners, scale_factors)

- name: upsample_bicubic2d.vec(Tensor input, int[]? output_size, bool align_corners, float[]? scale_factors) -> Tensor
  input: upsample_bicubic2d_backward(grad, output_size, input.sizes(), align_corners, scale_factors)

- name: upsample_nearest1d.vec(Tensor input, int[]? output_size, float[]? scale_factors) -> Tensor
  input: upsample_nearest1d_backward(grad, output_size, input.sizes(), scale_factors)

- name: upsample_nearest2d.vec(Tensor input, int[]? output_size, float[]? scale_factors) -> Tensor
  input: upsample_nearest2d_backward(grad, output_size, input.sizes(), scale_factors)

- name: upsample_nearest3d.vec(Tensor input, int[]? output_size, float[]? scale_factors) -> Tensor
  input: upsample_nearest3d_backward(grad, output_size, input.sizes(), scale_factors)

- name: _adaptive_avg_pool2d(Tensor self, int[2] output_size) -> Tensor
  self: _adaptive_avg_pool2d_backward(grad, self)

- name: adaptive_avg_pool3d(Tensor self, int[3] output_size) -> Tensor
  self: adaptive_avg_pool3d_backward(grad, self)

- name: adaptive_max_pool2d(Tensor self, int[2] output_size) -> (Tensor, Tensor)
  self: adaptive_max_pool2d_backward(grad, self, result1)

- name: adaptive_max_pool3d(Tensor self, int[3] output_size) -> (Tensor, Tensor)
  self: adaptive_max_pool3d_backward(grad, self, result1)

- name: avg_pool2d(Tensor self, int[2] kernel_size, int[2] stride=[], int[2] padding=0, bool ceil_mode=False, bool count_include_pad=True, int? divisor_override=None) -> Tensor
  self: avg_pool2d_backward(grad, self, kernel_size, stride, padding, ceil_mode, count_include_pad, divisor_override)

- name: avg_pool3d(Tensor self, int[3] kernel_size, int[3] stride=[], int[3] padding=0, bool ceil_mode=False, bool count_include_pad=True, int? divisor_override=None) -> Tensor
  self: avg_pool3d_backward(grad, self, kernel_size, stride, padding, ceil_mode, count_include_pad, divisor_override)

- name: fractional_max_pool2d(Tensor self, int[2] kernel_size, int[2] output_size, Tensor random_samples) -> (Tensor, Tensor)
  self: fractional_max_pool2d_backward(grad, self, kernel_size, output_size, result1)

- name: fractional_max_pool3d(Tensor self, int[3] kernel_size, int[3] output_size, Tensor random_samples) -> (Tensor, Tensor)
  self: fractional_max_pool3d_backward(grad, self, kernel_size, output_size, result1)

- name: max_pool2d_with_indices(Tensor self, int[2] kernel_size, int[2] stride=[], int[2] padding=0, int[2] dilation=1, bool ceil_mode=False) -> (Tensor, Tensor)
  self: max_pool2d_with_indices_backward(grad, self, kernel_size, stride, padding, dilation, ceil_mode, result1)
  output_differentiability: [True, False]

- name: max_pool3d_with_indices(Tensor self, int[3] kernel_size, int[3] stride=[], int[3] padding=0, int[3] dilation=1, bool ceil_mode=False) -> (Tensor, Tensor)
  self: max_pool3d_with_indices_backward(grad, self, kernel_size, stride, padding, dilation, ceil_mode, result1)
  output_differentiability: [True, False]

- name: max_unpool2d(Tensor self, Tensor indices, int[2] output_size) -> Tensor
  self: max_unpool2d_backward(grad, self, indices, output_size)
  indices: non_differentiable

- name: max_unpool3d(Tensor self, Tensor indices, int[3] output_size, int[3] stride, int[3] padding) -> Tensor
  self: max_unpool3d_backward(grad, self, indices, output_size, stride, padding)
  indices: non_differentiable

- name: convolution_overrideable(Tensor input, Tensor weight, Tensor? bias, int[] stride, int[] padding, int[] dilation, bool transposed, int[] output_padding, int groups) -> Tensor
  input, weight, bias: "grad.defined() ? convolution_backward_overrideable(grad, input, weight, stride, padding, dilation, transposed, output_padding, groups, grad_input_mask) : std::tuple<Tensor, Tensor, Tensor>()"

- name: convolution_backward_overrideable(Tensor grad_output, Tensor input, Tensor weight, int[] stride, int[] padding, int[] dilation, bool transposed, int[] output_padding, int groups, bool[3] output_mask) -> (Tensor grad_input, Tensor grad_weight, Tensor grad_bias)
  grad_output, input, weight: _convolution_double_backward(grads[0], grads[1], grads[2], grad_output, weight, input, stride, padding, dilation, false, output_padding, groups, false, false, false, false, grad_input_mask)

- name: slow_conv_transpose2d(Tensor self, Tensor weight, int[2] kernel_size, Tensor? bias=None, int[2] stride=1, int[2] padding=0, int[2] output_padding=0, int[2] dilation=1) -> Tensor
  self, weight, bias: "grad.defined() ? slow_conv_transpose2d_backward(grad, self, weight, kernel_size, stride, padding, output_padding, dilation, empty_like(grad, at::MemoryFormat::Contiguous), empty_like(grad, at::MemoryFormat::Contiguous), grad_input_mask) : std::tuple<Tensor, Tensor, Tensor>()"

- name: slow_conv_transpose2d_backward.output_mask(Tensor grad_output, Tensor self, Tensor weight, int[2] kernel_size, int[2] stride, int[2] padding, int[2] output_padding, int[2] dilation, Tensor columns, Tensor ones, bool[3] output_mask) -> (Tensor grad_input, Tensor grad_weight, Tensor grad_bias)
  grad_output, self, weight: _convolution_double_backward(grads[0], grads[1], grads[2], grad_output, weight, self, stride, padding, dilation, true, output_padding, 1, false, false, false, false, grad_input_mask)

- name: slow_conv_transpose3d(Tensor self, Tensor weight, int[3] kernel_size, Tensor? bias=None, int[3] stride=1, int[3] padding=0, int[3] output_padding=0, int[3] dilation=1) -> Tensor
  self, weight, bias: "grad.defined() ? slow_conv_transpose3d_backward(grad, self, weight, kernel_size, stride, padding, output_padding, dilation, empty_like(grad, at::MemoryFormat::Preserve), empty_like(grad, at::MemoryFormat::Preserve), grad_input_mask) : std::tuple<Tensor, Tensor, Tensor>()"

- name: slow_conv_transpose3d_backward.output_mask(Tensor grad_output, Tensor self, Tensor weight, int[3] kernel_size, int[3] stride, int[3] padding, int[3] output_padding, int[3] dilation, Tensor finput, Tensor fgrad_input, bool[3] output_mask) -> (Tensor grad_input, Tensor grad_weight, Tensor grad_bias)
  grad_output, self, weight: _convolution_double_backward(grads[0], grads[1], grads[2], grad_output, weight, self, stride, padding, dilation, true, output_padding, 1, false, false, false, false, grad_input_mask)

- name: thnn_conv2d_forward(Tensor self, Tensor weight, int[2] kernel_size, Tensor? bias, int[2] stride, int[2] padding) -> (Tensor output, Tensor finput, Tensor fgrad_input)
  self, weight, bias: "grad.defined() ? thnn_conv2d_backward(grad, self, weight, kernel_size, stride, padding, finput, fgrad_input, grad_input_mask) : std::tuple<Tensor, Tensor, Tensor>()"

- name: thnn_conv2d_backward.output_mask(Tensor grad_output, Tensor self, Tensor weight, int[2] kernel_size, int[2] stride, int[2] padding, Tensor finput, Tensor fgrad_input, bool[3] output_mask) -> (Tensor grad_input, Tensor grad_weight, Tensor grad_bias)
  grad_output, self, weight: _convolution_double_backward(grads[0], grads[1], grads[2], grad_output, weight, self, stride, padding, {{1, 1}}, false, {{0, 0}}, 1, false, false, false, false, grad_input_mask)

- name: thnn_conv_depthwise2d_forward(Tensor self, Tensor weight, int[2] kernel_size, Tensor? bias, int[2] stride, int[2] padding, int[2] dilation) -> Tensor
  self, weight: "grad.defined() ? thnn_conv_depthwise2d_backward(grad.contiguous(), self, weight, kernel_size, stride, padding, dilation, grad_input_mask) : std::tuple<Tensor, Tensor>()"
  bias: grad.contiguous().view({grad.size(0), grad.size(1), -1}).sum(0).sum(1)

- name: thnn_conv_depthwise2d_backward.output_mask(Tensor grad_output, Tensor self, Tensor weight, int[2] kernel_size, int[2] stride, int[2] padding, int[2] dilation, bool[2] output_mask) -> (Tensor grad_input, Tensor grad_weight)
  grad_output, self, weight: _convolution_double_backward(grads[0], grads[1], {}, grad_output, weight, self, stride, padding, dilation, false, {{0, 0}}, self.size(1), false, false, false, false, grad_input_mask)

- name: conv_depthwise3d(Tensor self, Tensor weight, int[3] kernel_size, Tensor? bias, int[3] stride, int[3] padding, int[3] dilation) -> Tensor
  self, weight, bias: conv_depthwise3d_backward(grad.contiguous(), self, weight, kernel_size, stride, padding, dilation, grad_input_mask)

- name: conv_depthwise3d_backward.output_mask(Tensor grad_output, Tensor self, Tensor weight, int[3] kernel_size, int[3] stride, int[3] padding, int[3] dilation, bool[3] output_mask) -> (Tensor grad_input, Tensor grad_weight, Tensor grad_bias)
  grad_output, self, weight: _convolution_double_backward(grads[0], grads[1], grads[2], grad_output, weight, self, stride, padding, {{1, 1, 1}}, false, {{0, 0, 0}}, self.size(1), false, false, false, false, grad_input_mask)

- name: slow_conv3d_forward(Tensor self, Tensor weight, int[3] kernel_size, Tensor? bias, int[3] stride, int[3] padding) -> (Tensor output, Tensor finput, Tensor fgrad_input)
  self, weight, bias: "grad.defined() ? slow_conv3d_backward(grad, self, weight, kernel_size, stride, padding, finput, fgrad_input, grad_input_mask) : std::tuple<Tensor, Tensor, Tensor>()"

- name: slow_conv3d_backward.output_mask(Tensor grad_output, Tensor self, Tensor weight, int[3] kernel_size, int[3] stride, int[3] padding, Tensor finput, Tensor fgrad_input, bool[3] output_mask) -> (Tensor grad_input, Tensor grad_weight, Tensor grad_bias)
  grad_output, self, weight: _convolution_double_backward(grads[0], grads[1], grads[2], grad_output, weight, self, stride, padding, {{1, 1, 1}}, false, {{0, 0, 0}}, 1, false, false, false, false, grad_input_mask)

- name: slow_conv_dilated2d(Tensor self, Tensor weight, int[2] kernel_size, Tensor? bias=None, int[2] stride=1, int[2] padding=0, int[2] dilation=1) -> Tensor
  self, weight, bias: "grad.defined() ? slow_conv_dilated2d_backward(grad, self, weight, kernel_size, stride, padding, dilation, grad_input_mask) : std::tuple<Tensor, Tensor, Tensor>()"

- name: slow_conv_dilated2d_backward(Tensor grad_output, Tensor self, Tensor weight, int[2] kernel_size, int[2] stride, int[2] padding, int[2] dilation, bool[3] output_mask) -> (Tensor grad_input, Tensor grad_weight, Tensor grad_bias)
  grad_output, self, weight: _convolution_double_backward(grads[0], grads[1], grads[2], grad_output, weight, self, stride, padding, dilation, false, {{0, 0}}, 1, false, false, false, false, grad_input_mask)

- name: slow_conv_dilated3d(Tensor self, Tensor weight, int[3] kernel_size, Tensor? bias=None, int[3] stride=1, int[3] padding=0, int[3] dilation=1) -> Tensor
  self, weight, bias: "grad.defined() ? slow_conv_dilated3d_backward(grad, self, weight, kernel_size, stride, padding, dilation, grad_input_mask) : std::tuple<Tensor, Tensor, Tensor>()"

- name: slow_conv_dilated3d_backward(Tensor grad_output, Tensor self, Tensor weight, int[3] kernel_size, int[3] stride, int[3] padding, int[3] dilation, bool[3] output_mask) -> (Tensor grad_input, Tensor grad_weight, Tensor grad_bias)
  grad_output, self, weight: _convolution_double_backward(grads[0], grads[1], grads[2], grad_output, weight, self, stride, padding, dilation, false, {{0, 0, 0}}, 1, false, false, false, false, grad_input_mask)

- name: col2im(Tensor self, int[2] output_size, int[2] kernel_size, int[2] dilation, int[2] padding, int[2] stride) -> Tensor
  self: col2im_backward(grad, kernel_size, dilation, padding, stride)

- name: im2col(Tensor self, int[2] kernel_size, int[2] dilation, int[2] padding, int[2] stride) -> Tensor
  self: im2col_backward(grad, {self.size(2), self.size(3)}, kernel_size, dilation, padding, stride)

# NN double backwards support
- name: im2col_backward(Tensor grad_output, int[2] input_size, int[2] kernel_size, int[2] dilation, int[2] padding, int[2] stride) -> Tensor
  grad_output: im2col(grad, kernel_size, dilation, padding, stride)

- name: col2im_backward(Tensor grad_output, int[2] kernel_size, int[2] dilation, int[2] padding, int[2] stride) -> Tensor
  grad_output: col2im(grad, {grad_output.size(2), grad_output.size(3)}, kernel_size, dilation, padding, stride)

- name: _adaptive_avg_pool2d_backward(Tensor grad_output, Tensor self) -> Tensor
  grad_output: _adaptive_avg_pool2d(grad, { grad_output.size(-2), grad_output.size(-1) })
  self: zeros_like(self)

- name: adaptive_avg_pool3d_backward(Tensor grad_output, Tensor self) -> Tensor
  grad_output: adaptive_avg_pool3d(grad, { grad_output.size(-3), grad_output.size(-2), grad_output.size(-1) })
  self: zeros_like(self)

- name: adaptive_max_pool2d_backward(Tensor grad_output, Tensor self, Tensor indices) -> Tensor
  grad_output: max_pool_double_backward(grad, indices, 2)
  self: zeros_like(self)

- name: adaptive_max_pool3d_backward(Tensor grad_output, Tensor self, Tensor indices) -> Tensor
  grad_output: max_pool_double_backward(grad, indices, 3)
  self: zeros_like(self)

- name: avg_pool2d_backward(Tensor grad_output, Tensor self, int[2] kernel_size, int[2] stride, int[2] padding, bool ceil_mode, bool count_include_pad, int? divisor_override) -> Tensor
  grad_output: avg_pool2d(grad, kernel_size, stride, padding, ceil_mode, count_include_pad, divisor_override)
  self: zeros_like(self)

- name: avg_pool3d_backward(Tensor grad_output, Tensor self, int[3] kernel_size, int[3] stride, int[3] padding, bool ceil_mode, bool count_include_pad, int? divisor_override) -> Tensor
  grad_output: avg_pool3d(grad, kernel_size, stride, padding, ceil_mode, count_include_pad, divisor_override)
  self: zeros_like(self)

- name: elu_backward(Tensor grad_output, Scalar alpha, Scalar scale, Scalar input_scale, bool is_result, Tensor self_or_result) -> Tensor
  grad_output: elu_backward(grad, alpha, scale, input_scale, is_result, self_or_result)
  self_or_result: elu_double_backward(grad, grad_output, alpha, scale, input_scale, is_result, self_or_result)

- name: fractional_max_pool2d_backward(Tensor grad_output, Tensor self, int[2] kernel_size, int[2] output_size, Tensor indices) -> Tensor
  grad_output: max_pool_double_backward(grad, indices, 2)
  self: zeros_like(self)

- name: fractional_max_pool3d_backward(Tensor grad_output, Tensor self, int[3] kernel_size, int[3] output_size, Tensor indices) -> Tensor
  grad_output: max_pool_double_backward(grad, indices, 3)
  self: zeros_like(self)

- name: glu_backward(Tensor grad_output, Tensor self, int dim) -> Tensor
  grad_output: glu_double_backward_grad_output(grad, self, dim)
  self: glu_double_backward(grad, grad_output, self, dim)

- name: hardtanh_backward(Tensor grad_output, Tensor self, Scalar min_val, Scalar max_val) -> Tensor
  grad_output: hardtanh_backward(grad, self, min_val, max_val)
  self: zeros_like(grad)

- name: kl_div_backward(Tensor grad_output, Tensor self, Tensor target, int reduction=Mean, *, bool log_target=False) -> Tensor
  grad_output: kl_div_double_backward_grad_output(grad, self, target, reduction, log_target)
  self: zeros_like(grad)
  target: zeros_like(grad)

- name: l1_loss_backward(Tensor grad_output, Tensor self, Tensor target, int reduction) -> Tensor
  grad_output: l1_loss_double_backward_grad_output(grad, grad_output, self, target, reduction)
  self: l1_loss_double_backward(grad, grad_output, self, target, reduction)
  target: l1_loss_double_backward(grad, grad_output, target, target, reduction)

- name: log_sigmoid_backward(Tensor grad_output, Tensor self, Tensor buffer) -> Tensor
  grad_output: log_sigmoid_backward(grad, self, buffer)
  self: log_sigmoid_double_backward(grad * grad_output, self)

- name: _log_softmax_backward_data(Tensor grad_output, Tensor output, int dim, Tensor self) -> Tensor
  grad_output: grad.to(output.dtype()) - (grad.to(output.dtype()) * output.exp()).sum(dim, true)
  self: log_softmax_double_backward(grad.to(output.dtype()), grad_output, dim, output).to(self.dtype())

- name: leaky_relu_backward(Tensor grad_output, Tensor self, Scalar negative_slope, bool self_is_result) -> Tensor
  # self_is_result is always false here since double backward call is an out-of-place call, self is input itself
  grad_output: leaky_relu_backward(grad, self, negative_slope, false)
  self: zeros_like(grad)

- name: max_pool2d_with_indices_backward(Tensor grad_output, Tensor self, int[2] kernel_size, int[2] stride, int[2] padding, int[2] dilation, bool ceil_mode, Tensor indices) -> Tensor
  grad_output: max_pool_double_backward(grad, indices, 2)
  self: zeros_like(self)
  indices: non_differentiable

- name: max_pool3d_with_indices_backward(Tensor grad_output, Tensor self, int[3] kernel_size, int[3] stride, int[3] padding, int[3] dilation, bool ceil_mode, Tensor indices) -> Tensor
  grad_output: max_pool_double_backward(grad, indices, 3)
  self: zeros_like(self)
  indices: non_differentiable

- name: max_unpool2d_backward(Tensor grad_output, Tensor self, Tensor indices, int[2] output_size) -> Tensor
  grad_output: max_unpool2d(grad, indices, output_size)
  self: zeros_like(self)
  indices: non_differentiable

- name: mse_loss_backward(Tensor grad_output, Tensor self, Tensor target, int reduction) -> Tensor
  grad_output: mse_loss_double_backward_grad_output(grad, grad_output, self, target, reduction)
  self: mse_loss_double_backward(grad * grad_output, self, reduction)
  target: -mse_loss_double_backward(grad * grad_output, target, reduction)

- name: nll_loss_backward(Tensor grad_output, Tensor self, Tensor target, Tensor? weight, int reduction, int ignore_index, Tensor total_weight) -> Tensor
  grad_output: nll_loss(grad, target, weight, reduction, ignore_index)
  self: zeros_like(grad)
  target: non_differentiable

- name: nll_loss2d_backward(Tensor grad_output, Tensor self, Tensor target, Tensor? weight, int reduction, int ignore_index, Tensor total_weight) -> Tensor
  grad_output: nll_loss2d(grad, target, weight, reduction, ignore_index)
  self: zeros_like(grad)
  target: non_differentiable

- name: rrelu_with_noise_backward(Tensor grad_output, Tensor self, Tensor noise, Scalar lower, Scalar upper, bool training, bool self_is_result) -> Tensor
  # self_is_result is always false here since double backward call is an out-of-place call, self is input itself
  grad_output: rrelu_with_noise_backward(grad, self, noise, lower, upper, training, false)
  self: zeros_like(grad)

- name: reflection_pad1d_backward(Tensor grad_output, Tensor self, int[2] padding) -> Tensor
  grad_output: reflection_pad1d(grad, padding)
  self: zeros_like(self)

- name: reflection_pad2d_backward(Tensor grad_output, Tensor self, int[4] padding) -> Tensor
  grad_output: reflection_pad2d(grad, padding)
  self: zeros_like(self)

- name: replication_pad1d_backward(Tensor grad_output, Tensor self, int[2] padding) -> Tensor
  grad_output: replication_pad1d(grad, padding)
  self: zeros_like(self)

- name: replication_pad2d_backward(Tensor grad_output, Tensor self, int[4] padding) -> Tensor
  grad_output: replication_pad2d(grad, padding)
  self: zeros_like(self)

- name: replication_pad3d_backward(Tensor grad_output, Tensor self, int[6] padding) -> Tensor
  grad_output: replication_pad3d(grad, padding)
  self: zeros_like(self)

- name: smooth_l1_loss_backward(Tensor grad_output, Tensor self, Tensor target, int reduction, float beta) -> Tensor
  grad_output: smooth_l1_loss_double_backward_grad_output(grad, grad_output, self, target, reduction, beta)
  self: smooth_l1_loss_double_backward(grad * grad_output, self, target, reduction, beta)
  target: -smooth_l1_loss_double_backward(grad * grad_output, self, target, reduction, beta)

- name: huber_loss_backward(Tensor grad_output, Tensor self, Tensor target, int reduction, float delta) -> Tensor
  grad_output: huber_loss_double_backward_grad_output(grad, grad_output, self, target, reduction, delta)
  self: huber_loss_double_backward(grad * grad_output, self, target, reduction, delta)
  target: -huber_loss_double_backward(grad * grad_output, self, target, reduction, delta)

- name: softplus_backward(Tensor grad_output, Tensor self, Scalar beta, Scalar threshold, Tensor output) -> Tensor
  grad_output: softplus_backward(grad, self, beta, threshold, output)
  self: softplus_double_backward(grad * grad_output, self, beta, threshold)

- name: _softmax_backward_data(Tensor grad_output, Tensor output, int dim, Tensor self) -> Tensor
  grad_output: _softmax_backward_data(grad.to(output.dtype()), output, dim, self)
  self: softmax_double_backward(grad.to(output.dtype()), grad_output, dim, output).to(self.dtype())

- name: soft_margin_loss_backward(Tensor grad_output, Tensor self, Tensor target, int reduction) -> Tensor
  grad_output: soft_margin_loss_double_backward_grad_output(grad, grad_output, self, target, reduction)
  self: soft_margin_loss_double_backward(grad * grad_output, self, target, reduction)

- name: softshrink_backward(Tensor grad_output, Tensor self, Scalar lambd) -> Tensor
  grad_output: softshrink_backward(grad, self, lambd)
  self: zeros_like(grad)

- name: threshold_backward(Tensor grad_output, Tensor self, Scalar threshold) -> Tensor
  grad_output: threshold_backward(grad, self, threshold)
  self: zeros_like(grad)

- name: upsample_linear1d_backward(Tensor grad_output, int[1] output_size, int[3] input_size, bool align_corners, float? scales=None) -> Tensor
  grad_output: upsample_linear1d(grad, output_size, align_corners, scales)

- name: upsample_bilinear2d_backward(Tensor grad_output, int[2] output_size, int[4] input_size, bool align_corners, float? scales_h=None, float? scales_w=None) -> Tensor
  grad_output: upsample_bilinear2d(grad, output_size, align_corners, scales_h, scales_w)

- name: upsample_bicubic2d_backward(Tensor grad_output, int[2] output_size, int[4] input_size, bool align_corners, float? scales_h=None, float? scales_w=None) -> Tensor
  grad_output: upsample_bicubic2d(grad, output_size, align_corners, scales_h, scales_w)

- name: upsample_trilinear3d_backward(Tensor grad_output, int[3] output_size, int[5] input_size, bool align_corners, float? scales_d=None, float? scales_h=None, float? scales_w=None) -> Tensor
  grad_output: upsample_trilinear3d(grad, output_size, align_corners, scales_d, scales_h, scales_w)

- name: upsample_nearest1d_backward(Tensor grad_output, int[1] output_size, int[3] input_size, float? scales=None) -> Tensor
  grad_output: upsample_nearest1d(grad, output_size, scales)

- name: upsample_nearest2d_backward(Tensor grad_output, int[2] output_size, int[4] input_size, float? scales_h=None, float? scales_w=None) -> Tensor
  grad_output: upsample_nearest2d(grad, output_size, scales_h, scales_w)

- name: upsample_nearest3d_backward(Tensor grad_output, int[3] output_size, int[5] input_size, float? scales_d=None, float? scales_h=None, float? scales_w=None) -> Tensor
  grad_output: upsample_nearest3d(grad, output_size, scales_d, scales_h, scales_w)

- name: upsample_linear1d_backward.vec(Tensor grad_output, int[]? output_size, int[] input_size, bool align_corners, float[]? scale_factors) -> Tensor
  grad_output: upsample_linear1d(grad, output_size, align_corners, scale_factors)

- name: upsample_bilinear2d_backward.vec(Tensor grad_output, int[]? output_size, int[] input_size, bool align_corners, float[]? scale_factors) -> Tensor
  grad_output: upsample_bilinear2d(grad, output_size, align_corners, scale_factors)

- name: upsample_trilinear3d_backward.vec(Tensor grad_output, int[]? output_size, int[] input_size, bool align_corners, float[]? scale_factors) -> Tensor
  grad_output: upsample_trilinear3d(grad, output_size, align_corners, scale_factors)

- name: upsample_bicubic2d_backward.vec(Tensor grad_output, int[]? output_size, int[] input_size, bool align_corners, float[]? scale_factors) -> Tensor
  grad_output: upsample_bicubic2d(grad, output_size, align_corners, scale_factors)

- name: upsample_nearest1d_backward.vec(Tensor grad_output, int[]? output_size, int[] input_size, float[]? scale_factors) -> Tensor
  grad_output: upsample_nearest1d(grad, output_size, scale_factors)

- name: upsample_nearest2d_backward.vec(Tensor grad_output, int[]? output_size, int[] input_size, float[]? scale_factors) -> Tensor
  grad_output: upsample_nearest2d(grad, output_size, scale_factors)

- name: upsample_nearest3d_backward.vec(Tensor grad_output, int[]? output_size, int[] input_size, float[]? scale_factors) -> Tensor
  grad_output: upsample_nearest3d(grad, output_size, scale_factors)

- name: sigmoid_backward(Tensor grad_output, Tensor output) -> Tensor
  grad_output: sigmoid_backward(grad, output)
  output: grad * grad_output * (-2 * output + 1)

- name: tanh_backward(Tensor grad_output, Tensor output) -> Tensor
  grad_output: tanh_backward(grad, output.conj())
  output: grad.conj() * (-2 * output.conj() * grad_output)

# cudnn
- name: _cudnn_ctc_loss(Tensor log_probs, Tensor targets, int[] input_lengths, int[] target_lengths, int blank, bool deterministic, bool zero_infinity) -> (Tensor, Tensor)
  log_probs: _cudnn_ctc_loss_backward(grad, result0, result1, zero_infinity)

- name: cudnn_convolution_transpose(Tensor self, Tensor weight, int[] padding, int[] output_padding, int[] stride, int[] dilation, int groups, bool benchmark, bool deterministic, bool allow_tf32) -> Tensor
  self, weight: "grad.defined() ? cudnn_convolution_transpose_backward(self, grad, weight, padding, output_padding, stride, dilation, groups, benchmark, deterministic, allow_tf32, grad_input_mask) : std::tuple<Tensor, Tensor>()"

- name: cudnn_convolution_transpose_backward(Tensor self, Tensor grad_output, Tensor weight, int[] padding, int[] output_padding, int[] stride, int[] dilation, int groups, bool benchmark, bool deterministic, bool allow_tf32, bool[2] output_mask) -> (Tensor, Tensor)
  grad_output, self, weight: _convolution_double_backward(grads[0], grads[1], Tensor(), grad_output, weight, self, stride, padding, dilation, true, output_padding, groups, benchmark, deterministic, true, allow_tf32, grad_input_mask)

- name: cudnn_convolution(Tensor self, Tensor weight, int[] padding, int[] stride, int[] dilation, int groups, bool benchmark, bool deterministic, bool allow_tf32) -> Tensor
  self, weight: "grad.defined() ? cudnn_convolution_backward(self, grad, weight, padding, stride, dilation, groups, benchmark, deterministic, allow_tf32, grad_input_mask) : std::tuple<Tensor, Tensor>()"

- name: cudnn_convolution_backward(Tensor self, Tensor grad_output, Tensor weight, int[] padding, int[] stride, int[] dilation, int groups, bool benchmark, bool deterministic, bool allow_tf32, bool[2] output_mask) -> (Tensor, Tensor)
  grad_output, self, weight: _convolution_double_backward(grads[0], grads[1], Tensor(), grad_output, weight, self, stride, padding, dilation, false, std::vector<int64_t>(padding.size(), 0), groups, benchmark, deterministic, true, allow_tf32, grad_input_mask)

# The above backward definitions are equivalent to the definitions below.  Why do we bundle
# everything up?  It's because it's more convenient to define double backwards
# when there is a single function that manages everything.
#
# Unfortuantely, there's one downside to not doing it all in one day: we
# unconditionally save input and weight, even if weight/input gradients are not
# being computed.  That's too bad.
#
# input: cudnn_convolution_backward_input(input.sizes(), grad.contiguous(), weight, padding, stride, dilation, groups, benchmark, deterministic)
# weight: cudnn_convolution_backward_weight(weight.sizes(), grad.contiguous(), input, padding, stride, dilation, groups, benchmark, deterministic)
#
# input: cudnn_convolution_transpose_backward_input(grad.contiguous(), weight, padding, stride, dilation, groups, benchmark, deterministic)
# weight: cudnn_convolution_transpose_backward_weight(weight.sizes(), grad.contiguous(), input, padding, stride, dilation, groups, benchmark, deterministic)

- name: cudnn_grid_sampler(Tensor self, Tensor grid) -> Tensor output
  self, grid: "grad.defined() ? cudnn_grid_sampler_backward(self, grid, grad) : std::tuple<Tensor, Tensor>()"

- name: cudnn_affine_grid_generator(Tensor theta, int N, int C, int H, int W) -> Tensor grid
  theta: cudnn_affine_grid_generator_backward(grad, N, C, H, W)

# NB: Why is the backwards here so complicated?  CuDNN cannot be used to compute
# backward in evaluation mode, because the math for backward in evaluation mode
# is different (since the forward math is different), and CuDNN does not support
# it.  And in any case, you shouldn't be using this bn in evaluation mode,
# because it should be merged into the previous convolution (left for future
# work.)
# NB2: The quotes around the gradient are needed to appease YAML parsing rules.
- name: cudnn_batch_norm(Tensor input, Tensor weight, Tensor? bias, Tensor? running_mean, Tensor? running_var, bool training, float exponential_average_factor, float epsilon) -> (Tensor, Tensor, Tensor, Tensor)
  input, weight, bias: "grad.defined() ? (training ? cudnn_batch_norm_backward(input, grad.contiguous(input.suggest_memory_format()), weight, running_mean, running_var, result1, result2, epsilon, retain_variables ? result3.clone() : result3) : native_batch_norm_backward(grad, input, weight, running_mean, running_var, result1, result2, training, epsilon, grad_input_mask)) : std::tuple<Tensor, Tensor, Tensor>()"

# HACK: save_mean and save_var are going to be passed in as
# requires_grad variables (even though we'll never backprop through
# them) so we need to prevent the unpacking from triggering an error.
- name: cudnn_batch_norm_backward(Tensor input, Tensor grad_output, Tensor weight, Tensor? running_mean, Tensor? running_var, Tensor? save_mean, Tensor? save_var, float epsilon, Tensor reserveSpace) -> (Tensor, Tensor, Tensor)
  save_mean: not_implemented("cudnn_batch_norm_backward save_mean")
  save_var: not_implemented("cudnn_batch_norm_backward save_var")
  reserveSpace: not_implemented("cudnn_batch_norm_backward reserveSpace")
  input, weight, grad_output: batchnorm_double_backward(input, weight, grads[0], grads[1], grads[2], grad_output, running_mean, running_var, true, epsilon, save_mean, save_var, grad_input_mask)

# nnpack

- name: _nnpack_spatial_convolution(Tensor input, Tensor weight, Tensor? bias, int[2] padding, int[2] stride=1) -> Tensor
  # NNPACK does not support strided convolutions in the backwards path, which is the reason why we are using the closest available function that does here.
  input, weight, bias: "grad.defined() ? slow_conv_dilated2d_backward(grad, input, weight, std::vector<int64_t>{weight.size(2), weight.size(3)}, stride, padding, std::vector<int64_t>{1, 1}, grad_input_mask) : std::tuple<Tensor, Tensor, Tensor>()"

# Only frst three of _cudnn_rnn outputs can have gradients.
# _cudnn_rnn outputs: (output, hy, cy, reserve, weight_buf)
- name: _cudnn_rnn(Tensor input, Tensor[] weight, int weight_stride0, Tensor? weight_buf, Tensor hx, Tensor? cx, int mode, int hidden_size, int proj_size, int num_layers, bool batch_first, float dropout, bool train, bool bidirectional, int[] batch_sizes, Tensor? dropout_state) -> (Tensor, Tensor, Tensor, Tensor, Tensor)
  dropout_state: non_differentiable
  output_differentiability: [True, True, True, False, False]
  input, hx, cx, weight: "_cudnn_rnn_backward(input, weight, weight_stride0, result4, hx, cx, result0, grads[0], grads[1], grads[2], mode, hidden_size, proj_size, num_layers, batch_first, dropout, train, bidirectional, batch_sizes, dropout_state, retain_variables ? result3.clone() : result3, grad_input_mask)"

- name: _cudnn_rnn_backward(Tensor input, Tensor[] weight, int weight_stride0, Tensor weight_buf, Tensor hx, Tensor? cx, Tensor output, Tensor? grad_output, Tensor? grad_hy, Tensor? grad_cy, int mode, int hidden_size, int proj_size, int num_layers, bool batch_first, float dropout, bool train, bool bidirectional, int[] batch_sizes, Tensor? dropout_state, Tensor reserve, bool[4] output_mask) -> (Tensor, Tensor, Tensor, Tensor[])
  dropout_state: non_differentiable
  input: not_implemented("_cudnn_rnn_backward", kCudnnDoubleBackwardMsg)
  weight: not_implemented_list("_cudnn_rnn_backward", kCudnnDoubleBackwardMsg)
  hx: not_implemented("_cudnn_rnn_backward", kCudnnDoubleBackwardMsg)
  cx: not_implemented("_cudnn_rnn_backward", kCudnnDoubleBackwardMsg)
  output: not_implemented("_cudnn_rnn_backward", kCudnnDoubleBackwardMsg)
  grad_output: not_implemented("_cudnn_rnn_backward", kCudnnDoubleBackwardMsg)
  grad_hy: not_implemented("_cudnn_rnn_backward", kCudnnDoubleBackwardMsg)
  grad_cy: not_implemented("_cudnn_rnn_backward", kCudnnDoubleBackwardMsg)

# miopen

- name: miopen_convolution_transpose(Tensor self, Tensor weight, Tensor? bias, int[] padding, int[] output_padding, int[] stride, int[] dilation, int groups, bool benchmark, bool deterministic) -> Tensor
  self, weight, bias: "grad.defined() ? miopen_convolution_transpose_backward(self, grad, weight, padding, output_padding, stride, dilation, groups, benchmark, deterministic, grad_input_mask) : std::tuple<Tensor, Tensor, Tensor>()"

- name: miopen_convolution_transpose_backward(Tensor self, Tensor grad_output, Tensor weight, int[] padding, int[] output_padding, int[] stride, int[] dilation, int groups, bool benchmark, bool deterministic, bool[3] output_mask) -> (Tensor, Tensor, Tensor)
  grad_output, self, weight: _convolution_double_backward(grads[0], grads[1], grads[2], grad_output, weight, self, stride, padding, dilation, true, output_padding, groups, benchmark, deterministic, true, false, grad_input_mask)

- name: miopen_convolution(Tensor self, Tensor weight, Tensor? bias, int[] padding, int[] stride, int[] dilation, int groups, bool benchmark, bool deterministic) -> Tensor
  self, weight, bias: "grad.defined() ? miopen_convolution_backward(self, grad, weight, padding, stride, dilation, groups, benchmark, deterministic, grad_input_mask) : std::tuple<Tensor, Tensor, Tensor>()"

- name: miopen_convolution_backward(Tensor self, Tensor grad_output, Tensor weight, int[] padding, int[] stride, int[] dilation, int groups, bool benchmark, bool deterministic, bool[3] output_mask) -> (Tensor, Tensor, Tensor)
  grad_output, self, weight: _convolution_double_backward(grads[0], grads[1], grads[2], grad_output, weight, self, stride, padding, dilation, false, std::vector<int64_t>(padding.size(), 0), groups, benchmark, deterministic, true, false, grad_input_mask)

- name: miopen_depthwise_convolution(Tensor self, Tensor weight, Tensor? bias, int[] padding, int[] stride, int[] dilation, int groups, bool benchmark, bool deterministic) -> Tensor
  self, weight, bias: "grad.defined() ? miopen_depthwise_convolution_backward(self, grad, weight, padding, stride, dilation, groups, benchmark, deterministic, grad_input_mask) : std::tuple<Tensor, Tensor, Tensor>()"

- name: miopen_depthwise_convolution_backward(Tensor self, Tensor grad_output, Tensor weight, int[] padding, int[] stride, int[] dilation, int groups, bool benchmark, bool deterministic, bool[3] output_mask) -> (Tensor, Tensor, Tensor)
  grad_output, self, weight: _convolution_double_backward(grads[0], grads[1], grads[2], grad_output, weight, self, stride, padding, dilation, false, std::vector<int64_t>(padding.size(), 0), groups, benchmark, deterministic, true, false, grad_input_mask)

- name: miopen_batch_norm(Tensor input, Tensor weight, Tensor? bias, Tensor? running_mean, Tensor? running_var, bool training, float exponential_average_factor, float epsilon) -> (Tensor, Tensor, Tensor)
  input, weight, bias: "grad.defined() ? (training ? miopen_batch_norm_backward(input, grad.contiguous(), weight, running_mean, running_var, result1, result2, epsilon) : native_batch_norm_backward(grad, input, weight, running_mean, running_var, result1, result2, training, epsilon, grad_input_mask)) : std::tuple<Tensor, Tensor, Tensor>()"

- name: miopen_batch_norm_backward(Tensor input, Tensor grad_output, Tensor weight, Tensor? running_mean, Tensor? running_var, Tensor? save_mean, Tensor? save_var, float epsilon) -> (Tensor, Tensor, Tensor)
  save_mean: not_implemented("miopen_batch_norm_backward save_mean")
  save_var: not_implemented("miopen_batch_norm_backward save_var")
  input, weight, grad_output: batchnorm_double_backward(input, weight, grads[0], grads[1], grads[2], grad_output, running_mean, running_var, true, epsilon, save_mean, save_var, grad_input_mask)

- name: miopen_rnn(Tensor input, Tensor[] weight, int weight_stride0, Tensor hx, Tensor? cx, int mode, int hidden_size, int num_layers, bool batch_first, float dropout, bool train, bool bidirectional, int[] batch_sizes, Tensor? dropout_state) -> (Tensor, Tensor, Tensor, Tensor, Tensor)
  dropout_state: non_differentiable
  output_differentiability: [True, True, True, False, False]
  input, hx, cx, weight: "miopen_rnn_backward(input, weight, weight_stride0, result4, hx, cx, result0, grads[0], grads[1], grads[2], mode, hidden_size, num_layers, batch_first, dropout, train, bidirectional, batch_sizes, dropout_state, retain_variables ? result3.clone() : result3, grad_input_mask)"

- name: miopen_rnn_backward(Tensor input, Tensor[] weight, int weight_stride0, Tensor weight_buf, Tensor hx, Tensor? cx, Tensor output, Tensor? grad_output, Tensor? grad_hy, Tensor? grad_cy, int mode, int hidden_size, int num_layers, bool batch_first, float dropout, bool train, bool bidirectional, int[] batch_sizes, Tensor? dropout_state, Tensor reserve, bool[4] output_mask) -> (Tensor, Tensor, Tensor, Tensor[])
  dropout_state: non_differentiable

# mkldnn
- name: mkldnn_convolution(Tensor self, Tensor weight, Tensor? bias, int[] padding, int[] stride, int[] dilation, int groups) -> Tensor
  self, weight, bias: "grad.defined() ? mkldnn_convolution_backward(self, grad, weight, padding, stride, dilation, groups, grad_input_mask) : std::tuple<Tensor, Tensor, Tensor>()"

- name: mkldnn_convolution_backward(Tensor self, Tensor grad_output, Tensor weight, int[] padding, int[] stride, int[] dilation, int groups, bool[3] output_mask) -> (Tensor, Tensor, Tensor)
  grad_output, self, weight: _convolution_double_backward(grads[0], grads[1], grads[2], grad_output, weight, self, stride, padding, dilation, false, std::vector<int64_t>(padding.size(), 0), groups, false, false, false, false, grad_input_mask)

- name: mkldnn_linear(Tensor self, Tensor weight, Tensor? bias=None) -> Tensor
  self, weight, bias: mkldnn_linear_backward(self, grad, weight, grad_input_mask)

- name: mkldnn_max_pool2d(Tensor self, int[2] kernel_size, int[2] stride=[], int[2] padding=0, int[2] dilation=1, bool ceil_mode=False) -> Tensor
  self: mkldnn_max_pool2d_backward(grad, result, self, kernel_size, stride, padding, dilation, ceil_mode)

- name: mkldnn_max_pool3d(Tensor self, int[3] kernel_size, int[3] stride=[], int[3] padding=0, int[3] dilation=1, bool ceil_mode=False) -> Tensor
  self: mkldnn_max_pool3d_backward(grad, result, self, kernel_size, stride, padding, dilation, ceil_mode)

- name: mkldnn_adaptive_avg_pool2d(Tensor self, int[2] output_size) -> Tensor
  self: mkldnn_adaptive_avg_pool2d_backward(grad, self)

- name: _mkldnn_reshape(Tensor self, int[] shape) -> Tensor
  self: grad.reshape(self.sizes())

# fft
- name: _fft_r2c(Tensor self, int[] dim, int normalization, bool onesided) -> Tensor
  self: fft_r2c_backward(grad, dim, normalization, onesided, self.size(dim.back()))

- name: _fft_c2r(Tensor self, int[] dim, int normalization, int last_dim_size) -> Tensor
  self: fft_c2r_backward(grad, dim, normalization)

- name: _fft_c2c(Tensor self, int[] dim, int normalization, bool forward) -> Tensor
  self: _fft_c2c(grad, dim, normalization, !forward)

- name: unbind.int(Tensor(a) self, int dim=0) -> Tensor(a)[]
  self: unbind_backward(grads, dim)

- name: stack(Tensor[] tensors, int dim=0) -> Tensor
  tensors: "grad.defined() ? unbind(grad, dim) : std::vector<Tensor>(tensors.size())"

# fused RNN kernels

# Only frst two of _thnn_fused_lstm_cell outputs can have gradients.
# _thnn_fused_lstm_cell outputs: (hy, cy, workspace)
- name: _thnn_fused_lstm_cell(Tensor input_gates, Tensor hidden_gates, Tensor cx, Tensor? input_bias=None, Tensor? hidden_bias=None) -> (Tensor, Tensor, Tensor)
  output_differentiability: [True, True, False]
  input_gates, hidden_gates, cx, input_bias, hidden_bias: "GradMode::is_enabled() ? _thnn_differentiable_lstm_cell_backward(grads[0], grads[1], input_gates, hidden_gates, input_bias, hidden_bias, cx, result1) : _thnn_fused_lstm_cell_backward(grads[0], grads[1], cx, result1, result2, input_bias.defined())"

- name: _thnn_fused_gru_cell(Tensor input_gates, Tensor hidden_gates, Tensor hx, Tensor? input_bias=None, Tensor? hidden_bias=None) -> (Tensor, Tensor)
  input_gates, hidden_gates, hx, input_bias, hidden_bias: "grad.defined() ? (GradMode::is_enabled() ? _thnn_differentiable_gru_cell_backward(grad, input_gates, hidden_gates, hx, input_bias, hidden_bias) : _thnn_fused_gru_cell_backward(grad, result1, input_bias.defined())) : std::tuple<Tensor, Tensor, Tensor, Tensor, Tensor>()"

# PackedSequence helpers
- name: _pack_padded_sequence(Tensor input, Tensor lengths, bool batch_first) -> (Tensor, Tensor)
  input: _pack_padded_sequence_backward(grad, input.sizes(), result1, batch_first)

- name: std_mean.dim(Tensor self, int[1] dim, bool unbiased=True, bool keepdim=False) -> (Tensor, Tensor)
  self: var_std_mean_backward(grads, self, result0, result1, dim, unbiased, keepdim, true)

- name: var_mean.dim(Tensor self, int[1] dim, bool unbiased=True, bool keepdim=False) -> (Tensor, Tensor)
  self: var_std_mean_backward(grads, self, result0, result1, dim, unbiased, keepdim, false)

- name: std_mean(Tensor self, bool unbiased=True) -> (Tensor, Tensor)
  self: var_std_mean_backward(grads, self, result0, result1, unbiased, true)

- name: var_mean(Tensor self, bool unbiased=True) -> (Tensor, Tensor)
  self: var_std_mean_backward(grads, self, result0, result1, unbiased, false)

# TH wrappers
- name: eq.Scalar(Tensor self, Scalar other) -> Tensor
  output_differentiability: [False]

- name: eq.Tensor(Tensor self, Tensor other) -> Tensor
  output_differentiability: [False]

- name: ge.Scalar(Tensor self, Scalar other) -> Tensor
  output_differentiability: [False]

- name: ge.Tensor(Tensor self, Tensor other) -> Tensor
  output_differentiability: [False]

- name: gt.Scalar(Tensor self, Scalar other) -> Tensor
  output_differentiability: [False]

- name: gt.Tensor(Tensor self, Tensor other) -> Tensor
  output_differentiability: [False]

- name: le.Scalar(Tensor self, Scalar other) -> Tensor
  output_differentiability: [False]

- name: le.Tensor(Tensor self, Tensor other) -> Tensor
  output_differentiability: [False]

- name: lt.Scalar(Tensor self, Scalar other) -> Tensor
  output_differentiability: [False]

- name: lt.Tensor(Tensor self, Tensor other) -> Tensor
  output_differentiability: [False]

- name: ne.Scalar(Tensor self, Scalar other) -> Tensor
  output_differentiability: [False]

- name: ne.Tensor(Tensor self, Tensor other) -> Tensor
  output_differentiability: [False]

- name: multinomial(Tensor self, int num_samples, bool replacement=False, *, Generator? generator=None) -> Tensor
  output_differentiability: [False]

- name: nonzero(Tensor self) -> Tensor
  output_differentiability: [False]<|MERGE_RESOLUTION|>--- conflicted
+++ resolved
@@ -1204,14 +1204,12 @@
 - name: view(Tensor(a) self, int[] size) -> Tensor(a)
   self: grad.reshape(self.sizes())
 
-<<<<<<< HEAD
-# When result1 is true, this is effectively a fused conj() and view_as_real
+- name: view.dtype(Tensor(a) self, ScalarType dtype) -> Tensor(a)
+  output_differentiability: [False]
+
+  # When result1 is true, this is effectively a fused conj() and view_as_real
 - name: view_as_real_physical(Tensor(a) self) -> Tensor(a)
   self: "self.is_conj() ? at::view_as_complex(grad.contiguous()) : at::view_as_complex(grad.contiguous()).conj()"
-=======
-- name: view.dtype(Tensor(a) self, ScalarType dtype) -> Tensor(a)
-  output_differentiability: [False]
->>>>>>> 8ea2086d
 
 - name: view_as_real(Tensor(a) self) -> Tensor(a)
   self: at::view_as_complex(grad.contiguous()) # gx0 + 1j * gx1
