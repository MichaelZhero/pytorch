import pathlib
import argparse
import os
import yaml
from collections import namedtuple
from typing import List, Dict, Union, Sequence, Optional
from tools.codegen.gen import FileManager, get_grouped_native_functions, parse_native_yaml
from tools.codegen.model import (BackendIndex, BackendMetadata, DispatchKey,
                                 NativeFunction, NativeFunctionsGroup, OperatorName)
from tools.codegen.selective_build.selector import SelectiveBuilder
from tools.codegen.utils import Target, concatMap, context
import tools.codegen.dest as dest
import tools.codegen.api.dispatcher as dispatcher

try:
    # use faster C loader if available
    from yaml import CSafeLoader as Loader
except ImportError:
    from yaml import SafeLoader as Loader  # type: ignore[misc]


# Parses the external backend's yaml, and adds a new BackendIndex for the backend's dispatch key.
# Returns a Tuple of (backend_key, autograd_key, cpp_namespace, updated BackendIndex mapping)
ParsedExternalYaml = namedtuple('ParsedExternalYaml', ['backend_key', 'autograd_key', 'cpp_namespace', 'backend_indices'])
def parse_backend_yaml(
        backend_yaml_path: str,
        grouped_native_functions: Sequence[Union[NativeFunction, NativeFunctionsGroup]],
        backend_indices: Dict[DispatchKey, BackendIndex]
) -> ParsedExternalYaml:

    native_functions_map: Dict[OperatorName, NativeFunction] = {
        f.func.name: f
        for f in concatMap(lambda f: [f] if isinstance(f, NativeFunction) else list(f.functions()), grouped_native_functions)
    }

    with open(backend_yaml_path, 'r') as f:
        yaml_values = yaml.load(f, Loader=Loader)
    assert isinstance(yaml_values, dict)

    valid_keys = ['backend', 'cpp_namespace', 'supported', 'autograd']

    backend = yaml_values.pop('backend', None)
    assert backend is not None, 'You must provide a value for "backend"'

    cpp_namespace = yaml_values.pop('cpp_namespace', None)
    assert cpp_namespace is not None, 'You must provide a value for "cpp_namespace"'

    supported = yaml_values.pop('supported', [])
    if supported is None:
        supported = []  # Allow an empty list of supported ops
    assert isinstance(supported, list), f'expected "supported" to be a list, but got: {supported} (of type {type(supported)})'

    supported_autograd = yaml_values.pop('autograd', [])
    assert isinstance(supported, list), f'expected "autograd" to be a list, but got: {supported_autograd}'

    assert len(yaml_values.keys()) == 0, \
        f'{backend_yaml_path} contains unexpected keys: {", ".join(yaml_values.keys())}. \
Only the following keys are supported: {", ".join(valid_keys)}'

    def create_backend_index(backend_ops: List[str], dispatch_key: DispatchKey) -> BackendIndex:
        metadata: Dict[OperatorName, BackendMetadata] = {}
        for op in backend_ops:
            op_name = OperatorName.parse(op)
            assert op_name in native_functions_map, f"Found an invalid operator name: {op_name}"
            # See Note [External Backends Follow Dispatcher API]
            kernel_name = dispatcher.name(native_functions_map[op_name].func)
            # TODO: allow structured external backends later.
            m = BackendMetadata(kernel=kernel_name, structured=False)
            metadata[op_name] = m
        # TODO: currently hardcoding the fact that XLA implements out/inplace in terms of functional ops,
        # this should eventually be toggleable per-backend.
        return BackendIndex(dispatch_key=dispatch_key, use_out_as_primary=False, external=True, index=metadata)

    backend_key: Optional[DispatchKey] = None
    if len(supported) > 0:
        with context(f'The provided value for "backend" must be a valid DispatchKey, but got {backend}.'):
            backend_key = DispatchKey.parse(backend)

        backend_idx = create_backend_index(supported, backend_key)
        assert backend_key not in backend_indices
        backend_indices[backend_key] = backend_idx

    autograd_key: Optional[DispatchKey] = None
    if len(supported_autograd) > 0:
        with context(f'The "autograd" key was specified, which indicates that you would like to override \
the behavior of autograd for some operators on your backend. However "Autograd{backend}" is not a valid DispatchKey.'):
            autograd_key = DispatchKey.parse(f'Autograd{backend}')

        autograd_idx = create_backend_index(supported_autograd, autograd_key)
        assert autograd_key not in backend_indices
        backend_indices[autograd_key] = autograd_idx

    for g in grouped_native_functions:
        if isinstance(g, NativeFunction):
            forward_kernels = [] if backend_key is None else \
                [m for m in [backend_indices[backend_key].get_kernel(g)] if m is not None]
            backward_kernels = [] if autograd_key is None else \
                [m for m in [backend_indices[autograd_key].get_kernel(g)] if m is not None]
        else:
            forward_kernels = [] if backend_key is None else [m for m in [
                backend_indices[backend_key].get_kernel(f) for f in g.functions()]
                if m is not None]
            backward_kernels = [] if autograd_key is None else [m for m in [
                backend_indices[autograd_key].get_kernel(f) for f in g.functions()]
                if m is not None]

        forward_kernels = [f for f in forward_kernels if f is not None]
        backward_kernels = [f for f in backward_kernels if f is not None]
        assert len(forward_kernels) == 0 or len(backward_kernels) == 0, \
            f'Currently, all variants of an op must either be registered to a backend key, or to a backend\'s \
autograd key. They cannot be mix and matched. If this is something you need, feel free to create an issue! \
{forward_kernels[0].kernel} is listed under "supported", but {backward_kernels[0].kernel} is listed under "autograd".'

    return ParsedExternalYaml(backend_key, autograd_key, cpp_namespace, backend_indices)

def main() -> None:
    parser = argparse.ArgumentParser(description='Generate backend stub files')
    parser.add_argument(
        '-s',
        '--source_yaml',
        help='path to source yaml file containing operator external definitions')
    parser.add_argument(
        '-o', '--output_dir', help='output directory')
    parser.add_argument(
        '--dry_run', type=bool, default=False, help='output directory')
    options = parser.parse_args()

    run(options.source_yaml, options.output_dir, options.dry_run)

def run(source_yaml: str, output_dir: str, dry_run: bool) -> None:

    # Assumes that this file lives at PYTORCH_ROOT/tools/codegen/gen_backend_stubs.py
    pytorch_root = pathlib.Path(__file__).parent.parent.parent.absolute()
    template_dir = os.path.join(pytorch_root, "aten/src/ATen/templates")

    def make_file_manager(install_dir: str) -> FileManager:
        return FileManager(install_dir=install_dir, template_dir=template_dir, dry_run=dry_run)

    fm = make_file_manager(output_dir)

    native_yaml_path = os.path.join(pytorch_root, 'aten/src/ATen/native/native_functions.yaml')
    parsed_yaml = parse_native_yaml(native_yaml_path)
    native_functions, backend_indices = parsed_yaml.native_functions, parsed_yaml.backend_indices
    grouped_native_functions = get_grouped_native_functions(native_functions)
    parsed_backend_yaml = parse_backend_yaml(source_yaml, grouped_native_functions, backend_indices)
    backend_key = parsed_backend_yaml.backend_key
    autograd_key = parsed_backend_yaml.autograd_key
    cpp_namespace = parsed_backend_yaml.cpp_namespace
    backend_indices = parsed_backend_yaml.backend_indices

    selector = SelectiveBuilder.get_nop_selector()


    # TODO: handle cases when yaml contains zero ops properly in a later PR.
    if backend_key is not None and autograd_key is not None:
        backend_dispatch_key: DispatchKey = backend_key
        autograd_dispatch_key: DispatchKey = autograd_key
        generated_comment = 'Autogenerated file by gen_backend_stubs.py. Do not edit directly!'
        fm.write('aten_xla_type.h', lambda: {
            'generated_comment': generated_comment,
            'cpp_namespace': cpp_namespace,
            # Convert to a set first to remove duplicate kernel names.
            # Backends are allowed to repeat kernel names; only generate the declaration once!
            'dispatch_xla_declarations': list(set(concatMap(
                lambda f: dest.compute_native_function_declaration(f, backend_indices[backend_dispatch_key]),
                grouped_native_functions
            ))) + list(set(concatMap(
                lambda f: dest.compute_native_function_declaration(f, backend_indices[autograd_dispatch_key]),
                grouped_native_functions
            ))),
        })

        external_backend_headers = '''\
#include <tensorflow/compiler/xla/xla_client/debug_macros.h>
#include <tensorflow/compiler/xla/xla_client/metrics.h>
#include <tensorflow/compiler/xla/xla_client/tf_logging.h>
#include <torch_xla/csrc/function_call_tracker.h>
#include <torch_xla/csrc/aten_xla_type.h>
#include <torch_xla/csrc/aten_xla_type_default.h>'''

        for dispatch_key in [backend_dispatch_key, autograd_dispatch_key]:
            fm.write_with_template(f'Register{dispatch_key}.cpp', 'RegisterDispatchKey.cpp', lambda: {
                'extra_cuda_headers': '',
                'legacy_th_headers': '',
                'external_backend_headers': external_backend_headers,
                'DispatchKey': dispatch_key,
                'dispatch_namespace': dispatch_key.lower(),
                'dispatch_namespaced_definitions': list(concatMap(
                    dest.RegisterDispatchKey(
                        backend_indices[dispatch_key],
                        Target.NAMESPACED_DEFINITION,
                        selector,
                        rocm=False,
                        cpp_namespace=cpp_namespace),
                    grouped_native_functions
                )),
                'dispatch_anonymous_definitions': list(concatMap(
                    dest.RegisterDispatchKey(
                        backend_indices[dispatch_key],
                        Target.ANONYMOUS_DEFINITION,
                        selector,
                        rocm=False,
                        cpp_namespace=cpp_namespace),
                    grouped_native_functions
                )),
                'dispatch_registrations': list(concatMap(
                    dest.RegisterDispatchKey(
                        backend_indices[dispatch_key],
                        Target.REGISTRATION,
                        selector,
                        rocm=False,
                        cpp_namespace=cpp_namespace),
                    grouped_native_functions
                )),
            })

        fm.write('aten_xla_type_default.h', lambda: {
            'generated_comment': generated_comment,
            'cpp_namespace': cpp_namespace,
            'dispatch_aten_fallback_declarations': list(concatMap(
                dest.GenExternalAtenFallback(Target.NAMESPACED_DECLARATION, backend_indices[backend_dispatch_key]),
<<<<<<< HEAD
                grouped_native_functions
=======
                [g for g in grouped_native_functions if not backend_indices[autograd_dispatch_key].has_kernel(g)]
            )) + list(concatMap(
                dest.GenExternalAtenFallback(Target.NAMESPACED_DECLARATION, backend_indices[autograd_dispatch_key]),
                [g for g in grouped_native_functions if backend_indices[autograd_dispatch_key].has_kernel(g)]
>>>>>>> 1d91c9ca
            )),
        })

        fm.write('aten_xla_type_default.cpp', lambda: {
            'generated_comment': generated_comment,
            'cpp_namespace': cpp_namespace,
            # TODO: after cpu fallbacks are moved to a boxed kernel,
            # merge registrations / definitions into RegisterDispatchKey
            'dispatch_aten_fallback_definitions': list(concatMap(
                dest.GenExternalAtenFallback(Target.NAMESPACED_DEFINITION, backend_indices[backend_dispatch_key]),
<<<<<<< HEAD
                grouped_native_functions
            )),
            'dispatch_registrations': list(concatMap(
                dest.GenExternalAtenFallback(Target.REGISTRATION, backend_indices[backend_dispatch_key]),
                grouped_native_functions
=======
                [g for g in grouped_native_functions if not backend_indices[autograd_dispatch_key].has_kernel(g)]
            )) + list(concatMap(
                dest.GenExternalAtenFallback(Target.NAMESPACED_DEFINITION, backend_indices[autograd_dispatch_key]),
                [g for g in grouped_native_functions if backend_indices[autograd_dispatch_key].has_kernel(g)]
            )),
            'dispatch_registrations': list(concatMap(
                dest.GenExternalAtenFallback(Target.REGISTRATION, backend_indices[backend_dispatch_key]),
                [g for g in grouped_native_functions if not backend_indices[autograd_dispatch_key].has_kernel(g)]
            )),
            'dispatch_autograd_registrations': list(concatMap(
                dest.GenExternalAtenFallback(Target.REGISTRATION, backend_indices[autograd_dispatch_key]),
                [g for g in grouped_native_functions if backend_indices[autograd_dispatch_key].has_kernel(g)]
>>>>>>> 1d91c9ca
            )),
        })

if __name__ == '__main__':
    main()<|MERGE_RESOLUTION|>--- conflicted
+++ resolved
@@ -219,14 +219,7 @@
             'cpp_namespace': cpp_namespace,
             'dispatch_aten_fallback_declarations': list(concatMap(
                 dest.GenExternalAtenFallback(Target.NAMESPACED_DECLARATION, backend_indices[backend_dispatch_key]),
-<<<<<<< HEAD
-                grouped_native_functions
-=======
-                [g for g in grouped_native_functions if not backend_indices[autograd_dispatch_key].has_kernel(g)]
-            )) + list(concatMap(
-                dest.GenExternalAtenFallback(Target.NAMESPACED_DECLARATION, backend_indices[autograd_dispatch_key]),
-                [g for g in grouped_native_functions if backend_indices[autograd_dispatch_key].has_kernel(g)]
->>>>>>> 1d91c9ca
+                grouped_native_functions
             )),
         })
 
@@ -237,26 +230,11 @@
             # merge registrations / definitions into RegisterDispatchKey
             'dispatch_aten_fallback_definitions': list(concatMap(
                 dest.GenExternalAtenFallback(Target.NAMESPACED_DEFINITION, backend_indices[backend_dispatch_key]),
-<<<<<<< HEAD
                 grouped_native_functions
             )),
             'dispatch_registrations': list(concatMap(
                 dest.GenExternalAtenFallback(Target.REGISTRATION, backend_indices[backend_dispatch_key]),
                 grouped_native_functions
-=======
-                [g for g in grouped_native_functions if not backend_indices[autograd_dispatch_key].has_kernel(g)]
-            )) + list(concatMap(
-                dest.GenExternalAtenFallback(Target.NAMESPACED_DEFINITION, backend_indices[autograd_dispatch_key]),
-                [g for g in grouped_native_functions if backend_indices[autograd_dispatch_key].has_kernel(g)]
-            )),
-            'dispatch_registrations': list(concatMap(
-                dest.GenExternalAtenFallback(Target.REGISTRATION, backend_indices[backend_dispatch_key]),
-                [g for g in grouped_native_functions if not backend_indices[autograd_dispatch_key].has_kernel(g)]
-            )),
-            'dispatch_autograd_registrations': list(concatMap(
-                dest.GenExternalAtenFallback(Target.REGISTRATION, backend_indices[autograd_dispatch_key]),
-                [g for g in grouped_native_functions if backend_indices[autograd_dispatch_key].has_kernel(g)]
->>>>>>> 1d91c9ca
             )),
         })
 
