from typing import cast, Callable, Generic, List, Optional, Type, TypeVar, Union

import torch
from torch._six import PY37

T = TypeVar("T")
S = TypeVar("S")

if not PY37:
    # Workaround for https://github.com/python/typing/issues/449 in Python 3.6
    from typing import GenericMeta

    class _PyFutureMeta(type(torch._C.Future), GenericMeta):   # type: ignore[misc]
        pass
else:
    class _PyFutureMeta(type(torch._C.Future), type(Generic)):  # type: ignore[misc, no-redef]
        pass

class Future(torch._C.Future, Generic[T], metaclass=_PyFutureMeta):
    r"""
    Wrapper around a ``torch._C.Future`` which encapsulates an asynchronous
    execution of a callable, e.g. :meth:`~torch.distributed.rpc.rpc_async`. It
    also exposes a set of APIs to add callback functions and set results.

    .. warning:: GPU support is a beta feature, subject to changes.
    """

    def __init__(self, *, devices: Optional[List[Union[int, str, torch.device]]] = None):
        r"""
        Create an empty unset ``Future``. If the future is intended to hold
        values containing CUDA tensors, (a superset of) their CUDA devices must
        be specified at construction. (This is only supported if
        ``torch.cuda.is_available()`` returns ``True``). This is needed to
        ensure proper CUDA stream synchronization. The child futures, returned
        by the ``then`` method, will inherit these devices.

        Args:
            devices(``List[Union[int, str, torch.device]]``, optional): the set
                of devices on which tensors contained in this future's value are
                allowed to reside and on which callbacks are allowed to operate.
        """
        if devices is None:
            devices = []
        super().__init__([torch.device(d) for d in devices])

    def done(self) -> bool:
        r"""
        Return ``True`` if this ``Future`` is done. A ``Future`` is done if it
        has a result or an exception.

        If the value contains tensors that reside on GPUs, ``Future.done()``
        will return ``True`` even if the asynchronous kernels that are
        populating those tensors haven't yet completed running on the device,
        because at such stage the result is already usable, provided one
        performs the appropriate synchronizations (see :meth:`wait`).
        """
        return super().done()

    def wait(self) -> T:
        r"""
        Block until the value of this ``Future`` is ready.

        If the value contains tensors that reside on GPUs, then an additional
        synchronization is performed with the kernels (executing on the device)
        which may be asynchronously populating those tensors. Such sync can be:

        - *Blocking* (the default), in which case the calling thread is held up
          until those asynchronous kernels effectively terminate running on the
          device. In such a mode, when ``wait()`` returns it is safe to
          immediately use the result on any stream without further
          synchronization. On the other hand, a blocking wait delays the moment
          at which new operations can be sent to the GPU, possibly degrading
          performance.
        - *Non-blocking*, in which case ``wait()`` inserts the necessary
          instructions in the current streams to ensure that further operations
          enqueued on those streams will be properly scheduled after the async
          kernels. Once that is done, ``wait()`` will return, even if
          those kernels are still running. This mode allows for better
          pipelining and performance, and should be safe as long as one doesn't
          change streams between the call to ``wait()`` and the time at
          which the result is used (but it requires explicit manual
          synchronization when switching streams).

        Args:
            non_blocking (bool): whether the sync with the GPU kernels should be
                                 non-blocking.

        Returns:
            The value held by this ``Future``. If the function (callback or RPC)
            creating the value has thrown an error, this ``wait`` method will
            also throw an error.
        """
        return super().wait()

    def value(self) -> T:
        r"""
        Obtain the value of an already-completed future.

        This method should only be called after a call to :meth:`wait` has
        completed, or inside a callback function passed to :meth:`then`. In
        other cases this ``Future`` may not yet hold a value and calling
        ``value()`` could fail.

        If the value contains tensors that reside on GPUs, then this method will
        *not* perform any additional synchronization. This should be done
        beforehand, separately, through a call to :meth:`wait` (except within
        callbacks, for which it's already being taken care of by :meth:`then`).

        Returns:
            The value held by this ``Future``. If the function (callback or RPC)
            creating the value has thrown an error, this ``value()`` method will
            also throw an error.
        """
        return super().value()

    # Have to use string annotations because  PEP-0563 is not available in 3.6
    def then(self, callback):  # type: (Callable[[Future[T]], S]) -> Future[S]
        r"""
        Append the given callback function to this ``Future``, which will be run
        when the ``Future`` is completed.  Multiple callbacks can be added to
<<<<<<< HEAD
        the same ``Future``, but the order in which they will be executed cannot
        be guaranteed (to enforce a certain order consider chaining:
        ``fut.then(cb1).then(cb2)``). The callback must take one argument, which
        is the reference to this ``Future``. The callback function can use the
        :meth:`value` method to get the value.

        If the ``Future``'s value contains tensors that reside on GPUs, the
        callback might be invoked while the async kernels that are populating
        those tensors haven't yet finished executing on the device. However, the
        callback will be invoked with some dedicated streams set as current
        (fetched from a global pool) which will be synchronized with those
        kernels so that any new operation enqueued on those streams will be
        scheduled on the device after the kernels complete. In other words, as
        long as the callback doesn't switch streams, it can safely manipulate
        the result without any additional synchronization. This is similar to
        the non-blocking mode of :meth:`wait`.
=======
        the same ``Future``, and will be invoked in the same order as they were
        added. The callback must take one argument, which is the reference to
        this ``Future``. The callback function can use the ``Future.wait()`` API
        to get the value. Note that if this ``Future`` is already completed, the
        given callback will be run immediately inline.
>>>>>>> c6f25b0a

        Args:
            callback(``Callable``): a ``Callable`` that takes this ``Future`` as
                                    the only argument.

        Returns:
            A new ``Future`` object that holds the return value of the
            ``callback`` and will be marked as completed when the given
            ``callback`` finishes.

        .. note:: Note that if the callback function throws, either
            through the original future being completed with an exception and
            calling ``fut.wait()``, or through other code in the callback, the
            future returned by ``then`` will be marked appropriately with the
            encountered error. However, if this callback later completes
            additional futures, those futures are not marked as completed with
            an error and the user is responsible for handling completion/waiting
            on those futures independently.

        Example::
            >>> import torch
            >>>
            >>> def callback(fut):
            >>>     print(f"RPC return value is {fut.wait()}.")
            >>>
            >>> fut = torch.futures.Future()
            >>> # The inserted callback will print the return value when
            >>> # receiving the response from "worker1"
            >>> cb_fut = fut.then(callback)
            >>> chain_cb_fut = cb_fut.then(
            >>>     lambda x : print(f"Chained cb done. {x.wait()}")
            >>> )
            >>> fut.set_result(5)
            >>>
            >>> # Outputs are:
            >>> # RPC return value is 5.
            >>> # Chained cb done. None
        """
        return cast(Future[S], super().then(callback))

    # Have to use string annotations because  PEP-0563 is not available in 3.6
    def add_done_callback(self, callback):  # type: (Callable[[Future[T]], None]) -> None
        r"""
        Append the given callback function to this ``Future``, which will be run
        when the ``Future`` is completed.  Multiple callbacks can be added to
<<<<<<< HEAD
        the same ``Future``, but the order in which they will be executed cannot
        be guaranteed. The callback must take one argument, which is the
        reference to this ``Future``. The callback function can use the
        :meth:`value` method to get the value.
=======
        the same ``Future``, and will be invoked in the same order as they were
        added. The callback must take one argument, which is the reference to
        this ``Future``. The callback function can use the ``Future.wait()`` API
        to get the value. Note that if this ``Future`` is already completed, the
        given callback will be run inline.
>>>>>>> c6f25b0a

        We recommend that you use the :meth:`then` method as it provides a way to synchronize
        after your callback has completed. ``add_done_callback`` can be cheaper if your
        callback does not return anything. But both :meth:`then` and ``add_done_callback``
        use the same callback registration API under the hood.

        Args:
            callback(``Future``): a ``Callable`` that takes in one argument,
            which is the reference to this ``Future``.

        .. note:: Note that if the callback function throws, either
            through the original future being completed with an exception and
            calling ``fut.wait()``, or through other code in the callback,
            error handling must be carefully taken care of. For example, if
            this callback later completes additional futures, those futures are
            not marked as completed with an error and the user is responsible
            for handling completion/waiting on those futures independently.

        Example::
            >>> import torch
            >>>
            >>> def callback(fut):
            >>>     print(f"This will run after the future has finished.")
            >>>     print(fut.wait())
            >>>
            >>> fut = torch.futures.Future()
            >>> fut.add_done_callback(callback)
            >>> fut.set_result(5)
            >>>
            >>> # Outputs are:
            >>> This will run after the future has finished.
            >>> 5
        """
        super().add_done_callback(callback)

    def set_result(self, result: T) -> None:
        r"""
        Set the result for this ``Future``, which will mark this ``Future`` as
        completed and trigger all attached callbacks. Note that a ``Future``
        cannot be marked completed twice.

        If the result contains tensors that reside on GPUs, this method can be
        called even if the asynchronous kernels that are populating those
        tensors haven't yet completed running on the device, provided that the
        streams on which those kernels were enqueued are set as the current ones
        when this method is called. Put simply, it's safe to call this method
        immediately after launching those kernels, without any additional
        synchronization, as long as one doesn't change streams in between. This
        method will record events on all the relevant current streams and will
        use them to ensure proper scheduling for all the consumers of this
        ``Future``.

        Args:
            result (object): the result object of this ``Future``.

        Example::
            >>> import threading
            >>> import time
            >>> import torch
            >>>
            >>> def slow_set_future(fut, value):
            >>>     time.sleep(0.5)
            >>>     fut.set_result(value)
            >>>
            >>> fut = torch.futures.Future()
            >>> t = threading.Thread(
            >>>     target=slow_set_future,
            >>>     args=(fut, torch.ones(2) * 3)
            >>> )
            >>> t.start()
            >>>
            >>> print(fut.wait())  # tensor([3., 3.])
            >>> t.join()
        """
        super().set_result(result)

    def set_exception(self, result: T) -> None:
        r"""
        Set an exception for this ``Future``, which will mark this ``Future`` as
        completed with an error and trigger all attached callbacks. Note that
        when calling wait()/value() on this ``Future``, the exception set here
        will be raised inline.

        Args:
            result (BaseException): the exception for this ``Future``.

        Example::
            >>> import torch
            >>>
            >>> fut = torch.futures.Future()
            >>> fut.set_exception(ValueError("foo"))
            >>> fut.wait()
            >>>
            >>> # Output:
            >>> # This will run after the future has finished.
            >>> ValueError: foo
        """
        assert isinstance(result, Exception), f"{result} is of type {type(result)}, not an Exception."

        def raise_error(fut_result):
            raise fut_result

        super()._set_unwrap_func(raise_error)
        self.set_result(result)  # type: ignore[arg-type]


def collect_all(futures: List[Future]) -> Future[List[Future]]:
    r"""
    Collects the provided :class:`~torch.futures.Future` objects into a single
    combined :class:`~torch.futures.Future` that is completed when all of the
    sub-futures are completed.

    Args:
        futures (list): a list of :class:`~torch.futures.Future` objects.

    Returns:
        Returns a :class:`~torch.futures.Future` object to a list of the passed
        in Futures.

    Example::
        >>> import torch
        >>>
        >>> fut0 = torch.futures.Future()
        >>> fut1 = torch.futures.Future()
        >>>
        >>> fut = torch.futures.collect_all([fut0, fut1])
        >>>
        >>> fut0.set_result(0)
        >>> fut1.set_result(1)
        >>>
        >>> fut_list = fut.wait()
        >>> print(f"fut0 result = {fut_list[0].wait()}")
        >>> print(f"fut1 result = {fut_list[1].wait()}")
        >>> # outputs:
        >>> # fut0 result = 0
        >>> # fut1 result = 1
    """
    return cast(Future[List[Future]], torch._C._collect_all(cast(List[torch._C.Future], futures)))


def wait_all(futures: List[Future]) -> List:
    r"""
    Waits for all provided futures to be complete, and returns
    the list of completed values. If any of the futures encounters an error,
    the method will exit early and report the error not waiting for other
    futures to complete.

    Args:
        futures (list): a list of :class:`~torch.futures.Future` object.
        non_blocking (bool): whether the sync with the GPU kernels should be
                             non-blocking.

    Returns:
        A list of the completed :class:`~torch.futures.Future` results. This
        method will throw an error if ``wait`` on any
        :class:`~torch.futures.Future` throws.
    """
    return [fut.wait() for fut in torch._C._collect_all(cast(List[torch._C.Future], futures)).wait()]<|MERGE_RESOLUTION|>--- conflicted
+++ resolved
@@ -62,28 +62,13 @@
 
         If the value contains tensors that reside on GPUs, then an additional
         synchronization is performed with the kernels (executing on the device)
-        which may be asynchronously populating those tensors. Such sync can be:
-
-        - *Blocking* (the default), in which case the calling thread is held up
-          until those asynchronous kernels effectively terminate running on the
-          device. In such a mode, when ``wait()`` returns it is safe to
-          immediately use the result on any stream without further
-          synchronization. On the other hand, a blocking wait delays the moment
-          at which new operations can be sent to the GPU, possibly degrading
-          performance.
-        - *Non-blocking*, in which case ``wait()`` inserts the necessary
-          instructions in the current streams to ensure that further operations
-          enqueued on those streams will be properly scheduled after the async
-          kernels. Once that is done, ``wait()`` will return, even if
-          those kernels are still running. This mode allows for better
-          pipelining and performance, and should be safe as long as one doesn't
-          change streams between the call to ``wait()`` and the time at
-          which the result is used (but it requires explicit manual
-          synchronization when switching streams).
-
-        Args:
-            non_blocking (bool): whether the sync with the GPU kernels should be
-                                 non-blocking.
+        which may be asynchronously populating those tensors. Such sync is
+        non-blocking, which means that ``wait()`` will insert the necessary
+        instructions in the current streams to ensure that further operations
+        enqueued on those streams will be properly scheduled after the async
+        kernels but, once that is done, ``wait()`` will return, even if those
+        kernels are still running. No further synchronization is required when
+        accessing and using the values, as long as one doesn't change streams.
 
         Returns:
             The value held by this ``Future``. If the function (callback or RPC)
@@ -118,30 +103,30 @@
         r"""
         Append the given callback function to this ``Future``, which will be run
         when the ``Future`` is completed.  Multiple callbacks can be added to
-<<<<<<< HEAD
         the same ``Future``, but the order in which they will be executed cannot
         be guaranteed (to enforce a certain order consider chaining:
         ``fut.then(cb1).then(cb2)``). The callback must take one argument, which
         is the reference to this ``Future``. The callback function can use the
-        :meth:`value` method to get the value.
+        :meth:`value` method to get the value. Note that if this ``Future`` is
+        already completed, the given callback will be run immediately inline.
 
         If the ``Future``'s value contains tensors that reside on GPUs, the
         callback might be invoked while the async kernels that are populating
         those tensors haven't yet finished executing on the device. However, the
         callback will be invoked with some dedicated streams set as current
         (fetched from a global pool) which will be synchronized with those
-        kernels so that any new operation enqueued on those streams will be
-        scheduled on the device after the kernels complete. In other words, as
-        long as the callback doesn't switch streams, it can safely manipulate
-        the result without any additional synchronization. This is similar to
-        the non-blocking mode of :meth:`wait`.
-=======
-        the same ``Future``, and will be invoked in the same order as they were
-        added. The callback must take one argument, which is the reference to
-        this ``Future``. The callback function can use the ``Future.wait()`` API
-        to get the value. Note that if this ``Future`` is already completed, the
-        given callback will be run immediately inline.
->>>>>>> c6f25b0a
+        kernels. Hence any operation performed by the callback on these tensors
+        will be scheduled on the device after the kernels complete. In other
+        words, as long as the callback doesn't switch streams, it can safely
+        manipulate the result without any additional synchronization. This is
+        similar to the non-blocking behavior of :meth:`wait`.
+
+        Similarly, if the callback returns a value that contains tensors that
+        reside on a GPU, it can do so even if the kernels that are producing
+        these tensors are still running on the device, as long as the callback
+        didn't change streams during its execution. If one wants to change
+        streams, one must be careful to re-synchronize them with the original
+        streams, that is, those that were current when the callback was invoked.
 
         Args:
             callback(``Callable``): a ``Callable`` that takes this ``Future`` as
@@ -187,23 +172,20 @@
         r"""
         Append the given callback function to this ``Future``, which will be run
         when the ``Future`` is completed.  Multiple callbacks can be added to
-<<<<<<< HEAD
         the same ``Future``, but the order in which they will be executed cannot
         be guaranteed. The callback must take one argument, which is the
         reference to this ``Future``. The callback function can use the
-        :meth:`value` method to get the value.
-=======
-        the same ``Future``, and will be invoked in the same order as they were
-        added. The callback must take one argument, which is the reference to
-        this ``Future``. The callback function can use the ``Future.wait()`` API
-        to get the value. Note that if this ``Future`` is already completed, the
-        given callback will be run inline.
->>>>>>> c6f25b0a
-
-        We recommend that you use the :meth:`then` method as it provides a way to synchronize
-        after your callback has completed. ``add_done_callback`` can be cheaper if your
-        callback does not return anything. But both :meth:`then` and ``add_done_callback``
-        use the same callback registration API under the hood.
+        :meth:`value` method to get the value. Note that if this ``Future`` is
+        already completed, the given callback will be run inline.
+
+        We recommend that you use the :meth:`then` method as it provides a way
+        to synchronize after your callback has completed. ``add_done_callback``
+        can be cheaper if your callback does not return anything. But both
+        :meth:`then` and ``add_done_callback`` use the same callback
+        registration API under the hood.
+
+        With respect to GPU tensors, this method behaves in the same way as
+        :meth:`then`.
 
         Args:
             callback(``Future``): a ``Callable`` that takes in one argument,
@@ -348,8 +330,6 @@
 
     Args:
         futures (list): a list of :class:`~torch.futures.Future` object.
-        non_blocking (bool): whether the sync with the GPU kernels should be
-                             non-blocking.
 
     Returns:
         A list of the completed :class:`~torch.futures.Future` results. This
