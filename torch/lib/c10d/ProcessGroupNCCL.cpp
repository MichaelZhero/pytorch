--- conflicted
+++ resolved
@@ -1151,14 +1151,8 @@
     // future blocks the stream this callback runs on the corresponding
     // cudaEvents_ ensuring appropriate synchronization.
     if (work->recordFunctionEndCallback_) {
-<<<<<<< HEAD
-      work->future_->addCallback([work](at::ivalue::Future& /* unused */) {
-        work->recordFunctionEndCallback_();
-      });
-=======
       work->future_->addCallback(
-          [work]() { work->recordFunctionEndCallback_(); });
->>>>>>> db7b3135
+          [work](at::ivalue::Future& /* unused */) { work->recordFunctionEndCallback_(); });
     }
     work->future_->markCompleted(at::IValue(*work->outputs_));
   }
@@ -1267,7 +1261,7 @@
   // cudaEvents_ ensuring appropriate synchronization.
   if (work->recordFunctionEndCallback_) {
     work->future_->addCallback(
-        [work]() { work->recordFunctionEndCallback_(); });
+        [work](at::ivalue::Future& /* unused */) { work->recordFunctionEndCallback_(); });
   }
 
   return work;
