from __future__ import absolute_import, division, print_function, unicode_literals
from collections import namedtuple
from .observer import *
from .fake_quantize import *
import torch.nn as nn

class QConfig(namedtuple('QConfig', ['activation', 'weight'])):
    """
    Describes how to quantize a layer or a part of the network by providing
    settings (observer classes) for activations and weights respectively.

<<<<<<< HEAD
default_qconfig = QConfig(activation=default_observer(),
                          weight=default_weight_observer())
default_per_channel_qconfig = QConfig(activation=default_observer(),
                                      weight=default_per_channel_weight_observer())
default_debug_qconfig = QConfig(weight=default_weight_observer(),
                                activation=default_debug_observer())
=======
    Note that QConfig needs to contain observer **classes** (like MinMaxObserver) or a callable that returns
    instances on invocation, not the concrete observer instances themselves.
    Quantization preparation function will instantiate observers multiple times for each of the layers.

    Observer classes have usually reasonable default arguments, but they can be overwritten with `with_args`
    method (that behaves like functools.partial):
>>>>>>> c749c347

      my_qconfig = QConfig(activation=MinMaxObserver.with_args(dtype=torch.qint8),
                           weight=default_observer.with_args(dtype=torch.qint8))
    """
    def __new__(cls, activation, weight):
        # catch common mistakes
        if isinstance(activation, nn.Module) or isinstance(weight, nn.Module):
            raise ValueError("QConfig received observer instance, please pass observer class instead. " +
                             "Use MyObserver.with_args(x=1) to override arguments to constructor if needed")
        return super(QConfig, cls).__new__(cls, activation, weight)


default_qconfig = QConfig(activation=default_observer,
                          weight=default_weight_observer)

default_debug_qconfig = QConfig(weight=default_weight_observer,
                                activation=default_debug_observer)


class QConfigDynamic(namedtuple('QConfigDynamic', ['weight'])):
    """
    Describes how to dynamically quantize a layer or a part of the network by providing
    settings (observer classe) for weights.

    It's like QConfig, but for dynamic quantization.

    Note that QConfigDynamic needs to contain observer **classes** (like MinMaxObserver) or a callable that returns
    instances on invocation, not the concrete observer instances themselves.
    Quantization function will instantiate observers multiple times for each of the layers.

    Observer classes have usually reasonable default arguments, but they can be overwritten with `with_args`
    method (that behaves like functools.partial):

      my_qconfig = QConfigDynamic(weight=default_observer.with_args(dtype=torch.qint8))
    """
    def __new__(cls, weight):
        # catch common mistakes
        if isinstance(weight, nn.Module):
            raise ValueError("QConfigDynamic received observer instance, please pass observer class instead. " +
                             "Use MyObserver.with_args(x=1) to override arguments to constructor if needed")
        return super(QConfigDynamic, cls).__new__(cls, weight)

default_dynamic_qconfig = QConfigDynamic(weight=default_weight_observer)

default_qat_qconfig = QConfig(activation=default_fake_quant,
                              weight=default_weight_fake_quant)<|MERGE_RESOLUTION|>--- conflicted
+++ resolved
@@ -9,21 +9,12 @@
     Describes how to quantize a layer or a part of the network by providing
     settings (observer classes) for activations and weights respectively.
 
-<<<<<<< HEAD
-default_qconfig = QConfig(activation=default_observer(),
-                          weight=default_weight_observer())
-default_per_channel_qconfig = QConfig(activation=default_observer(),
-                                      weight=default_per_channel_weight_observer())
-default_debug_qconfig = QConfig(weight=default_weight_observer(),
-                                activation=default_debug_observer())
-=======
     Note that QConfig needs to contain observer **classes** (like MinMaxObserver) or a callable that returns
     instances on invocation, not the concrete observer instances themselves.
     Quantization preparation function will instantiate observers multiple times for each of the layers.
 
     Observer classes have usually reasonable default arguments, but they can be overwritten with `with_args`
     method (that behaves like functools.partial):
->>>>>>> c749c347
 
       my_qconfig = QConfig(activation=MinMaxObserver.with_args(dtype=torch.qint8),
                            weight=default_observer.with_args(dtype=torch.qint8))
@@ -42,6 +33,8 @@
 default_debug_qconfig = QConfig(weight=default_weight_observer,
                                 activation=default_debug_observer)
 
+default_per_channel_qconfig = QConfig(activation=default_observer,
+                                      weight=default_per_channel_weight_observer)
 
 class QConfigDynamic(namedtuple('QConfigDynamic', ['weight'])):
     """
