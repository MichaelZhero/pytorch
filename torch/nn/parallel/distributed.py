--- conflicted
+++ resolved
@@ -122,25 +122,36 @@
     @staticmethod
     def backward(ctx, *grad_outputs):
         state_dict = ctx.state_dict
-        if state_dict['grad_enabled_in_fwd_pass'] and state_dict['require_backward_grad_sync']:
-            if state_dict['find_unused_parameters'] and not state_dict['static_graph']:
-                used_inputs = []
-                outputs_unused_indices = []
-                for idx, inp in enumerate(ctx.inputs):
-                    incoming_grad_for_output = grad_outputs[idx]
-                    if incoming_grad_for_output.sum().item() != 0:
-                        used_inputs.append(inp)
-                    else:
-                        outputs_unused_indices.append(idx)
-                ctx.reducer.prepare_for_backward(used_inputs)
-                ctx.reducer.set_per_iteration_param_outputs_unused(outputs_unused_indices)
-            else:
-                ctx.reducer.prepare_for_backward([])
-        # In static graph training, enqueue delay_all_reduce for the first
-        # iteration. This will allow DDP to bake in assumptions about how many
-        # times parameters get a gradient and calculate unused parameters.
-        if ctx.state_dict['static_graph'] and ctx.state_dict['num_iterations'] == 1:
+        static_graph_training = ctx.state_dict['static_graph']
+        if static_graph_training and ctx.state_dict['num_iterations'] == 1:
             Variable._execution_engine.queue_callback(ctx.reducer._delay_all_reduce)
+            return (None, None, *grad_outputs)
+        # Check all state that indicates we need to find unused parameters.
+        find_unused = all([
+            state_dict['grad_enabled_in_fwd'],
+            state_dict['require_backward_grad_sync'],
+            state_dict['find_unused_parameters'],
+            (not static_graph_training)
+        ])
+        if find_unused:
+            # First type of unused params: parameters that did not participate
+            # in computing model outputs.
+            # Second type of unused params: params taht won't get gradient
+            # because outputs they produced do not get used in computing loss
+            # for this call to backward.
+            used_inputs = []
+
+            outputs_unused_indices = []
+            for idx, inp in enumerate(ctx.inputs):
+                # TODO: this comparison can probably be sped-up by comparing to
+                # a pre-allocated cuda tensor instead of triggered d2h copy.
+                if grad_outputs[idx].sum().item() != 0:
+                    used_inputs.append(inp)
+                else:
+                    outputs_unused_indices.append(idx)
+            ctx.reducer.prepare_for_backward(used_inputs)
+            ctx.reducer.set_per_iteration_param_outputs_unused(outputs_unused_indices)
+
         return (None, None, *grad_outputs)
 
 class DistributedDataParallel(Module):
@@ -821,43 +832,29 @@
             else:
                 output = self.module(*inputs, **kwargs)
 
-            grad_enabled = torch.is_grad_enabled()
-            if grad_enabled and self.require_backward_grad_sync:
+            if torch.is_grad_enabled() and self.require_backward_grad_sync:
                 self.require_forward_param_sync = True
-<<<<<<< HEAD
-=======
-                # We'll return the output object verbatim since it is a freeform
-                # object. We need to find any tensors in this object, though,
-                # because we need to figure out which parameters were used during
-                # this forward pass, to ensure we short circuit reduction for any
-                # unused parameters. Only if `find_unused_parameters` is set.
-                if self.find_unused_parameters and not self.static_graph:
-                    # Do not need to populate this for static graph.
-                    self.reducer.prepare_for_backward(list(_find_tensors(output)))
-                else:
+                if not self.find_unused_parameters or self.static_graph:
                     self.reducer.prepare_for_backward([])
->>>>>>> 88b6213a
             else:
                 self.require_forward_param_sync = False
 
-        # This sink can help capture more accurate backward start time as well.
-        # Need to grab list of tensors from user output in order to pass
-        # to custom autograd function.
-        state_dict = {
-            'static_graph': self.static_graph,
-            'grad_enabled_in_fwd_pass': grad_enabled,
-            'require_backward_grad_sync': self.require_backward_grad_sync,
-            'find_unused_parameters': self.find_unused_parameters,
-            'num_iterations': self.num_iterations,
-        }
-        output_tensor_list, treespec = tree_flatten(output)
-        passthrough_tensor_list = _DDPSink.apply(
-            self.reducer,
-            state_dict,
-            *output_tensor_list
-        )
-        # Reconstruct output data structure.
-        output = tree_unflatten(passthrough_tensor_list, treespec)
+        if (self.find_unused_parameters and not self.static_graph) or (self.static_graph and self.num_iterations == 1):
+            state_dict = {
+                'static_graph': self.static_graph,
+                'grad_enabled_in_fwd': torch.is_grad_enabled(),
+                'require_backward_grad_sync': self.require_backward_grad_sync,
+                'find_unused_parameters': self.find_unused_parameters,
+                'num_iterations': self.num_iterations,
+            }
+            output_tensor_list, treespec = tree_flatten(output)
+            passthrough_tensor_list = _DDPSink.apply(
+                self.reducer,
+                state_dict,
+                *output_tensor_list,
+            )
+            # Reconstruct output data structure
+            output = tree_unflatten(passthrough_tensor_list, treespec)
         return output
 
     def scatter(self, inputs, kwargs, device_ids):
