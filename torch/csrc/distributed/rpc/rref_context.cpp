--- conflicted
+++ resolved
@@ -392,11 +392,8 @@
       // Note: The type passed into RRefType::create() does not matter here, as
       // the future is marked as completed with the RRef of the specific type
       // in getOrCreateOwnerRRef().
-<<<<<<< HEAD
-=======
       // Also no need to specify any devices because the RRef object itself
       // doesn't contain any DataPtrs, it just provides means to retrieve them.
->>>>>>> 078fadaa
       auto futureOwner =
           c10::make_intrusive<JitFuture>(RRefType::create(c10::AnyType::get()));
       pendingOwners_[rrefId] = futureOwner;
@@ -410,11 +407,8 @@
     auto owner = iter->second;
     auto rrefPtr = fromOwnerRRef(owner);
 
-<<<<<<< HEAD
-=======
     // No need to specify any devices because the RRef object itself doesn't
     // contain any DataPtrs, it just provides means to retrieve them.
->>>>>>> 078fadaa
     auto futureOwner =
         c10::make_intrusive<JitFuture>(RRefType::create(owner->type()));
     futureOwner->markCompleted(IValue(rrefPtr));
@@ -678,14 +672,6 @@
     auto remainingRRefs =
         std::make_shared<std::atomic<uint64_t>>(userTable_.size());
     for (auto& state : userTable_) {
-<<<<<<< HEAD
-      state->confirmationFuture_->addCallback([jitFuturePtr, remainingRRefs]() {
-        auto localCount = remainingRRefs->fetch_sub(1);
-        if (localCount == 1) {
-          jitFuturePtr->markCompleted(true);
-        }
-      });
-=======
       state->confirmationFuture_->addCallback(
           [jitFuturePtr, remainingRRefs](JitFuture& /* unused */) {
             auto localCount = remainingRRefs->fetch_sub(1);
@@ -693,7 +679,6 @@
               jitFuturePtr->markCompleted(true);
             }
           });
->>>>>>> 078fadaa
     }
     userTable_.clear();
   }
