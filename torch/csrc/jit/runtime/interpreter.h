--- conflicted
+++ resolved
@@ -81,11 +81,7 @@
   explicit MobileCode(
       const std::shared_ptr<Graph>& graph,
       std::string function_name,
-<<<<<<< HEAD
-      bool emit_default_input_instructions = false,
-=======
       bool emit_default_input_instructions = true,
->>>>>>> 44b074c2
       size_t remaining_bailout_depth = 0);
   ~MobileCode();
 };
