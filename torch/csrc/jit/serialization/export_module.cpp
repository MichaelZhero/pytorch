--- conflicted
+++ resolved
@@ -343,15 +343,11 @@
   // so loading the code does not depend on loading the data
   std::vector<IValue> ivalue_constants(
       constant_table_.begin(), constant_table_.end());
-<<<<<<< HEAD
   writeArchive(
       c10::ivalue::Tuple::create(ivalue_constants),
-      /*archive_name=*/kArchiveNameConstants,
+      /*archive_name=*/"constants",
       /*archive_dir=*/"",
       /*tensor_dir=*/"constants/");
-=======
-  writeArchive(c10::ivalue::Tuple::create(ivalue_constants), "constants");
->>>>>>> b7cecefc
   if (bytecode_format) {
     writeByteCode(module, save_mobile_debug_info);
     writeMobileMetadata(module, extra_files);
@@ -365,15 +361,10 @@
 
 void ScriptModuleSerializer::writeArchive(
     const IValue& value,
-<<<<<<< HEAD
     const std::string& archive_name,
     const std::string& archive_dir,
     const std::string& tensor_dir,
-    bool use_tensors_archive_table,
     bool tensor_cdata_naming_scheme) {
-=======
-    const std::string& archive_name) {
->>>>>>> b7cecefc
   std::vector<char> data;
   // Vector to capture the run-time class types during pickling the IValues
   std::vector<c10::ClassTypePtr> memoizedClassTypes;
@@ -386,7 +377,6 @@
       [&](const c10::ClassTypePtr& t) {
         return type_name_uniquer_.getUniqueName(t);
       },
-<<<<<<< HEAD
       &memoizedClassTypes,
       [&](const at::Tensor& tensor) {
         // returns a string to use in picker.cpp as storage obj key
@@ -400,39 +390,12 @@
         }
         return tensor_names.back();
       });
-  if (use_tensors_archive_table && !tensors_archive_table_.empty()) {
-    data_pickle.updateTensorsArchiveTable(tensors_archive_table_);
-  }
-=======
-      &memoizedClassTypes);
->>>>>>> b7cecefc
   data_pickle.protocol();
   data_pickle.pushIValue(value);
   data_pickle.stop();
   // write out tensor data
   size_t i = 0;
   std::string prefix = archive_name + "/";
-<<<<<<< HEAD
-
-  // TODO: currently there exists logic only for archive constant and
-  // bytecode, to avoid exporting duplicate tensors. The logic can be more
-  // generic such that it can be used by other tensors from other archive, to
-  // avoid deduplicating tensors among different archives.
-
-  // Store all tensors from archives `constants` to tensors_archive_table_
-  if (archive_name == kArchiveNameConstants) {
-    const auto tensor_candidates = data_pickle.tensorData();
-    for (size_t tensor_index = 0; tensor_index < tensor_candidates.size();
-         tensor_index++) {
-      tensors_archive_table_[tensor_candidates[tensor_index]] =
-          std::make_pair(kArchiveNameConstants, tensor_index);
-    }
-  }
-
-  // Export deduplicate tensors only if use_tensors_archive_table is set to
-  // true and archive name is `bytecode`
-  bool can_use_tensors_archive_table =
-      (use_tensors_archive_table && archive_name == kArchiveNameBytecode);
 
   TORCH_INTERNAL_ASSERT(tensor_names.size() == data_pickle.tensorData().size());
   const std::vector<std::string>& pre_serialized_files =
@@ -448,21 +411,7 @@
       // storage has been serialzed already, skip
       continue;
     }
-    if (can_use_tensors_archive_table) {
-      const auto found = tensors_archive_table_.find(td);
-      if (found == tensors_archive_table_.end()) {
-        writer_.writeRecord(
-            fname, writable_td.data(), writable_td.sizeInBytes());
-      }
-    } else {
-      writer_.writeRecord(fname, writable_td.data(), writable_td.sizeInBytes());
-    }
-=======
-  for (const auto& td : data_pickle.tensorData()) {
-    WriteableTensorData writable_td = getWriteableTensorData(td);
-    std::string fname = prefix + c10::to_string(i++);
     writer_.writeRecord(fname, writable_td.data(), writable_td.sizeInBytes());
->>>>>>> b7cecefc
   }
 
   std::string fname = archive_dir + archive_name + ".pkl";
@@ -621,7 +570,7 @@
     // used to symbolicate debug handles
     writeArchive(
         debug_info_telements,
-        /*archive_name=*/"mobile_debug",
+        /*archive_name=*/"mobile_debug_handles",
         /*archive_dir=*/"",
         /*tensor_dir=*/"mobile_debug_handles/");
     // Now get the debug-handles-to-inlined-cs-ptr-map
@@ -683,7 +632,6 @@
       "data",
       archive_dir,
       /*tensor_dir=*/".data/",
-      /*use_tensors_archive_table=*/false,
       /*tensor_cdata_naming_scheme=*/true);
   // Then we serialize all code info.
   convertTypes(module.type());
@@ -696,7 +644,6 @@
       "constants",
       archive_dir,
       /*tensor_dir=*/".data/",
-      /*use_tensors_archive_table=*/false,
       /*tensor_cdata_naming_scheme=*/true);
 
   // Note: writeFiles() call needs to be made in addition to calling this
