#include <caffe2/serialize/inline_container.h>
#include <torch/csrc/jit/serialization/import_read.h>

namespace torch {
namespace jit {

IValue readArchiveAndTensors(
    const std::string& archive_name,
    const std::string& pickle_prefix,
    const std::string& tensor_prefix,
    c10::optional<TypeResolver> type_resolver,
    c10::optional<ObjLoader> obj_loader,
    c10::optional<at::Device> device,
    caffe2::serialize::PyTorchStreamReader& stream_reader,
    std::shared_ptr<StorageContext> storage_tracker) {
  std::string picklename = pickle_prefix + archive_name + ".pkl";
  at::DataPtr pickle_ptr;
  size_t pickle_size = 0;
  std::tie(pickle_ptr, pickle_size) = stream_reader.getRecord(picklename);

  size_t bytes_read = 0;
  auto data = reinterpret_cast<const char*>(pickle_ptr.get());
  auto reader = [&](char* buffer, size_t len) -> size_t {
    if (bytes_read >= pickle_size) {
      return 0;
    }
    len = std::min(pickle_size - bytes_read, len);
    // Copy len bytes into buffer
    const char* start = data + bytes_read;
    std::memcpy(buffer, start, len);
    bytes_read += len;
    return len;
  };
<<<<<<< HEAD
  std::string tensor_dir_path =
      (tensor_prefix.compare("") != 0) ? tensor_prefix : archive_name + "/";
  auto read_record = [&](const std::string& name) {
    std::string ss = tensor_dir_path + name;
    return std::get<0>(stream_reader.getRecord(ss));
=======

  static const char slash = '/';
  auto read_record = [&](const std::string& name) {
    std::size_t found = name.find(slash);
    std::stringstream ss;
    // In bytecode version 4, the tensor root_key doesn't include the parent
    // path To support backward compatibility, when the name doesn't include
    // slash assume it's version 4 and attach the archive_name_plus_slash The
    // example tensor format is: torch._utils._rebuild_tensor_v2(
    //     pers.obj(('storage', torch.FloatStorage, '17', 'cpu', 22736),),
    //     0,
    //     (1, 464, 7, 7),
    //     (22736, 49, 7, 1),
    //     False,
    //     collections.OrderedDict())
    if (found == std::string::npos) {
      ss << archive_name << slash << name;
      return std::get<0>(stream_reader.getRecord(ss.str()));
    }

    // In bytecode version 4+, the tensor root_key in bytecode will include the
    // parent path. The example tensor format is:
    // torch._utils._rebuild_tensor_v2(
    //     pers.obj(('storage', torch.FloatStorage, 'constants/17', 'cpu',
    //     22736),), 0, (1, 464, 7, 7), (22736, 49, 7, 1), False,
    //     collections.OrderedDict())
    ss << name;
    return std::get<0>(stream_reader.getRecord(ss.str()));
>>>>>>> 19706d91
  };

  Unpickler unpickler(
      reader,
      type_resolver ? std::move(*type_resolver) : nullptr,
      obj_loader ? std::move(*obj_loader) : nullptr,
      std::move(read_record),
      device,
      false,
      storage_tracker);
  unpickler.set_version(stream_reader.version());
  return unpickler.parse_ivalue();
}

bool check_zip_file(
    std::shared_ptr<caffe2::serialize::ReadAdapterInterface> rai) {
  std::array<uint8_t, 2> first_short{};
  static constexpr uint8_t first_slot = 0x80;
  static constexpr uint8_t second_slot = 0x02;
  rai->read(
      /*pos=*/0,
      /*buf=*/&first_short,
      /*n=*/2,
      /*what=*/"checking archive");

  // NB: zip files by spec can start with any data, so technically they might
  // start with 0x80 0x02, but in practice zip files start with a file entry
  // which begins with 0x04034b50. Furthermore, PyTorch will never produce zip
  // files that do not start with the file entry, so it is relatively safe to
  // perform this check.
  return !(first_short[0] == first_slot && first_short[1] == second_slot);
}

} // namespace jit
} // namespace torch<|MERGE_RESOLUTION|>--- conflicted
+++ resolved
@@ -12,7 +12,7 @@
     c10::optional<ObjLoader> obj_loader,
     c10::optional<at::Device> device,
     caffe2::serialize::PyTorchStreamReader& stream_reader,
-    std::shared_ptr<StorageContext> storage_tracker) {
+    std::shared_ptr<StorageContext> storage_context) {
   std::string picklename = pickle_prefix + archive_name + ".pkl";
   at::DataPtr pickle_ptr;
   size_t pickle_size = 0;
@@ -31,15 +31,11 @@
     bytes_read += len;
     return len;
   };
-<<<<<<< HEAD
+
+  static const char slash = '/';
   std::string tensor_dir_path =
       (tensor_prefix.compare("") != 0) ? tensor_prefix : archive_name + "/";
-  auto read_record = [&](const std::string& name) {
-    std::string ss = tensor_dir_path + name;
-    return std::get<0>(stream_reader.getRecord(ss));
-=======
 
-  static const char slash = '/';
   auto read_record = [&](const std::string& name) {
     std::size_t found = name.find(slash);
     std::stringstream ss;
@@ -54,7 +50,8 @@
     //     False,
     //     collections.OrderedDict())
     if (found == std::string::npos) {
-      ss << archive_name << slash << name;
+      // ss << archive_name << slash << name;
+      ss << tensor_dir_path << name;
       return std::get<0>(stream_reader.getRecord(ss.str()));
     }
 
@@ -66,7 +63,6 @@
     //     collections.OrderedDict())
     ss << name;
     return std::get<0>(stream_reader.getRecord(ss.str()));
->>>>>>> 19706d91
   };
 
   Unpickler unpickler(
@@ -76,7 +72,7 @@
       std::move(read_record),
       device,
       false,
-      storage_tracker);
+      storage_context);
   unpickler.set_version(stream_reader.version());
   return unpickler.parse_ivalue();
 }
