--- conflicted
+++ resolved
@@ -47,13 +47,8 @@
   return bytecode_values;
 }
 
-<<<<<<< HEAD
-} // namespace
+/********************** Bytecode **********************/
 
-/********************** Bytecode Version **********************/
-
-=======
->>>>>>> 6aa76404
 // Forward declare
 int64_t _get_model_bytecode_version(
     const std::vector<IValue>& bytecode_ivalues);
@@ -133,7 +128,8 @@
  **/
 std::unordered_map<std::string, OperatorInfo> _get_model_ops_and_info(
     std::vector<IValue> bytecode_ivalues) {
-  if (_get_model_bytecode_version(bytecode_ivalues) < 6) {
+  constexpr uint64_t min_version_with_schema = 6;
+  if (_get_model_bytecode_version(bytecode_ivalues) < min_version_with_schema) {
     TORCH_WARN(
         "Only models with bytecode version 6 and above contain operator schema information. Please re-export your model to generate it");
   }
