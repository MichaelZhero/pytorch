--- conflicted
+++ resolved
@@ -1097,22 +1097,11 @@
     }
 
     auto for_to_split = fors.back();
-<<<<<<< HEAD
     if (!LoopNest::isNormalized(for_to_split)) {
       // Do not optimize this conditional since the condition variable
       // refers to a loop that is not normalized.
       continue;
     }
-    comp_values.push_back(for_to_split->stop());
-
-    // The comp_values gathered from the if-then-else expressions are
-    // cumulative. We need to compute the bounds for each sub-expression.
-    std::vector<const Expr*> comp_values_abs;
-    const Expr* prev_comp_value = new IntImm(0);
-    for (auto c : comp_values) {
-      comp_values_abs.push_back(new Sub(c, prev_comp_value));
-      prev_comp_value = c;
-=======
     if (split_fors.count(for_to_split)) {
       // This loop has already been split while optimizing conditionals
       // earlier.
@@ -1124,7 +1113,6 @@
       //
       // Currently, this case is not supported.
       continue;
->>>>>>> 0c78d573
     }
     split_fors.insert(for_to_split);
 
