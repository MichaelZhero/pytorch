--- conflicted
+++ resolved
@@ -89,78 +89,6 @@
         torch.jit.save(script_module, f)
         return (_InternalRPCPickler._script_module_receiver, (f.getvalue(),))
 
-<<<<<<< HEAD
-
-    @classmethod
-    def _recursive_script_module_receiver(cls, recursive_script_module_serialized):
-        """
-        Given a serialized representation of a RecursiveScriptModule created with torch.jit.save,
-        loads and returns the RecursiveScriptModule.
-        """
-        f = io.BytesIO(script_module_serialized)
-        m = torch.jit.load(f)
-        return m
-
-    def _recursive_script_module_reducer(self, recursive_script_module):
-        """
-        Serializes a RecursiveScriptModule.
-        """
-        # FIXME: RRef should be pickled separately.
-        f = io.BytesIO()
-        torch.jit.save(recursive_script_module, f)
-        return (_InternalRPCPickler._recursive_script_module_receiver, (f.getvalue(),))
-
-    @classmethod
-    def _remote_module_receiver(
-        cls,
-        on,
-        device,
-        is_device_map_set,
-        is_scriptable,
-        generated_methods,
-        module_rref_fork_data,
-    ):
-        m = object.__new__(dist.nn.RemoteModule)  # type: ignore[attr-defined]
-        m.on = on
-        m.device = device
-        m.is_device_map_set = is_device_map_set
-        m.is_scriptable = is_scriptable
-        m.generated_methods = generated_methods
-        # Unpickling the attribute `module_rref` must invoke RRef's `_deserialize()` method.
-        m.module_rref = dist.rpc.PyRRef._deserialize(module_rref_fork_data)
-
-        # Install generated methods when unpickled.
-        for method in generated_methods:
-            method_name = method.__name__
-            method = torch.jit.export(method)
-            setattr(m, method_name, types.MethodType(method, m))
-
-        return m
-
-    def _remote_module_reducer(self, remote_module):
-        pickled_attrs = {}
-        for k, v in remote_module.__dict__.items():
-            # Pickling the attribute `module_rref` must invoke RRef's `_serialize()` method.
-            if k == "module_rref":
-                pickled_attrs[k] = v._serialize()
-            elif k in dist.nn._REMOTE_MODULE_PICKLED_ATTRIBUTES:  # type: ignore[attr-defined]
-                pickled_attrs[k] = v
-            # Check if unpickled attributes are all in _REMOTE_MODULE_ATTRIBUTES_IGNORE_FOR_PICKLING.
-            elif k not in dist.nn._REMOTE_MODULE_ATTRIBUTES_IGNORE_FOR_PICKLING:  # type: ignore[attr-defined]
-                print(
-                    "The new attribute ``{}`` of RemoteModule is ignored during RPC pickling. "
-                    "To pickle this attribute, it must be either in ``_REMOTE_MODULE_PICKLED_ATTRIBUTES`` or "
-                    "``_REMOTE_MODULE_ATTRIBUTES_IGNORE_FOR_PICKLING``.".format(k),
-                    file=sys.stderr,
-                )
-
-        return (
-            _InternalRPCPickler._remote_module_receiver,
-            tuple(pickled_attrs.values()),
-        )
-
-=======
->>>>>>> 79ff2656
     def serialize(self, obj):
         r"""
         Serialize non tensor data into binary string, tensor data into
@@ -184,24 +112,15 @@
         # An RRef created locally by RRef Python constructor is type of `rpc.RRef`.
         # Ignore type error because dispatch_table is defined in third-party package
         p.dispatch_table[dist.rpc.RRef] = self._rref_reducer  # type: ignore[index]
-<<<<<<< HEAD
-        # Ignore type error because dispatch_table is defined in third-party package
-        p.dispatch_table[dist.nn.RemoteModule] = self._remote_module_reducer  # type: ignore[attr-defined, index]
-        # Ignore type error because dispatch_table is defined in third-party package
-        p.dispatch_table[torch.jit.ScriptModule] = self._script_module_reducer  # type: ignore[index]
-        # Ignore type error because dispatch_table is defined in third-party package
-        p.dispatch_table[torch.jit.RecursiveScriptModule] = self._recursive_script_module_reducer  # type: ignore[index]
-=======
 
         # Install customized picklers.
         for class_name in self._class_reducer_dict.keys():
             p.dispatch_table[class_name] = self._class_reducer_dict[class_name]  # type: ignore[index]
 
-        # Add dispatch pickling for ScriptModule if needed.
-        if isinstance(obj, torch.jit.ScriptModule):
-            # Ignore type error because dispatch_table is defined in third-party package
-            p.dispatch_table[obj.__class__] = self._script_module_reducer  # type: ignore[index]
->>>>>>> 79ff2656
+        # Ignore type error because dispatch_table is defined in third-party package
+        p.dispatch_table[torch.jit.ScriptModule] = self._script_module_reducer  # type: ignore[index]
+        # Ignore type error because dispatch_table is defined in third-party package
+        p.dispatch_table[torch.jit.RecursiveScriptModule] = self._script_module_reducer  # type: ignore[index]
 
         # save _thread_local_tensor_tables.send_tables if it is in nested call
         global _thread_local_tensor_tables
