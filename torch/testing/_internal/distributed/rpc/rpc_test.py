import concurrent.futures
import contextlib
import json
import logging
import os
import sys
import time
import unittest
import warnings


from collections import namedtuple
from functools import partial
from threading import Event
from threading import Lock
from unittest import mock


import torch
import torch.nn as nn
import torch.distributed as dist
import torch.distributed.rpc as rpc
import torch.distributed.autograd as dist_autograd
from torch.distributed.rpc import RRef, _get_debug_info, _rref_context_get_debug_info
from torch.distributed.rpc.api import _delete_all_user_and_unforked_owner_rrefs, _use_rpc_pickler, _thread_local_var, _wait_all
from torch.distributed.rpc.internal import (
    PythonUDF,
    RPCExecMode,
    _internal_rpc_pickler,
    _build_rpc_profiling_key,
)
<<<<<<< HEAD
=======
from torch.futures import Future
>>>>>>> 8be5b1ca
from torch.testing._internal.common_distributed import (
    skip_if_lt_x_gpu,
    captured_output,
)
from torch.testing._internal.common_utils import IS_MACOS, load_tests
from torch.testing._internal.dist_utils import (
    dist_init,
    get_function_event,
    initialize_pg,
    wait_until_node_failure,
    wait_until_pending_futures_and_users_flushed,
    wait_until_owners_and_forks_on_rank,
    worker_name,
    single_threaded_process_group_agent,
)
from torch.testing._internal.distributed.rpc.rpc_agent_test_fixture import (
    RpcAgentTestFixture,
)
from torch.testing._internal.common_utils import TemporaryFileName


def foo_add():
    return torch.add(torch.ones(1), torch.ones(1))

def udf_with_torch_ops(device=-1, use_record_function=False):
    device_ctx = contextlib.suppress() if device == -1 else torch.cuda.device(device)
    record_function_ctx = (
        torch.autograd.profiler.record_function("##forward##")
        if use_record_function
        else contextlib.suppress()
    )
    with device_ctx, record_function_ctx:
        t1, t2 = torch.ones(1), torch.ones(1)
        t = torch.add(t1, t2)
        t = torch.mul(t, t)
        t = t.relu()
        t = t.sigmoid()

# Events (operator invocations) that are expected to be ran as part of the above
# function.
EXPECTED_REMOTE_EVENTS = [
    "aten::ones",
    "aten::ones",
    "aten::add",
    "aten::mul",
    "aten::relu",
    "aten::clamp_min",
    "aten::sigmoid",
]

# Remote operations are prefixed with the following string for RPC profiling.
REMOTE_OP_STR = "#remote_op: "


VALUE_FUTURE = concurrent.futures.Future()
DONE_FUTURE = concurrent.futures.Future()

FIFTY_MIL_CYCLES = 50000000

class StubRpcAgent:
    def __init__(self, world_size):
        self.world_size = world_size

    def get_worker_infos(self):
        return {
            rpc.WorkerInfo(name=worker_name(rank), id=rank)
            for rank in range(self.world_size)
        }


def _stub_construct_rpc_backend_options_handler(**kwargs):
    return mock.Mock()  # RpcBackendOptions.


def _stub_init_rpc_backend_handler(store, name, rank, world_size, rpc_backend_options):
    return StubRpcAgent(world_size=world_size)


def set_value(value):
    VALUE_FUTURE.set_result(value)


def wait_for_value_future():
    return VALUE_FUTURE.result()


def set_and_check_done(value):
    VALUE_FUTURE.set_result(value)
    return DONE_FUTURE.result()


# it is used to test python user defined function over rpc
# classes and functions are used to test python user defined class and
# methods over rpc
TensorClass = namedtuple("TensorClass", ["tensors"])


class MyPickleClass:
    def __init__(self):
        self.t = None

    def __getstate__(self):
        (pickled_python_udf, tensors) = _internal_rpc_pickler.serialize(
            PythonUDF(my_tensor_function, (torch.ones(2, 2), torch.ones(2, 2)), None)
        )
        return (pickled_python_udf, tensors)

    def __setstate__(self, obj):
        python_udf = _internal_rpc_pickler.deserialize(obj[0], obj[1])
        result = python_udf.func(python_udf.args[0], python_udf.args[1])
        self.t = result

    def set(self, val):
        self.t = val


class SlowPickleClass:
    def __init__(self, t):
        self.t = t

    def __getstate__(self):
        time.sleep(self.t)
        return (self.t, )

    def __setstate__(self, obj):
        self.t = obj[0]
        time.sleep(self.t)


class MyClass:
    def __init__(self, a, delay=False):
        self.a = a
        # delay initialization to simulate errors if specified
        if delay:
            time.sleep(2)

    def my_instance_method(self, b):
        return self.a + b

    @classmethod
    def my_class_method(cls, d, e):
        return d + e

    @staticmethod
    def my_static_method(f):
        return f > 10

    def increment_value(self, increment):
        self.a += increment

    def get_value(self):
        return self.a

    def my_slow_method(self, my_tensor_arg):
        time.sleep(5)
        return torch.add(self.a, my_tensor_arg)


def _call_method_on_rref(method, rref, *args, **kwargs):
    return method(rref.local_value(), *args, **kwargs)


def get_rref_list(values):
    return [RRef(MyClass(a)) for a in values]


def add_rref_to_value(rref, value):
    return rref.to_here() + value


def run_nested_pickle(pickle_cls_instance, tensor):
    return pickle_cls_instance.t + tensor


def build_complex_tensors():
    a = torch.ones(3, 3)
    b = [a, a]
    c = [b, b]
    d = [a, b]
    e = {a: d}
    return [a, b, c, d, e]

def non_cont_test(t_view, t_cont):
    if t_view.is_contiguous():
        raise Exception('t_view is contiguous!')
    if not t_cont.is_contiguous():
        raise Exception('t_cont is not contiguous!')
    if not torch.equal(t_view, t_cont):
        raise Exception('t_view is not equal to t_cont!')
    return t_view

def my_function(a, b, c):
    return a + b + c


def my_tensor_function(a, b):
    return a + b


def my_sleep_func(seconds=1):
    time.sleep(seconds)
    return torch.mul(torch.tensor(1), torch.tensor(1))


def my_complex_tensor_function(list_input, tensor_class_input, dict_input):
    res = list_input[0]
    for t in list_input:
        res += t
    for k, v in dict_input.items():
        res += v
    complex_tensors = tensor_class_input.tensors
    return (res, complex_tensors[0], complex_tensors[1], complex_tensors[2])


def my_rref_function(rref_a, rref_b):
    return rref_a.to_here() + rref_b.to_here()


def delayed_add(a, b, seconds=0.05):
    time.sleep(seconds)
    return a + b


def no_result():
    print("do nothing")

def raise_or_inc(value):
    if value.numel() == 2:
        raise ValueError("Expected error")
    return value + 1

def nested_rpc(dst):
    return rpc.rpc_sync(dst, torch.add, args=(torch.ones(2, 2), 1))


def multi_layer_nested_async_rpc(dst, world_size, ttl):
    # this method returns immediately without blocking the callee, but will
    # generate additional requests.
    if ttl > 0:
        current_dst = worker_name(dst)
        next_dst = (dst + 1) % world_size
        rpc.rpc_async(
            current_dst,
            multi_layer_nested_async_rpc,
            args=(next_dst, world_size, ttl - 1),
        )
        return 0


def nested_rref(dst):
    return (
        rpc.remote(dst, torch.add, args=(torch.ones(2, 2), 1)),
        rpc.remote(dst, torch.add, args=(torch.ones(2, 2), 2)),
    )


def nested_remote(dst):
    rref = rpc.remote(dst, torch.add, args=(torch.ones(2, 2), 3))
    return rref.to_here()


def rref_forward_chain(dst, world_size, rref, ttl):
    if ttl > 0:
        current_dst = worker_name(dst)
        next_dst = (dst + 1) % world_size
        ret_rref = rpc.remote(
            current_dst, rref_forward_chain, args=(next_dst, world_size, rref, ttl - 1)
        )
        return [ret_rref]
    else:
        return rref.to_here()


def rpc_return_rref(dst):
    return rpc.remote(dst, torch.add, args=(torch.ones(2, 2), 1))


def light_rpc():
    return 0


def heavy_rpc(tensor):
    for i in range(1, 100):
        tensor *= i
        tensor /= i + 1
    return 0


@torch.jit.script
def heavy_rpc_torchscript(tensor):
    for i in range(1, 100):
        tensor *= i
        tensor /= i + 1
    return 0


@torch.jit.script
def my_script_func(tensor):
    return torch.add(tensor, tensor)


expected_err = "Expected error"
def raise_func():
    raise ValueError(expected_err)

@torch.jit.script
def raise_func_script(expected_err: str) -> torch.Tensor:
    raise ValueError(expected_err)

expected_err_escape = "\nFirst line of error \n next line of error \n last line of error"
def raise_func_escape():
    raise ValueError(expected_err_escape)


global_rref = None


def set_global_rref(rref):
    global global_rref
    global_rref = rref


def clear_global_rref():
    global global_rref
    global_rref = None


def check_rref_confirmed(rref):
    return rref.confirmed_by_owner()


def get_rref_debug_info():
    return _rref_context_get_debug_info()


def add_use_future_cb(to, x, y, z):
    out = concurrent.futures.Future()

    def callback(fut):
        out.set_result(fut.wait() + z)

    fut = rpc.rpc_async(to, torch.add, args=(x, y))
    fut.then(callback)
    return out.result()


def get_events_from_profile(profile_rref):
    return profile_rref.local_value().process_global_function_events


def add_use_future_set_result(to, x, y, z):
    out = torch.futures.Future()
    fut = rpc.rpc_async(to, torch.add, args=(x, y))
    fut.then(lambda fut : out.set_result(fut.wait() + z))
    return out.wait()


def add_use_future_nested_cb(to, x, y, z):
    out = torch.futures.Future()

    def callback(fut1):
        fut2 = rpc.rpc_async(to, torch.add, args=(fut1.wait(), z))
        fut2.then(lambda fut2 : out.set_result(fut2.wait()))

    fut1 = rpc.rpc_async(to, torch.add, args=(x, y))
    fut1.then(callback)
    return out.wait()


def fail_on_fut(fut):
    pass


@rpc.functions.async_execution
def async_raise_func():
    raise RuntimeError("Expected error")


@rpc.functions.async_execution
def async_wrong_type():
    return torch.zeros(2, 2)


@rpc.functions.async_execution
def async_add(to, x, y):
    return rpc.rpc_async(to, torch.add, args=(x, y))


def slow_add(x, y, device="cpu"):
    time.sleep(1)
    x = x.to(device)
    y = y.to(device)
    return torch.add(x, y).cpu()


@rpc.functions.async_execution
def slow_async_add(to, x, y, device="cpu"):
    return rpc.rpc_async(to, slow_add, args=(x, y, device))


@rpc.functions.async_execution
def async_add_with_future_ctor(to, x, y, z):
    fut = torch.futures.Future()
    rpc.rpc_async(to, torch.add, args=(x, y)).then(
        lambda fut1: fut.set_result(fut1.wait() + z)
    )
    return fut


@rpc.functions.async_execution
def async_add_chained(to, x, y, z):
    return rpc.rpc_async(to, torch.add, args=(x, y)).then(
        lambda fut: fut.wait() + z
    )


@rpc.functions.async_execution
def async_add_chained_multi(to, x, num, step):
    fut = rpc.rpc_async(to, torch.add, args=(x, 0))
    for _ in range(num):
        fut = fut.then(lambda fut: fut.wait() + step)
    return fut


@rpc.functions.async_execution
def async_add_nested(to, x, y, z):
    return rpc.rpc_async(to, async_add, args=(to, x, y)).then(
        lambda fut: fut.wait() + z
    )


@rpc.functions.async_execution
def async_add_multi_fanout(to, x, num, step):
    futs = []
    for i in range(num):
        if i == 0:
            futs.append(rpc.rpc_async(to, torch.add, args=(x, step)))
        else:
            futs.append(rpc.rpc_async(to, torch.add, args=(0, step)))

    # TODO: use torch.futures.collect_all
    lock = Lock()
    state = {"cnt": 0, "ret": torch.zeros_like(x)}
    ret_future = torch.futures.Future()

    def inc_and_set(fut):
        with lock:
            state["cnt"] += 1
            state["ret"] += fut.wait()
            if state["cnt"] >= len(futs):
                ret_future.set_result(state["ret"])

    for fut in futs:
        fut.then(inc_and_set)

    return ret_future


<<<<<<< HEAD
def MyConvNetForMNIST(device):
    return nn.Sequential(
        nn.Conv2d(1, 16, 3, 1),
        nn.ReLU(),
        nn.Conv2d(16, 32, 3, 1),
        nn.ReLU(),
        nn.MaxPool2d(2),
        nn.Flatten(1),
        nn.Linear(4608, 128),
        nn.ReLU(),
        nn.Linear(128, 10),
    ).to(device)
=======
# A custom Python class that contains a tensor, needed to see if we correctly
# use the Python pickler to extract tensors from non-IValue-convertible types.
class TensorWrapper:
    __slots__ = ("tensor",)

    def __init__(self, t):
        self.tensor = t


# Copied from test/test_cuda.py.
_cycles_per_ms = None

def get_cycles_per_ms():
    """Approximate number of cycles per millisecond for torch.cuda._sleep"""
    global _cycles_per_ms
    if _cycles_per_ms is None:
        start = torch.cuda.Event(enable_timing=True)
        end = torch.cuda.Event(enable_timing=True)
        start.record()
        torch.cuda._sleep(1000000)
        end.record()
        end.synchronize()
        _cycles_per_ms = 1000000 / start.elapsed_time(end)
    return _cycles_per_ms
>>>>>>> 8be5b1ca


class AsyncExecutionClass:

    @staticmethod
    @rpc.functions.async_execution
    def static_async_add(to, x, y, z):
        return rpc.rpc_async(to, torch.add, args=(x, y)).then(
            lambda fut: fut.wait() + z
        )

    @classmethod
    @rpc.functions.async_execution
    def class_async_add(cls, to, x, y, z):
        ret_fut = torch.futures.Future()
        rpc.rpc_async(to, torch.add, args=(x, y)).then(
            lambda fut: ret_fut.set_result(fut.wait() + z)
        )
        return ret_fut

    @rpc.functions.async_execution
    def bound_async_add(self, to, x, y, z):
        return rpc.rpc_async(to, torch.add, args=(x, y)).then(
            lambda fut: fut.wait() + z
        )


def return_future():
    return torch.futures.Future()


class FooBackendOptions(rpc.RpcBackendOptions):
    def __init__(self, init_method):
        # Must call the __init__ of the superclass (and do so directly,
        # without using super()) because... pybind.
        rpc.RpcBackendOptions.__init__(self)
        self.init_method = init_method


# load_tests from common_utils is used to automatically filter tests for
# sharding on sandcastle. This line silences flake warnings
load_tests = load_tests


class RpcTest(RpcAgentTestFixture):
    @dist_init
    def test_worker_id(self):
        n = self.rank + 1
        peer_rank = n % self.world_size
        self_worker_info = rpc.get_worker_info()
        peer_worker_info = rpc.get_worker_info(worker_name(peer_rank))

        self.assertEqual(self_worker_info.name, worker_name(self.rank))
        self.assertEqual(peer_worker_info.name, worker_name(peer_rank))

        with self.assertRaisesRegex(RuntimeError, "Unknown destination worker"):
            unknown_worker_id = rpc.get_worker_info("WorkerUnknown")

    @dist_init
    def test_get_worker_infos(self):
        worker_infos = rpc.api._get_current_rpc_agent().get_worker_infos()

        worker_names = {worker_info.name for worker_info in worker_infos}
        expected_worker_names = {
            worker_name(rank) for rank in range(self.world_size)
        }
        self.assertEqual(worker_names, expected_worker_names)

        worker_ids = {worker_info.id for worker_info in worker_infos}
        expected_worker_ids = set(range(self.world_size))
        self.assertEqual(worker_ids, expected_worker_ids)

    @dist_init
    def test_self_add(self):
        self_worker_info = rpc.get_worker_info()
        self_worker_name = worker_name(self.rank)
        fut = rpc.rpc_async(self_worker_info, torch.add, args=(torch.ones(2, 2), 1))
        ret = rpc.rpc_sync(self_worker_info, torch.add, args=(torch.ones(2, 2), 1))
        self.assertEqual(fut.wait(), torch.ones(2, 2) + 1)
        self.assertEqual(ret, torch.ones(2, 2) + 1)

    @dist_init
    def test_send_to_rank(self):
        dst_rank = (self.rank + 1) % self.world_size

        for exec_mode in [RPCExecMode.SYNC, RPCExecMode.ASYNC, RPCExecMode.REMOTE]:
            ret = self._run_func_in_mode(dst_rank, torch.add, exec_mode, args=(torch.ones(2, 2), 1))
            self.assertEqual(ret, torch.ones(2, 2) + 1)

        # Test invalid ranks
        for exec_mode in [RPCExecMode.SYNC, RPCExecMode.ASYNC, RPCExecMode.REMOTE]:
            with self.assertRaises(RuntimeError):
                self._run_func_in_mode(self.world_size + 1, torch.add, exec_mode, args=(torch.ones(2, 2), 1))

        for exec_mode in [RPCExecMode.SYNC, RPCExecMode.ASYNC, RPCExecMode.REMOTE]:
            with self.assertRaises(RuntimeError):
                self._run_func_in_mode(-1, torch.add, exec_mode, args=(torch.ones(2, 2), 1))

        for exec_mode in [RPCExecMode.SYNC, RPCExecMode.ASYNC, RPCExecMode.REMOTE]:
            with self.assertRaises(ValueError):
                self._run_func_in_mode(dst_rank + 0.5, torch.add, exec_mode, args=(torch.ones(2, 2), 1))

        for exec_mode in [RPCExecMode.SYNC, RPCExecMode.ASYNC, RPCExecMode.REMOTE]:
            with self.assertRaises(ValueError):
                self._run_func_in_mode(dst_rank - 0.5, torch.add, exec_mode, args=(torch.ones(2, 2), 1))

    @dist_init
    def test_self_py_udf_remote(self):
        self_worker_info = rpc.get_worker_info()
        rref = rpc.remote(self_worker_info, my_function, args=(torch.ones(2, 2), 1, 3))
        self.assertEqual(rref.to_here(), torch.ones(2, 2) + 1 + 3)

    def _test_self_remote_rref_as_rpc_arg(self, dst):
        self_worker_info = rpc.get_worker_info()
        rref = rpc.remote(self_worker_info, my_function, args=(torch.ones(2, 2), 1, 3))
        fut = rpc.rpc_async(dst, add_rref_to_value, args=(rref, torch.ones(2, 2)))
        ret = rpc.rpc_sync(dst, add_rref_to_value, args=(rref, torch.ones(2, 2) + 1))
        self.assertEqual(ret, torch.ones(2, 2) + 1 + 3 + torch.ones(2, 2) + 1)
        self.assertEqual(fut.wait(), torch.ones(2, 2) + 1 + 3 + torch.ones(2, 2))

    @dist_init
    def test_self_remote_rref_as_rpc_arg(self):
        dst = worker_name((self.rank + 1) % self.world_size)
        self._test_self_remote_rref_as_rpc_arg(dst)

    @dist_init
    def test_self_remote_rref_as_self_rpc_arg(self):
        self._test_self_remote_rref_as_rpc_arg(rpc.get_worker_info())

    def _test_self_remote_rref_as_remote_arg(self, dst):
        self_worker_info = rpc.get_worker_info()
        rref = rpc.remote(self_worker_info, my_function, args=(torch.ones(2, 2), 1, 3))
        ret_rref = rpc.remote(dst, add_rref_to_value, args=(rref, torch.ones(2, 2)))
        self.assertEqual(
            ret_rref.to_here(), torch.ones(2, 2) + 1 + 3 + torch.ones(2, 2)
        )

    @dist_init
    def test_self_remote_rref_as_remote_arg(self):
        dst = worker_name((self.rank + 1) % self.world_size)
        self._test_self_remote_rref_as_remote_arg(dst)

    @dist_init
    def test_rref_proxy_non_exist(self):
        dst = worker_name((self.rank + 1) % self.world_size)
        rref = rpc.remote(dst, my_function, args=(torch.ones(2, 2), 1, 3))
        msg = "has no attribute \'non_exist\'"
        with self.assertRaisesRegex(AttributeError, msg):
            rref.rpc_sync().non_exist()

        with self.assertRaisesRegex(AttributeError, msg):
            rref.rpc_async().non_exist()

        with self.assertRaisesRegex(AttributeError, msg):
            rref.remote().non_exist()

    def _test_rref_proxy_tensor(self, dst):
        rref = rpc.remote(dst, my_function, args=(torch.ones(2, 2), 1, 3))

        expected = torch.ones(2, 2) + 1 + 3
        self.assertEqual(expected.size(), rref.rpc_sync().size())
        self.assertEqual(expected + 1, rref.rpc_async().add(1).wait())
        self.assertEqual(expected.view(1, 4), rref.remote().view(1, 4).to_here())

    @dist_init
    def test_rref_proxy_tensor(self):
        self._test_rref_proxy_tensor(worker_name((self.rank + 1) % self.world_size))

    @dist_init
    def test_rref_proxy_tensor_self(self):
        self._test_rref_proxy_tensor(rpc.get_worker_info())

    @dist_init
    def test_rref_proxy_reuse(self):
        rref = rpc.remote(
            worker_name((self.rank + 1) % self.world_size),
            my_function,
            args=(torch.ones(2, 2), 1, 3)
        )
        expected = torch.ones(2, 2) + 1 + 3

        proxy_rpc_sync = rref.rpc_sync()
        proxy_rpc_async = rref.rpc_async()
        proxy_remote = rref.remote()

        self.assertEqual(expected.size(), proxy_rpc_sync.size())
        self.assertEqual(expected + 1, proxy_rpc_sync.add(1))
        self.assertEqual(expected.view(1, 4), proxy_rpc_sync.view(1, 4))

        self.assertEqual(expected.size(), proxy_rpc_async.size().wait())
        self.assertEqual(expected + 3, proxy_rpc_async.add(3).wait())
        self.assertEqual(expected.view(4, 1), proxy_rpc_async.view(4, 1).wait())

        self.assertEqual(expected.size(), proxy_remote.size().to_here())
        self.assertEqual(expected + 5, proxy_remote.add(5).to_here())
        self.assertEqual(expected.view(-1), proxy_remote.view(-1).to_here())

    def _test_rref_proxy_class(self, dst):
        rref = rpc.remote(dst, MyClass, args=(7,))
        expected = MyClass(7)
        self.assertEqual(expected.get_value(), rref.rpc_sync().get_value())
        self.assertEqual(expected.get_value(), rref.rpc_async().get_value().wait())
        self.assertEqual(expected.get_value(), rref.remote().get_value().to_here())

        expected.increment_value(3)
        self.assertEqual(None, rref.rpc_sync().increment_value(1))
        self.assertEqual(None, rref.rpc_async().increment_value(1).wait())
        self.assertEqual(None, rref.remote().increment_value(1).to_here())

        self.assertEqual(expected.get_value(), rref.rpc_sync().get_value())
        self.assertEqual(expected.get_value(), rref.rpc_async().get_value().wait())
        self.assertEqual(expected.get_value(), rref.remote().get_value().to_here())

        self.assertEqual(
            expected.my_instance_method(2),
            rref.rpc_sync().my_instance_method(2)
        )
        self.assertEqual(
            expected.my_instance_method(3),
            rref.rpc_async().my_instance_method(3).wait()
        )
        self.assertEqual(
            expected.my_instance_method(4),
            rref.remote().my_instance_method(4).to_here()
        )

        self.assertEqual(
            expected.my_static_method(9),
            rref.rpc_sync().my_static_method(9)
        )
        self.assertEqual(
            expected.my_static_method(10),
            rref.rpc_async().my_static_method(10).wait()
        )
        self.assertEqual(
            expected.my_static_method(11),
            rref.remote().my_static_method(11).to_here()
        )

        self.assertEqual(
            expected.my_class_method(2, torch.zeros(2, 2)),
            rref.rpc_sync().my_class_method(2, torch.zeros(2, 2))
        )
        self.assertEqual(
            expected.my_class_method(2, torch.ones(3, 3)),
            rref.rpc_async().my_class_method(2, torch.ones(3, 3)).wait()
        )
        self.assertEqual(
            expected.my_class_method(2, torch.ones(4, 4)),
            rref.remote().my_class_method(2, torch.ones(4, 4)).to_here()
        )

    @dist_init
    def test_rref_proxy_class(self):
        self._test_rref_proxy_class(worker_name((self.rank + 1) % self.world_size))

    @dist_init
    def test_rref_proxy_class_self(self):
        self._test_rref_proxy_class(rpc.get_worker_info())

    @dist_init
    def test_self_remote_rref_as_self_remote_arg(self):
        self._test_self_remote_rref_as_remote_arg(rpc.get_worker_info())

    @mock.patch.object(torch.distributed.autograd, "_init")
    @mock.patch.object(torch.distributed.rpc.api, "_set_and_start_rpc_agent")
    @dist_init(setup_rpc=False)
    def test_register_rpc_backend_and_set_and_start_rpc_backend(
        self, mock_rpc_agent, mock_dist_autograd_init
    ):
        backend_name = "stub_backend"

        backend = rpc.backend_registry.register_backend(
            backend_name,
            _stub_construct_rpc_backend_options_handler,
            _stub_init_rpc_backend_handler,
        )

        with self.assertRaisesRegex(
            RuntimeError, "^RPC backend .+: already registered$"
        ):
            backend = rpc.backend_registry.register_backend(
                backend_name,
                _stub_construct_rpc_backend_options_handler,
                _stub_init_rpc_backend_handler,
            )

        rpc.init_rpc(
            name="worker1",
            backend=backend,
            rank=self.rank,
            world_size=self.world_size,
            rpc_backend_options=self.rpc_backend_options,
        )

    @dist_init(setup_rpc=False)
    def test_duplicate_name(self):
        with self.assertRaisesRegex(RuntimeError, "is not unique"):
            store, _, _ = next(
                torch.distributed.rendezvous(
                    self.init_method, rank=self.rank, world_size=self.world_size
                )
            )
            rpc._init_rpc_backend(
                backend=self.rpc_backend,
                store=store,
                name="duplicate_name",
                rank=self.rank,
                world_size=self.world_size,
                rpc_backend_options=self.rpc_backend_options,
            )

    @dist_init(setup_rpc=False)
    def test_duplicate_name_2(self):
        with self.assertRaisesRegex(RuntimeError, "is not unique"):
            rpc.init_rpc(
                name=worker_name(self.rank % (self.world_size - 1)),
                backend=self.rpc_backend,
                rank=self.rank,
                world_size=self.world_size,
                rpc_backend_options=self.rpc_backend_options,
            )

    @dist_init(setup_rpc=False)
    def test_reinit(self):
        rpc.init_rpc(
            name=worker_name(self.rank),
            backend=self.rpc_backend,
            rank=self.rank,
            world_size=self.world_size,
            rpc_backend_options=self.rpc_backend_options,
        )

        initialize_pg(self.file_init_method, self.rank, self.world_size)
        # Wait for all init to complete.
        dist.barrier()

        # TODO: with TCP init, rank 0 raises Address already in use because
        # rank 0 is the start daemon and the store is created before checking if
        # RPC is already initialized in init_rpc.
        if os.environ.get("RPC_INIT_WITH_TCP", None) == "1" and self.rank == 0:
            expected_reinit_err = "Address already in use"
        else:
            expected_reinit_err = "is already initialized"

        with self.assertRaisesRegex(RuntimeError, expected_reinit_err):
            rpc.init_rpc(
                name=worker_name(self.rank),
                backend=self.rpc_backend,
                rank=self.rank,
                world_size=self.world_size,
                rpc_backend_options=self.rpc_backend_options,
            )
        rpc.shutdown()

    def test_world_size_one(self):
        if self.rank == 0:
            rpc.init_rpc(
                name="me",
                backend=self.rpc_backend,
                rank=0,
                world_size=1,
                rpc_backend_options=self.rpc_backend_options,
            )

            expect = torch.ones(2, 2) * 2
            result = rpc.rpc_sync(
                "me",
                my_tensor_function,
                args=(torch.ones(2, 2), torch.ones(2, 2))
            )
            self.assertEqual(expect, result)

            expect = torch.ones(3, 3) * 2
            result = rpc.rpc_async(
                "me",
                my_tensor_function,
                args=(torch.ones(3, 3), torch.ones(3, 3))
            ).wait()
            self.assertEqual(expect, result)

            expect = torch.ones(4, 4) * 2
            result = rpc.remote(
                "me",
                my_tensor_function,
                args=(torch.ones(4, 4), torch.ones(4, 4))
            ).to_here()
            self.assertEqual(expect, result)

            rpc.shutdown()

    @dist_init(setup_rpc=False)
    def test_invalid_names(self):
        from torch.distributed.rpc import WorkerInfo

        worker_id = 0
        with self.assertRaisesRegex(RuntimeError, "Worker name must match"):
            info = WorkerInfo("abc*", worker_id)

        with self.assertRaisesRegex(RuntimeError, "Worker name must match"):
            info = WorkerInfo(" ", worker_id)

        with self.assertRaisesRegex(RuntimeError, "must be non-empty"):
            info = WorkerInfo("", worker_id)

        # If the number in the message does not match, it is likely that the
        # value of MAX_NAME_LEN in RPC WorkerInfo has changed.
        with self.assertRaisesRegex(RuntimeError, "shorter than 128"):
            info = WorkerInfo("".join(["a" for i in range(500)]), worker_id)

    @dist_init
    def test_add(self):
        n = self.rank + 1
        dst_rank = n % self.world_size
        ret = rpc.rpc_sync(
            worker_name(dst_rank),
            torch.add,
            args=(torch.ones(n, n), torch.ones(n, n)),
        )
        self.assertEqual(ret, torch.ones(n, n) * 2)

    @staticmethod
    def return_callee_id():
        return rpc.get_worker_info().id

    @dist_init
    def test_int_callee(self):
        dst_rank = (self.rank + 1) % self.world_size
        ret = rpc.rpc_sync(dst_rank, RpcTest.return_callee_id)
        self.assertEqual(ret, dst_rank)

    @dist_init
    def test_add_with_id(self):
        n = self.rank + 1
        dst_rank = n % self.world_size
        workder_info = rpc.get_worker_info(worker_name(dst_rank))

        ret = rpc.rpc_sync(
            workder_info, torch.add, args=(torch.ones(n, n), torch.ones(n, n))
        )
        self.assertEqual(ret, torch.ones(n, n) * 2)

    @dist_init
    def test_scalar_add(self):
        n = self.rank + 1
        dst_rank = n % self.world_size
        ret = rpc.rpc_sync(
            worker_name(dst_rank), torch.add, args=(torch.ones(n, n), n)
        )
        self.assertEqual(ret, (torch.ones(n, n) + n))

    @dist_init
    def test_async_add(self):
        n = self.rank + 1
        dst_rank = n % self.world_size
        fut = rpc.rpc_async(
            worker_name(dst_rank),
            torch.add,
            args=(torch.ones(n, n), torch.ones(n, n)),
        )
        self.assertEqual(fut.wait(), torch.ones(n, n) * 2)

    @dist_init
    def test_nonzero(self):
        n = self.rank + 1
        dst_rank = n % self.world_size
        x = torch.ones(self.world_size, self.world_size)
        x[self.rank][self.rank] = 0
        ret = rpc.rpc_sync(worker_name(dst_rank), torch.nonzero, args=(x,))
        self.assertEqual(ret, x.nonzero())

    @dist_init
    def test_multi_rpc(self):
        dst_rank = (self.rank + 1) % self.world_size
        for i in range(20):
            n = i + self.rank + 1
            ret = rpc.rpc_sync(
                worker_name(dst_rank),
                torch.add,
                args=(torch.ones(n, n), torch.ones(n, n)),
            )
            self.assertEqual(ret, torch.ones(n, n) * 2)

    def _run_uneven_workload(self, num_repeat=30):
        # worker0 drives and waits for worker1 and worker2
        # throughout the test.
        if self.rank == 0:
            self.assertTrue(self.world_size >= 3)

            # Phase 1: Only worker1 has workload.
            dst = "worker1"
            futs = []
            for _ in range(num_repeat):
                fut = rpc.rpc_async(dst, heavy_rpc, args=(torch.ones(100, 100),))
                futs.append(fut)

            for fut in torch.futures.collect_all(futs).wait():
                self.assertEqual(fut.wait(), 0)

            # Phase 2: Only worker2 has workload.
            # If join is not correctly implemented,
            # worker2 should be closed by now.
            dst = "worker2"
            futs = []
            for _ in range(num_repeat):
                fut = rpc.rpc_async(dst, heavy_rpc, args=(torch.ones(100, 100),))
                futs.append(fut)

            for val in torch.futures.wait_all(futs):
                self.assertEqual(val, 0)

    def test_wait_all_workers(self):
        rpc.init_rpc(
            name="worker%d" % self.rank,
            backend=self.rpc_backend,
            rank=self.rank,
            world_size=self.world_size,
            rpc_backend_options=self.rpc_backend_options,
        )

        self._run_uneven_workload()

        # worker0 calls this at the end after waiting for RPC responses.
        # worker1/2 calls this immediately and has some works after it.
        # worker3 calls this immediately and has no more work.
        rpc.api._wait_all_workers()
        rpc.shutdown(graceful=False)

    def test_wait_all_workers_twice(self):
        rpc.init_rpc(
            name="worker%d" % self.rank,
            backend=self.rpc_backend,
            rank=self.rank,
            world_size=self.world_size,
            rpc_backend_options=self.rpc_backend_options,
        )

        self._run_uneven_workload()

        # worker0 calls this at the end after waiting for RPC responses.
        # worker1/2 calls this immediately and has some works after it.
        # worker3 calls this immediately and has no more work.
        rpc.api._wait_all_workers()
        rpc.api._wait_all_workers()
        rpc.shutdown(graceful=False)

    @dist_init
    def test_all_gather(self):
        info = rpc.get_worker_info()
        results = rpc.api._all_gather(info.id)
        expected = {}
        for info in rpc._get_current_rpc_agent().get_worker_infos():
            expected[info.name] = info.id

        self.assertEqual(expected, results)

    @dist_init
    def test_all_gather_timeout(self):
        rpc._set_rpc_timeout(0.1)

        if self.rank == 0:
            with self.assertRaisesRegex(
                RuntimeError,
                "timed out in _all_gather after 0\\.10 seconds"
            ):
                rpc.api._all_gather(SlowPickleClass(0.5))
        else:
            expected_error = self.get_timeout_error_regex()
            with self.assertRaisesRegex(RuntimeError, expected_error):
                rpc.api._all_gather(SlowPickleClass(0.5))

    @dist_init
    def test_graceful_shutdown_with_uneven_workload(self):
        """Test graceful termination."""
        self._run_uneven_workload()

    @dist_init(setup_rpc=False)
    def test_shutdown_followed_by_rpc(self):
        # Initialize RPC.
        rpc.init_rpc(
            name="worker%d" % self.rank,
            backend=self.rpc_backend,
            rank=self.rank,
            world_size=self.world_size,
            rpc_backend_options=self.rpc_backend_options,
        )

        n = self.rank + 1
        dst_rank = n % self.world_size
        ret = rpc.rpc_sync(
            worker_name(dst_rank),
            torch.add,
            args=(torch.ones(n, n), torch.ones(n, n)),
        )
        self.assertEqual(ret, torch.ones(n, n) * 2)
        rpc.shutdown()

        with self.assertRaisesRegex(RuntimeError, "^RPC has not been initialized"):
            rpc.rpc_sync(
                worker_name(dst_rank),
                torch.add,
                args=(torch.ones(n, n), torch.ones(n, n)),
            )

    @dist_init
    def test_expected_src(self):
        dst_rank = (self.rank + 1) % self.world_size
        expected_src_rank = (self.rank - 1) % self.world_size
        ret = rpc.rpc_sync(worker_name(dst_rank), set_value, args=(self.rank,))
        value = VALUE_FUTURE.result()
        self.assertEqual(value, expected_src_rank)

    @dist_init
    def test_py_built_in(self):
        n = self.rank + 1
        dst_rank = n % self.world_size
        ret = rpc.rpc_sync(worker_name(dst_rank), min, args=(n, n + 1, n + 2))
        self.assertEqual(ret, min(n, n + 1, n + 2))

    @dist_init
    def test_py_user_defined(self):
        n = self.rank + 1
        dst_rank = n % self.world_size
        ret = rpc.rpc_sync(
            worker_name(dst_rank),
            my_function,
            kwargs={"a": n, "b": n + 1, "c": n + 2},
        )
        self.assertEqual(ret, my_function(n, n + 1, n + 2))

    def test_build_rpc_profiling_key(self):
        # Tests that the name that shows up as an Event in profiling RPCs has all
        # the necessary information.
        for exec_mode in [RPCExecMode.SYNC, RPCExecMode.ASYNC, RPCExecMode.REMOTE]:
            rpc_profiling_key = _build_rpc_profiling_key(
                exec_mode, "foo", "worker0", "worker1"
            )
            self.assertIn(exec_mode.value, rpc_profiling_key)
            self.assertIn("foo", rpc_profiling_key)
            self.assertIn("worker0", rpc_profiling_key)
            self.assertIn("worker1", rpc_profiling_key)

    def check_profiling_info(self, self_worker_name, dst_worker_name, func, rpc_event, rpc_exec_mode):
        self.assertTrue(self_worker_name in rpc_event.name)
        self.assertTrue(dst_worker_name in rpc_event.name)
        if isinstance(func, torch.jit.ScriptFunction):
            self.assertTrue(torch._jit_internal._qualified_name(func) in rpc_event.name)
        else:
            self.assertTrue(func.__name__ in rpc_event.name)
        self.assertTrue(rpc_exec_mode.value in rpc_event.name)
        self.assertEqual(rpc_event.count, 1)

    @dist_init
    def test_profiler_rpc_record_shapes(self):
        if self.rank != 1:
            return
        dst = (self.rank + 1) % self.world_size
        dst_worker = worker_name(dst)
        t1, t2 = torch.ones(100), torch.ones(100)
        with torch.autograd.profiler.profile(record_shapes=True) as prof:
            rpc.rpc_sync(dst_worker, torch.add, args=(t1, t2))

        function_events = prof.function_events
        remote_events = [event for event in function_events if event.is_remote]
        remote_add_event = [
            event for event in remote_events if "aten::add" in event.name
        ][0]
        remote_add_input_shapes = remote_add_event.input_shapes
        # Run profiler on equivalent local op and validate shapes are the same.
        with torch.autograd.profiler.profile(record_shapes=True) as prof:
            torch.add(t1, t2)

        local_function_events = prof.function_events
        local_add_event = [
            event for event in local_function_events if "aten::add" in event.name
        ][0]
        local_add_input_shapes = local_add_event.input_shapes
        self.assertEqual(remote_add_input_shapes, local_add_input_shapes)

    @dist_init
    def test_profiler_rpc_memory(self):
        if self.rank != 1:
            return
        dst = (self.rank + 1) % self.world_size
        dst_worker = worker_name(dst)
        with torch.autograd.profiler.profile(profile_memory=True) as p:
            fut = rpc.rpc_async(dst_worker, udf_with_torch_ops, args=())
            res = fut.wait()

        function_events = p.function_events
        event_cpu_mem_usages = set(event.cpu_memory_usage for event in function_events)
        # if cpu_memory_usage was not propagated over the wire, this set would
        # only contain 0 (indicates no memory being profiled)
        self.assertNotEqual({0}, event_cpu_mem_usages)
        # No memory profiled if profile_memory=False
        with torch.autograd.profiler.profile(profile_memory=False) as p:
            fut = rpc.rpc_async(dst_worker, udf_with_torch_ops, args=())
            res = fut.wait()

        function_events = p.function_events
        event_cpu_mem_usages = set(event.cpu_memory_usage for event in function_events)
        self.assertEqual({0}, event_cpu_mem_usages)

    @dist_init
    def test_profiler_export_trace(self):
        if self.rank != 1:
            return
        dst = (self.rank + 1) % self.world_size
        dst_worker = worker_name(dst)
        with torch.autograd.profiler.profile() as p:
            fut = rpc.rpc_async(dst_worker, udf_with_torch_ops, args=())
            res = fut.wait()

        events = p.function_events
        with TemporaryFileName() as fname:
            path = fname
            p.export_chrome_trace(path)
            with open(path) as f:
                trace = json.load(f)
                event_names = [event['name'] for event in trace]
                for expected_event_name in EXPECTED_REMOTE_EVENTS + [RPCExecMode.ASYNC.value]:
                    event_exists = any([expected_event_name in event_name for event_name in event_names])
                    self.assertTrue(event_exists)

    @dist_init
    def test_profiler_rpc_key_names(self):
        # tests that remote events are properly prefixed with the RPC profiling key.
        if self.rank != 1:
            return

        # Spawn multiple threads that send RPCs to ensure keys are correctly
        # prefixied when there are multiple RPCs being created/in flight at the
        # same time.
        dst_ranks = [rank for rank in range(0, self.world_size) if rank != self.rank]

        def rpc_with_profiling(dst_worker):
            with torch.autograd.profiler.profile() as prof:
                fut = rpc.rpc_async(dst_worker, udf_with_torch_ops, args=())
                fut.wait()

            events = prof.function_events
            remote_event_names = {
                event.name: event for event in events if event.is_remote
            }
            rpc_profiling_key = _build_rpc_profiling_key(
                RPCExecMode.ASYNC,
                udf_with_torch_ops.__qualname__,
                worker_name(self.rank),
                dst_worker,
            )

            remote_event_name_set = set(EXPECTED_REMOTE_EVENTS)
            for name, event in remote_event_names.items():
                # Ensure that we have the expected key as part of the remote
                # event.
                self.assertTrue(name.startswith(rpc_profiling_key))
                self.assertTrue(event.is_remote)
                self.assertTrue(event.node_id == rpc.get_worker_info(dst_worker).id)
                # Ensure that the remote event name also contains the operator.
                operator_name_substr = name[len(rpc_profiling_key) :]
                # Note: we don't assert that every remote event needs to be
                # in the above set, the set is just a representative set of
                # what we expect to see. The profiler can change and add more
                # events, but we should always expect to see this representative
                # set.
                matching_event = {
                    remote_event_name
                    for remote_event_name in remote_event_name_set
                    if remote_event_name in operator_name_substr
                }
                remote_event_name_set -= matching_event

            # The set should be empty, otherwise its contained elements did
            # not show up in the remote profiler output.
            self.assertTrue(
                remote_event_name_set == set(),
                f"Expected {remote_event_name_set} to be included in remote profiler output.",
            )

        for dst in dst_ranks:
            dst_worker = worker_name(dst)
            num_parallel_rpcs = 2
            with concurrent.futures.ThreadPoolExecutor(
                max_workers=num_parallel_rpcs
            ) as executor:
                futs = [
                    executor.submit(rpc_with_profiling, dst_worker)
                    for _ in range(num_parallel_rpcs)
                ]
                # Wait for workers to finish test
                for fut in futs:
                    fut.result()

    def _run_test_profiler_remote_events_profiled(self):
        # Tests that we can successfully invoke the profiler on a remote node,
        # and collect the remote events back in the local profiler.
        if self.rank != 1:
            return

        dst_ranks = [rank for rank in range(0, self.world_size) if rank != self.rank]
        for dst in dst_ranks:
            dst_worker = worker_name(dst)
            with torch.autograd.profiler.profile() as prof:
                fut = rpc.rpc_async(dst_worker, udf_with_torch_ops, args=())
                ret = fut.wait()

            events = prof.function_events

            rpc_event = get_function_event(events, RPCExecMode.ASYNC.value)
            self.check_profiling_info(
                worker_name(self.rank),
                dst_worker,
                udf_with_torch_ops,
                rpc_event,
                RPCExecMode.ASYNC,
            )

            remote_events = {event.name: event for event in events if event.is_remote}
            rpc_profiling_key = _build_rpc_profiling_key(
                RPCExecMode.ASYNC,
                udf_with_torch_ops.__qualname__,
                worker_name(self.rank),
                worker_name(dst),
            )

            for expected_remote_event_name in EXPECTED_REMOTE_EVENTS:
                expected_key = rpc_profiling_key + REMOTE_OP_STR + expected_remote_event_name
                self.assertTrue(expected_key in remote_events)
                remote_event = remote_events[expected_key]
                # Remote event should have a node ID corresponding to the worker
                # it ran on.
                self.assertEqual(remote_event.node_id, dst)

            # Validate order remote events show up in profiling output.
            def convert_remote_to_local(event_name):
                remote_op_key = rpc_profiling_key + REMOTE_OP_STR
                return event_name[
                    event_name.find(remote_op_key)
                    + len(remote_op_key) :
                ]

            remote_events_list = [
                convert_remote_to_local(event.name)
                for event in events
                if convert_remote_to_local(event.name) in EXPECTED_REMOTE_EVENTS
            ]
            self.assertEqual(
                set(remote_events_list),
                set(EXPECTED_REMOTE_EVENTS),
                f"Mismatch between profiled events: {set(remote_events_list)} and expected events: {set(EXPECTED_REMOTE_EVENTS)}",
            )

    @dist_init
    def test_profiler_remote_events_profiled(self):
        self._run_test_profiler_remote_events_profiled()

    @single_threaded_process_group_agent
    @dist_init
    def test_profiler_remote_events_profiled_single_threaded(self):
        self._run_test_profiler_remote_events_profiled()

    def run_profiling_workload(self, dst):
        fut = rpc.rpc_async(
            worker_name(dst),
            torch.mul,
            args=(
                torch.tensor(1.0, requires_grad=True),
                torch.tensor(1.0, requires_grad=True),
            ),
        )
        fut.wait()

    def _run_rpc_profiling_async_function(self, device="cpu"):
        if self.rank != 1:
            return

        dst1 = worker_name((self.rank + 1) % self.world_size)
        dst2 = worker_name((self.rank + 2) % self.world_size)
        x = torch.ones(2)
        y = torch.ones(2)
        with torch.autograd.profiler.profile() as prof:
            ret = rpc.rpc_async(
                dst1, slow_async_add, args=(dst2, x, y, device), timeout=20
            )
            out = ret.wait()

        function_events = prof.function_events
        # slow_async_add resulted in an RPC from dst1 -> dst2, so this should be
        # recorded.
        key_prefix = _build_rpc_profiling_key(
            RPCExecMode.ASYNC, slow_async_add.__qualname__, worker_name(self.rank), dst1
        )

        nested_rpc_key_prefix = _build_rpc_profiling_key(
            RPCExecMode.ASYNC, slow_add.__qualname__, dst1, dst2
        )
        expected_key = key_prefix + REMOTE_OP_STR + nested_rpc_key_prefix
        remote_events = [event for event in function_events if event.is_remote]
        rpc_remote_event = [
            event for event in remote_events if event.name == expected_key
        ]
        self.assertEqual(1, len(rpc_remote_event))
        rpc_remote_event = rpc_remote_event[0]
        self.assertEqual(rpc_remote_event.node_id, (self.rank + 1) % self.world_size)
        # slow_async_add's RPC does an add on dst2, which should be reflected as well.
        remote_add_key = (
            expected_key + REMOTE_OP_STR + torch.jit._builtins._find_builtin(torch.add)
        )
        remote_add_event = [
            event for event in remote_events if event.name == remote_add_key
        ]
        self.assertEqual(1, len(remote_add_event))
        remote_add_event = remote_add_event[0]
        # Validate that node_id is dst2.
        self.assertEqual(remote_add_event.node_id, (self.rank + 2) % self.world_size)

    @dist_init
    def test_rpc_profiling_async_function(self):
        initialize_pg(self.file_init_method, self.rank, self.world_size)
        self._run_rpc_profiling_async_function()
        if torch.cuda.is_available():
            dist.barrier()
            self._run_rpc_profiling_async_function(device="cuda:0")

    @single_threaded_process_group_agent
    @dist_init
    def test_rpc_profiling_async_function_single_threaded(self):
        initialize_pg(self.file_init_method, self.rank, self.world_size)
        self._run_rpc_profiling_async_function()
        if torch.cuda.is_available():
            dist.barrier()
            self._run_rpc_profiling_async_function(device="cuda:0")

    @dist_init
    def test_rpc_profiling_remote_record_function(self):
        # test that functions run over RPC with record_function show the expected
        # profiled block.
        if self.rank != 1:
            return
        dst_ranks = [i for i in range(self.world_size) if i != self.rank]
        for dst_rank in dst_ranks:
            dst_worker = worker_name(dst_rank)
            with torch.autograd.profiler.profile() as prof:
                fut = rpc.rpc_async(dst_worker, udf_with_torch_ops, args=(-1, True))
                fut.wait()

            function_events = prof.function_events
            record_function_remote_event = [
                evt for evt in function_events if "##forward##" in evt.name
            ]
            self.assertEqual(1, len(record_function_remote_event))
            record_function_remote_event = record_function_remote_event[0]
            self.assertEqual(record_function_remote_event.node_id, dst_rank)
            # cpu_children only returns direct children, so here we get all
            # children recursively.

            def get_cpu_children(event):
                if not event.cpu_children:
                    return []
                cpu_children = event.cpu_children
                for e in event.cpu_children:
                    cpu_children.extend(get_cpu_children(e))
                return cpu_children

            remote_children = get_cpu_children(record_function_remote_event)
            # Get local children and verify parity.
            with torch.autograd.profiler.profile() as prof:
                udf_with_torch_ops(-1, True)

            local_function_events = prof.function_events
            local_record_function_event = [
                evt for evt in local_function_events if "##forward##" in evt.name
            ][0]
            local_children = get_cpu_children(local_record_function_event)
            local_children_names = [
                evt.name for evt in local_children
            ]

            REMOTE_OP_STR = "#remote_op: "

            def convert_remote_to_local(event_name):
                remote_op_key = REMOTE_OP_STR
                return event_name[
                    event_name.find(remote_op_key) + len(remote_op_key) :
                ]

            for evt in remote_children:
                local_name = convert_remote_to_local(evt.name)
                self.assertTrue(local_name in local_children_names)

    def validate_profiling_workload(self, dst, prof):

        def convert_remote_to_local(event_name):
            return event_name[event_name.find(REMOTE_OP_STR) + len(REMOTE_OP_STR) :]

        events = prof.function_events
        remote_events = {
            convert_remote_to_local(event.name): event
            for event in events
            if event.is_remote
        }
        self.assertTrue("aten::mul" in remote_events)
        remote_mul_event = remote_events["aten::mul"]
        self.assertEqual(remote_mul_event.node_id, dst)
        self.check_profiling_info(
            worker_name(self.rank),
            worker_name(dst),
            torch.mul,
            remote_mul_event,
            RPCExecMode.ASYNC,
        )

    def _run_test_profiler_with_autograd_context(self):
        dst = (self.rank + 1) % self.world_size
        if self.rank == 1:
            # Cases where we can double wrap messages with profiling information and autograd info.
            with dist_autograd.context() as context_id:
                with torch.autograd.profiler.profile() as prof:
                    self.run_profiling_workload(dst)

            self.validate_profiling_workload(dst, prof)

            # Ensure that flipped order of ctx managers results in events being
            # recorded as expected.
            with torch.autograd.profiler.profile() as prof:
                with dist_autograd.context() as context_id:
                    self.run_profiling_workload(dst)

            self.validate_profiling_workload(dst, prof)

    @single_threaded_process_group_agent
    @dist_init
    def test_profiler_with_autograd_context_single_threaded(self):
        self._run_test_profiler_with_autograd_context()

    @dist_init
    def test_profiler_with_autograd_context(self):
        self._run_test_profiler_with_autograd_context()

    def _profiler_test_with_rpc(self, rpc_exec_mode, func, args, use_record_function=False, dst=None):
        dst = dst if dst is not None else (self.rank + 1) % self.world_size

        # only run profiler on rank 1.
        if self.rank == 1:
            with torch.autograd.profiler.profile() as prof:
                record_function_ctx_mgr = (
                    contextlib.suppress()
                    if not use_record_function
                    else torch.autograd.profiler.record_function(
                        "foo"
                    )
                )
                with record_function_ctx_mgr as rf:
                    if rpc_exec_mode == RPCExecMode.SYNC:
                        rpc.rpc_sync(worker_name(dst), func, args=args)
                    elif rpc_exec_mode == RPCExecMode.ASYNC:
                        fut = rpc.rpc_async(worker_name(dst), func, args=args)
                        fut.wait()
                    else:
                        self.assertTrue(rpc_exec_mode == RPCExecMode.REMOTE)
                        rref = rpc.remote(worker_name(dst), func, args=args)
                        rref.to_here()
                        # To avoid flakiness, wait for the RRef to be profiled. This
                        # means that we received the acknowledgement of successful
                        # creation on the owner and ran the callbacks responsible
                        # for recording the profiling event.
                        rref._get_profiling_future().wait()

            events = prof.function_events
            rpc_event = get_function_event(events, rpc_exec_mode.value)
            # verify Node ID for this rpc event.
            self.assertEqual(rpc_event.node_id, self.rank)
            # Ensure recording of remote events.
            remote_events = {event for event in events if event.node_id == dst} - {rpc_event}
            self.assertGreaterEqual(len(remote_events), 1)
            for remote_event in remote_events:
                self.assertEqual(remote_event.node_id, dst)

            if use_record_function:
                scope_event = get_function_event(events, "foo")
                # Since RPC call is within the scope, its CPU interval should be
                # contained within foo's interval.
                self.assertLessEqual(scope_event.time_range.start, rpc_event.time_range.start)
                self.assertGreaterEqual(scope_event.time_range.end, rpc_event.time_range.end)
            # the sender, dest worker, function run, and type of RPC should all
            # be recorded.
            self_worker_name = worker_name(self.rank)
            dst_worker_name = worker_name(dst)
            self.check_profiling_info(self_worker_name, dst_worker_name, func, rpc_event, rpc_exec_mode)
            if use_record_function:
                # verify order by ensuring that the outer context comes
                # before the rpc event.
                foo_event_ix = next(i for i, event in enumerate(events) if "foo" in event.name)
                rpc_event_idx = next(i for i, event in enumerate(events) if rpc_exec_mode.value in event.name)
                self.assertLess(foo_event_ix, rpc_event_idx)

    def _run_test_profiler_with_sync_rpc_udf(self):
        self._profiler_test_with_rpc(RPCExecMode.SYNC, my_sleep_func, args=(1,))
        self._profiler_test_with_rpc(RPCExecMode.SYNC, my_sleep_func, args=(1,),
                                     use_record_function=True)

    @dist_init
    def test_profiler_with_sync_rpc_udf(self):
        self._run_test_profiler_with_sync_rpc_udf()

    @single_threaded_process_group_agent
    @dist_init
    def test_profiler_with_sync_rpc_udf_single_threaded(self):
        self._run_test_profiler_with_sync_rpc_udf()

    def _run_test_profiler_with_sync_rpc_builtin(self):
        self._profiler_test_with_rpc(
            RPCExecMode.SYNC, torch.mul, args=(torch.ones(1), torch.ones(1))
        )
        self._profiler_test_with_rpc(
            RPCExecMode.SYNC, torch.mul, args=(torch.ones(1), torch.ones(1)),
            use_record_function=True
        )

    @dist_init
    def test_profiler_with_sync_rpc_builtin(self):
        self._run_test_profiler_with_sync_rpc_builtin()

    @single_threaded_process_group_agent
    @dist_init
    def test_profiler_with_sync_rpc_builtin_single_threaded(self):
        self._run_test_profiler_with_sync_rpc_builtin()

    def _run_test_profiler_with_async_rpc_udf(self):
        self._profiler_test_with_rpc(RPCExecMode.ASYNC, my_sleep_func, args=(1,))
        self._profiler_test_with_rpc(RPCExecMode.ASYNC, my_sleep_func, args=(1,),
                                     use_record_function=True)

    @dist_init
    def test_profiler_with_async_rpc_udf(self):
        self._run_test_profiler_with_async_rpc_udf()

    @single_threaded_process_group_agent
    @dist_init
    def test_profiler_with_async_rpc_udf_single_threaded(self):
        self._run_test_profiler_with_async_rpc_udf()

    def _run_test_profiler_with_async_rpc_builtin(self):
        self._profiler_test_with_rpc(
            RPCExecMode.ASYNC, torch.mul, args=(torch.ones(1), torch.ones(1))
        )
        self._profiler_test_with_rpc(
            RPCExecMode.ASYNC, torch.mul, args=(torch.ones(1), torch.ones(1)),
            use_record_function=True
        )

    @dist_init
    def test_profiler_with_async_rpc_builtin(self):
        self._run_test_profiler_with_async_rpc_builtin()

    @single_threaded_process_group_agent
    @dist_init
    def test_profiler_with_async_rpc_builtin_single_threaded(self):
        self._run_test_profiler_with_async_rpc_builtin()

    def _run_test_profiler_with_remote_udf(self):
        self._profiler_test_with_rpc(RPCExecMode.REMOTE, my_sleep_func, args=(1,))
        self._profiler_test_with_rpc(
            RPCExecMode.REMOTE, my_sleep_func, args=(1,), use_record_function=True
        )
        # test remote to self
        self._profiler_test_with_rpc(
            RPCExecMode.REMOTE, my_sleep_func, args=(1,), dst=self.rank
        )

    @dist_init
    def test_profiler_with_remote_udf(self):
        self._run_test_profiler_with_remote_udf()

    @single_threaded_process_group_agent
    @dist_init
    def test_profiler_with_remote_udf_single_threaded(self):
        self._run_test_profiler_with_remote_udf()

    def _run_test_profiler_with_remote_builtin(self):
        self._profiler_test_with_rpc(
            RPCExecMode.REMOTE, torch.mul, args=(torch.ones(1), torch.ones(1))
        )
        self._profiler_test_with_rpc(
            RPCExecMode.REMOTE, torch.mul, args=(torch.ones(1), torch.ones(1)),
            use_record_function=True
        )
        # test remote to self
        self._profiler_test_with_rpc(
            RPCExecMode.REMOTE,
            torch.mul,
            args=(torch.ones(1), torch.ones(1)),
            dst=self.rank,
        )

    @dist_init
    def test_profiler_with_remote_builtin(self):
        self._run_test_profiler_with_remote_builtin()

    @single_threaded_process_group_agent
    @dist_init
    def test_profiler_with_remote_builtin_single_threaded(self):
        self._run_test_profiler_with_remote_builtin()

    def _run_test_profiler_with_script_async_rpc(self):
        self._profiler_test_with_rpc(
            RPCExecMode.ASYNC, my_script_func, args=(torch.tensor(1),)
        )
        self._profiler_test_with_rpc(
            RPCExecMode.ASYNC,
            my_script_func,
            args=(torch.tensor(1),),
            use_record_function=True,
        )

    @dist_init
    def test_profiler_with_script_async_rpc(self):
        self._run_test_profiler_with_script_async_rpc()

    @single_threaded_process_group_agent
    @dist_init
    def test_profiler_with_script_async_rpc_single_threaded(self):
        self._run_test_profiler_with_script_async_rpc()

    def _run_test_profiler_with_script_sync_rpc(self):
        self._profiler_test_with_rpc(
            RPCExecMode.SYNC, my_script_func, args=(torch.tensor(1),)
        )
        self._profiler_test_with_rpc(
            RPCExecMode.SYNC,
            my_script_func,
            args=(torch.tensor(1),),
            use_record_function=True,
        )

    @dist_init
    def test_profiler_with_script_sync_rpc(self):
        self._run_test_profiler_with_script_sync_rpc()

    @single_threaded_process_group_agent
    @dist_init
    def test_profiler_with_script_sync_rpc_single_threaded(self):
        self._run_test_profiler_with_script_sync_rpc()

    def _run_test_profiler_with_script_remote_rpc(self):
        self._profiler_test_with_rpc(
            RPCExecMode.REMOTE, my_script_func, args=(torch.tensor(1),)
        )
        self._profiler_test_with_rpc(
            RPCExecMode.REMOTE,
            my_script_func,
            args=(torch.tensor(1),),
            use_record_function=True,
        )
        # test remote to self
        self._profiler_test_with_rpc(
            RPCExecMode.REMOTE, my_script_func, args=(torch.tensor(1),), dst=self.rank
        )

    @dist_init
    def test_profiler_with_script_remote_rpc(self):
        self._run_test_profiler_with_script_remote_rpc()

    @single_threaded_process_group_agent
    @dist_init
    def test_profiler_with_script_remote_rpc_single_threaded(self):
        self._run_test_profiler_with_script_remote_rpc()

    def _assert_top_level_events(self, process_global_events, expected_top_level_event_names):
        top_level_event_names = []
        for thread_local_events in process_global_events:
            # Get top-level events from all events happened on a thread.
            last_end_time = 0
            for event in thread_local_events:
                event_name = event.name
                time_range = event.time_range
                if time_range.start > last_end_time:
                    top_level_event_names.append(event_name)
                    last_end_time = time_range.end
        top_level_event_names = sorted(top_level_event_names)
        expected_top_level_event_names = sorted(expected_top_level_event_names)
        self.assertEqual(
            top_level_event_names,
            expected_top_level_event_names,
            f"Expected events {expected_top_level_event_names}, but got {top_level_event_names}",
        )

    @dist_init
    def test_server_process_global_profiler(self):
        if self.rank != 0:
            return

        dst_rank = (self.rank + 1) % self.world_size
        dst_worker_name = worker_name(dst_rank)

        x = torch.tensor(1)
        y = torch.tensor(2)

        outer_profile_rref = rpc.remote(dst_worker_name, rpc._server_process_global_profile)
        outer_profile_rref.rpc_sync().__enter__()
        rpc.rpc_sync(dst_worker_name, torch.add, (x, y))
        inner_profile_rref = rpc.remote(dst_worker_name, rpc._server_process_global_profile)
        inner_profile_rref.rpc_sync().__enter__()
        rpc.rpc_sync(dst_worker_name, torch.sub, (x, y))
        inner_profile_rref.rpc_sync().__exit__(None, None, None)
        outer_profile_rref.rpc_sync().__exit__(None, None, None)

        inner_events = rpc.rpc_sync(dst_worker_name, get_events_from_profile, (inner_profile_rref,))
        expected_inner_events = ['aten::sub']
        expected_outer_events = expected_inner_events + ['aten::add']

        self._assert_top_level_events(inner_events, expected_inner_events)
        outer_events = rpc.rpc_sync(dst_worker_name, get_events_from_profile, (outer_profile_rref,))
        self._assert_top_level_events(outer_events, expected_outer_events)

        inner_profile_rref.rpc_sync().key_averages()
        outer_profile_rref.rpc_sync().key_averages()

    @dist_init
    def test_async_record_function_double_end_callbacks(self):
        num_sleep_seconds = 1
        if self.rank == 1:
            # Validate that calling the function twice results in an error.
            with torch.autograd.profiler.profile() as pf:
                with torch.autograd.profiler.record_function("foo") as rf:
                    fut = rpc.rpc_async(
                        worker_name(0), my_sleep_func, args=(num_sleep_seconds,)
                    )
                    rf._call_end_callbacks_on_future(fut)
                    with self.assertRaisesRegex(
                        RuntimeError, "can only be called once."
                    ):
                        rf._call_end_callbacks_on_future(fut)
                fut.wait()

    @dist_init
    def test_async_record_function_cbs_jit_call(self):
        if self.rank == 1:
            with torch.autograd.profiler.profile() as pf:
                key = _build_rpc_profiling_key(
                    RPCExecMode.ASYNC,
                    torch._jit_internal._qualified_name(my_script_func),
                    "worker1",
                    "worker0",
                )
                with torch.autograd.profiler.record_function(key) as rf:
                    fut = rpc.rpc_async(
                        worker_name(0), my_script_func, args=(torch.tensor(1),)
                    )
                    # Intentionally calling record_function internals
                    fut = torch.ops.profiler._call_end_callbacks_on_jit_fut(rf.handle, fut)
                result = fut.wait()
                # Validate that the profiling future returns the same value as the RPC
                # future.
                expected = torch.add(torch.tensor(1), torch.tensor(1))
                self.assertEqual(result, expected)
            events = pf.function_events
            rpc_event = get_function_event(
                events, torch._jit_internal._qualified_name(my_script_func)
            )
            self.assertTrue(torch._jit_internal._qualified_name(my_script_func) in rpc_event.name)

    @dist_init
    def test_py_class_constructor(self):
        n = self.rank + 1
        dst_rank = n % self.world_size
        ret = rpc.rpc_sync(worker_name(dst_rank), MyClass, args=(n,))
        self.assertEqual(ret.a, n)

    @dist_init
    def test_py_class_instance_method(self):
        n = self.rank + 1
        dst_rank = n % self.world_size
        ret = rpc.rpc_sync(
            worker_name(dst_rank), MyClass(2).my_instance_method, args=(n,)
        )
        self.assertEqual(ret, MyClass(2).my_instance_method(n))

    @dist_init
    def test_py_class_method(self):
        n = self.rank + 1
        dst_rank = n % self.world_size
        ret = rpc.rpc_sync(
            worker_name(dst_rank), MyClass.my_class_method, args=(n, n + 1)
        )
        self.assertEqual(ret, MyClass.my_class_method(n, n + 1))

    @dist_init
    def test_py_class_static_method(self):
        n = self.rank + 1
        dst_rank = n % self.world_size
        ret = rpc.rpc_sync(
            worker_name(dst_rank), MyClass.my_static_method, args=(n + 10,)
        )
        self.assertEqual(ret, MyClass.my_static_method(n + 10))

    @dist_init
    def test_py_multi_async_call(self):
        n = self.rank + 1
        dst_rank = n % self.world_size
        dst_worker_info = rpc.get_worker_info(worker_name(dst_rank))
        fut1 = rpc.rpc_async(dst_worker_info, MyClass.my_static_method, args=(n + 10,))
        fut2 = rpc.rpc_async(dst_worker_info, min, args=(n, n + 1, n + 2))
        self.assertEqual(fut1.wait(), MyClass.my_static_method(n + 10))
        self.assertEqual(fut2.wait(), min(n, n + 1, n + 2))

    @dist_init
    def test_py_no_return_result(self):
        n = self.rank + 1
        dst_rank = n % self.world_size
        ret = rpc.rpc_sync(worker_name(dst_rank), no_result)
        self.assertEqual(ret, no_result())

    @dist_init
    def test_py_tensors(self):
        n = self.rank + 1
        dst_rank = n % self.world_size
        ret = rpc.rpc_sync(
            worker_name(dst_rank),
            my_tensor_function,
            args=(torch.ones(n, n), torch.ones(n, n)),
        )
        self.assertEqual(ret, my_tensor_function(torch.ones(n, n), torch.ones(n, n)))

    @dist_init
    def test_py_tensors_multi_async_call(self):
        futs = []
        n = self.rank + 1
        dst_rank = n % self.world_size
        for i in range(100):
            fut = rpc.rpc_async(
                worker_name(dst_rank),
                my_tensor_function,
                args=(torch.ones(i, i), torch.ones(i, i)),
            )
            futs.append(fut)

        j = 0
        for val in torch.futures.wait_all(futs):
            self.assertEqual(
                val, my_tensor_function(torch.ones(j, j), torch.ones(j, j))
            )
            j += 1

    @dist_init
    def test_py_tensors_in_container(self):
        n = self.rank + 1
        dst_rank = n % self.world_size
        a = [torch.ones(n, n), torch.ones(n, n)]
        b = TensorClass(build_complex_tensors())
        c = {"foo": torch.ones(n, n), "bar": torch.ones(n, n)}
        ret = rpc.rpc_sync(
            worker_name(dst_rank), my_complex_tensor_function, args=(a, b, c)
        )
        self.assertEqual(ret, my_complex_tensor_function(a, b, c))

    @dist_init
    def test_py_nested_pickle(self):
        n = self.rank + 1
        dst_rank = n % self.world_size

        ret = rpc.rpc_sync(
            worker_name(dst_rank),
            run_nested_pickle,
            args=(MyPickleClass(), torch.ones(2, 2)),
        )

        m = MyPickleClass()
        m.set(my_tensor_function(torch.ones(2, 2), torch.ones(2, 2)))
        self.assertEqual(ret, run_nested_pickle(m, torch.ones(2, 2)))

    @dist_init
    def test_py_function_exception(self):
        n = self.rank + 1
        dst_rank = n % self.world_size
        with self.assertRaises(TypeError):
            ret = rpc.rpc_sync(worker_name(dst_rank), no_result, args=(10,))

    @dist_init
    def test_py_raise_in_user_func(self):
        with captured_output() as (_, err):
            # This barrier prevents a race condition where the main thread has
            # not entered the context manager when the remote function runs.
            initialize_pg(self.file_init_method, self.rank, self.world_size)
            dist.barrier()
            n = self.rank + 1
            dst_rank = n % self.world_size
            fut = rpc.rpc_async(worker_name(dst_rank), raise_func)
            with self.assertRaisesRegex(ValueError, expected_err):
                fut.wait()
            # This barrier prevents a race condition where the main thread exits
            # context manager before the remote function has ran.
            dist.barrier()

        # Validate that trainers log errors when running functions.
        stderr_lines = err.getvalue()
        self.assertTrue(expected_err in stderr_lines)

    @dist_init
    def test_py_raise_in_user_func_escaped_str(self):
        n = self.rank + 1
        dst_rank = n % self.world_size
        fut = rpc.rpc_async(worker_name(dst_rank), raise_func_escape)
        try:
            fut.wait()
        except ValueError as e:
            msg = str(e)
            # Ensure newlines are unescaped to provide a better repr of error.
            self.assertEqual(msg, msg.encode("utf-8").decode("unicode_escape"))
        else:
            self.assertTrue(False, "expected raise_func_escape to raise ValueError.")

    @dist_init
    def test_nested_rpc(self):
        n = self.rank + 1
        dst_rank = n % self.world_size
        ret = rpc.rpc_sync(
            worker_name(dst_rank),
            nested_rpc,
            args=(worker_name(self.rank),),
        )
        self.assertEqual(ret, torch.ones(2, 2) + 1)

    def _stress_test_rpc(self, f, repeat=1000, args=()):
        n = self.rank + 1
        dst_rank = n % self.world_size
        futs = []
        tik = time.time()
        for _ in range(repeat):
            fut = rpc.rpc_async(worker_name(dst_rank), f, args=args)
            futs.append(fut)

        for val in torch.futures.wait_all(futs):
            self.assertEqual(val, 0)
        tok = time.time()
        print(
            "Rank {} finished testing {} times in {} seconds.".format(
                self.rank, repeat, tok - tik
            )
        )

    @dist_init
    def test_stress_light_rpc(self):
        self._stress_test_rpc(light_rpc)

    @dist_init
    def test_stress_heavy_rpc(self):
        self._stress_test_rpc(heavy_rpc, repeat=20, args=(torch.ones(100, 100),))

    @dist_init
    def test_stress_heavy_rpc_torchscript(self):
        self._stress_test_rpc(heavy_rpc_torchscript, repeat=20, args=(torch.ones(100, 100),))

    @dist_init
    def test_builtin_remote_ret(self):
        n = self.rank + 1
        dst_rank = n % self.world_size
        rref = rpc.remote(
            worker_name(dst_rank),
            torch.add,
            args=(torch.ones(n, n), torch.ones(n, n)),
        )
        self.assertEqual(rref.to_here(), torch.ones(n, n) * 2)

    @dist_init
    def test_builtin_remote_self(self):
        rref = rpc.remote(
            worker_name(self.rank),
            torch.add,
            args=(torch.ones(2, 2), torch.ones(2, 2)),
        )
        self.assertEqual(rref.local_value(), torch.ones(2, 2) * 2)

    def _test_multi_remote_call(self, fn, args_fn=lambda x: (), kwargs_fn=lambda x: {}):
        m = 10
        n = self.rank + 1
        dst_rank = n % self.world_size
        rrefs = []
        expected = []
        for i in range(m):
            n = n + i
            rrefs.append(
                rpc.remote(
                    worker_name(dst_rank),
                    fn,
                    args=args_fn(n),
                    kwargs=kwargs_fn(n),
                )
            )
            expected.append(fn(*args_fn(n), **kwargs_fn(n)))

        for i in range(m):
            self.assertEqual(rrefs[i].to_here(), expected[i])

    @dist_init
    def test_multi_builtin_remote_ret(self):
        def args_fn(n):
            return (torch.ones(n, n), torch.ones(n, n))

        self._test_multi_remote_call(torch.add, args_fn=args_fn)

    @dist_init
    def test_py_udf_remote(self):
        n = self.rank + 1
        dst_rank = n % self.world_size
        rref = rpc.remote(
            worker_name(dst_rank),
            my_function,
            kwargs={"a": n, "b": n + 1, "c": n + 2},
        )
        self.assertEqual(rref.to_here(), my_function(n, n + 1, n + 2))

    @dist_init
    def test_multi_py_udf_remote(self):
        def kwargs_fn(n):
            return {"a": torch.ones(n, n), "b": torch.ones(n, n), "c": torch.ones(n, n)}

        self._test_multi_remote_call(my_function, kwargs_fn=kwargs_fn)

    @dist_init
    def test_py_rref_args(self):
        n = self.rank + 1
        dst_rank = n % self.world_size
        rref_a = rpc.remote(
            worker_name(dst_rank), torch.add, args=(torch.ones(n, n), 2)
        )
        rref_b = rpc.remote(
            worker_name(dst_rank), torch.add, args=(torch.ones(n, n), 1)
        )
        rref_c = rpc.remote(
            worker_name(dst_rank), my_rref_function, args=(rref_a, rref_b)
        )
        self.assertEqual(rref_c.to_here(), torch.ones(n, n) + 4)

    @dist_init
    def test_py_rref_args_user_share(self):
        n = self.rank + 1
        owner_rank = n % self.world_size
        user_rank = (n + 1) % self.world_size
        rref_a = rpc.remote(
            worker_name(owner_rank), my_function, args=(torch.ones(n, n), 2, 0)
        )
        rref_b = rpc.remote(
            worker_name(owner_rank), my_function, args=(torch.ones(n, n), 1, 0)
        )
        rref_c = rpc.remote(
            worker_name(user_rank), my_rref_function, args=(rref_a, rref_b)
        )
        self.assertEqual(rref_c.to_here(), torch.ones(n, n) + 4)

    @dist_init
    def test_py_rpc_rref_args(self):
        n = self.rank + 1
        dst_rank = n % self.world_size
        rref_a = rpc.remote(
            worker_name(dst_rank), my_function, args=(torch.ones(n, n), 2, 0)
        )
        rref_b = rpc.remote(
            worker_name(dst_rank), my_function, args=(torch.ones(n, n), 1, 0)
        )

        c = rpc.rpc_sync(
            worker_name(dst_rank), my_rref_function, args=(rref_a, rref_b)
        )

        self.assertEqual(c, torch.ones(n, n) + 4)

    @dist_init
    def test_nested_remote(self):
        n = self.rank + 1
        dst_rank1 = n % self.world_size
        dst_rank2 = (n + 1) % self.world_size

        rref = rpc.remote(
            worker_name(dst_rank1),
            nested_remote,
            args=(worker_name(dst_rank2),),
        )
        self.assertEqual(rref.to_here(), torch.ones(2, 2) + 3)

    @dist_init
    def test_nested_rref(self):
        n = self.rank + 1
        dst_rank1 = n % self.world_size
        dst_rank2 = (n + 1) % self.world_size
        rref_of_rrefs = rpc.remote(
            worker_name(dst_rank1),
            nested_rref,
            args=(worker_name(dst_rank2),),
        )

        # Say C has 2 OwnerRRefs.
        # B has 2 UserRRefs to those 2 OwnerRRefs, respectively.
        # This call is effectively A asking B to share its 2 UserRRefs.
        rrefs = rref_of_rrefs.to_here()

        self.assertEqual(len(rrefs), 2)
        self.assertEqual(rrefs[0].to_here(), torch.ones(2, 2) + 1)
        self.assertEqual(rrefs[1].to_here(), torch.ones(2, 2) + 2)

    @dist_init
    def test_nested_rref_stress(self):
        n = self.rank + 1
        dst_rank1 = n % self.world_size
        dst_rank2 = (n + 1) % self.world_size
        all_rrefs = []
        for _ in range(20):
            all_rrefs.append(
                rpc.remote(
                    worker_name(dst_rank1),
                    nested_rref,
                    args=(worker_name(dst_rank2),),
                )
            )

        for i in range(20):
            rref_of_rrefs = all_rrefs[i]
            rrefs = rref_of_rrefs.to_here()
            self.assertEqual(len(rrefs), 2)
            self.assertEqual(rrefs[0].to_here(), torch.ones(2, 2) + 1)
            self.assertEqual(rrefs[1].to_here(), torch.ones(2, 2) + 2)

    @dist_init
    def test_multi_layer_nested_async_rpc(self):
        # This test will exit right away, but there will be a chain of async
        # RPCs. The termination algorithm should detect those messages properly.
        # Otherwise, some peer could exit early, leaving others to timeout
        # errors or connection closed errors.
        ttl = 20
        n = self.rank + 1
        dst_rank = n % self.world_size

        multi_layer_nested_async_rpc(dst_rank, self.world_size, ttl)

    @dist_init
    def test_remote_with_exception(self):
        n = self.rank + 1
        dst_rank = n % self.world_size
        # check ref to other workers
        rref = rpc.remote(worker_name(dst_rank), raise_func)
        with self.assertRaises(ValueError):
            rref.to_here()
        # check ref to itself
        rref = rpc.remote(worker_name(self.rank), no_result, args=(10,))
        with self.assertRaises(TypeError):
            rref.to_here()

    @dist_init
    def test_rpc_return_rref(self):
        n = self.rank + 1
        dst_rank1 = n % self.world_size
        dst_rank2 = (n + 1) % self.world_size
        rref = rpc.rpc_sync(
            worker_name(dst_rank1),
            rpc_return_rref,
            args=(worker_name(dst_rank2),),
        )
        self.assertEqual(rref.to_here(), torch.ones(2, 2) + 1)

    @dist_init
    def test_rref_forward_chain(self):
        ttl = 8
        n = self.rank + 1
        dst_rank = n % self.world_size

        rref = rpc.remote(
            worker_name(dst_rank), torch.add, args=(torch.ones(n, n), 1)
        )

        ret_rref = rref_forward_chain(dst_rank, self.world_size, rref, ttl)

        for i in range(ttl):
            self.assertEqual(len(ret_rref), 1)
            ret_rref = ret_rref[0].to_here()

        ret = ret_rref
        self.assertEqual(ret, torch.add(torch.ones(n, n), 1))

    @dist_init
    def test_local_rref_no_fork(self):
        local_rref = RRef(35)
        self.assertEqual(local_rref.local_value(), 35)

    @dist_init
    def test_local_value_not_on_owner(self):
        # ensure that an error message is thrown if a user tries to call
        # local_value() on a non-owning node.
        next_rank = (self.rank + 1) % self.world_size
        rref = rpc.remote(
            worker_name(next_rank), torch.add, args=(torch.ones(1), torch.ones(1))
        )
        with self.assertRaisesRegex(
            RuntimeError, (
                fr"For UserRRef\(rref_id=GloballyUniqueId\(created_on={self.rank}, local_id=0\), "
                fr"fork_id=GloballyUniqueId\(created_on={self.rank}, local_id=1\)\), "
                r"can't call localValue\(\) on user "
                fr"WorkerInfo\(id={self.rank}, name={worker_name(self.rank)}\). "
                fr"Call it on owner WorkerInfo\(id={next_rank}, name={worker_name(next_rank)}\)"
            )
        ):
            rref.local_value()

    @dist_init
    def test_return_local_rrefs(self):
        n = self.rank + 1
        dst_rank = n % self.world_size

        rref_list = rpc.rpc_sync(
            worker_name(dst_rank), get_rref_list, args=([1, 2, 3],)
        )

        for rref in rref_list:
            rpc.rpc_sync(
                rref.owner(),
                _call_method_on_rref,
                args=(MyClass.increment_value, rref, 10),
            )

        rets = [
            rpc.rpc_sync(
                rref.owner(), _call_method_on_rref, args=(MyClass.get_value, rref)
            )
            for rref in rref_list
        ]

        self.assertEqual(rets, [11, 12, 13])

    @dist_init
    def _test_rref_type(self, blocking):

        def launched_rpc(events):
            expected_name = f"rpc_{RPCExecMode.ASYNC.value}#_rref_typeof_on_owner"
            return any([e.name.startswith(expected_name) for e in events])

        dst = worker_name((self.rank + 1) % self.world_size)
        rref = rpc.remote(dst, torch.add, args=(torch.ones(2), 1))

        with torch.autograd.profiler.profile() as p:
            t = rref._get_type(blocking=blocking)
            if not blocking:
                t = t.wait()

        self.assertTrue(launched_rpc(p.function_events))
        expected_type = type(torch.ones(2))
        self.assertEqual(t, expected_type)

        futs = []

        def verify(fut):
            self.assertEqual(fut.value(), expected_type)

        with torch.autograd.profiler.profile() as p:
            for _ in range(10):
                t = rref._get_type(blocking=blocking)
                if not blocking:
                    futs.append(t)
                    t.add_done_callback(verify)
                    t = t.wait()
                self.assertEqual(t, expected_type)

        if not blocking:
            # Note that cached calls with blocking=False all return the same
            # cached original future.
            first_fut = futs[0]
            for f in futs[1:]:
                self.assertTrue(f is first_fut)
        # Ensure we never launch another RPC, other than for the very
        # first call.
        self.assertFalse(launched_rpc(p.function_events))
        self.assertEqual(t, type(torch.ones(2)))

        rref = rpc.remote(dst, MyClass, args=(0,))
        rref_type = rref._get_type(blocking=blocking)
        if not blocking:
            rref_type = rref_type.wait()
        self.assertEqual(rref_type, MyClass)

    def test_rref_type_blocking(self):
        self._test_rref_type(blocking=True)

    def test_rref_type_non_blocking(self):
        self._test_rref_type(blocking=False)

    @dist_init
    def _test_rref_type_with_error(self, blocking):
        dst = worker_name((self.rank + 1) % self.world_size)
        # 10 ms timeout
        rref = rpc.remote(dst, raise_func)
        # Blocking: error raised inline
        if blocking:
            with self.assertRaisesRegex(ValueError, "Expected error"):
                rref._get_type(blocking=blocking)
        else:
            # Non-blocking: Immediately return future, block on wait
            fut = rref._get_type(blocking=blocking)
            with self.assertRaisesRegex(ValueError, "Expected error"):
                fut.wait()


    def test_rref_type_with_error_blocking(self):
        self._test_rref_type_with_error(blocking=True)

    def test_rref_type_with_error_non_blocking(self):
        self._test_rref_type_with_error(blocking=False)

    @dist_init
    def _test_rref_type_owner(self, blocking):
        rref = RRef(torch.ones(2) + 1)
        rref_type = rref._get_type(blocking=blocking)
        if not blocking:
            rref_type = rref_type.wait()
        self.assertEqual(rref_type, type(torch.ones(2)))

        rref = RRef(MyClass(0))
        rref_type = rref._get_type(blocking=blocking)
        if not blocking:
            rref_type = rref_type.wait()
        self.assertEqual(rref_type, MyClass)

    def test_rref_type_owner_blocking(self):
        self._test_rref_type_owner(blocking=True)

    def test_rref_type_owner_non_blocking(self):
        self._test_rref_type_owner(blocking=False)

    @staticmethod
    def _slow_add(x, y):
        time.sleep(1)
        return x + y

    @dist_init
    def test_rref_type_slow_init(self):
        dst = worker_name((self.rank + 1) % self.world_size)
        rref = rpc.remote(dst, RpcTest._slow_add, args=(torch.ones(2), 1))
        self.assertEqual(rref._get_type(), type(torch.ones(2)))

    @dist_init
    def test_owner_equality(self):
        a = RRef(40)
        b = RRef(50)

        other_rank = (self.rank + 1) % self.world_size
        other_a = rpc.remote(
            worker_name(other_rank), torch.add, args=(torch.ones(1), 1)
        )
        other_b = rpc.remote(
            worker_name(other_rank), torch.add, args=(torch.ones(1), 1)
        )
        other_a.to_here()  # to ensure clean termination
        other_b.to_here()

        self.assertNotEqual(a.owner(), 23)
        self.assertEqual(other_a.owner(), other_b.owner())
        self.assertNotEqual(a.owner(), other_a.owner())
        self.assertEqual(other_a.owner(), other_a.owner())
        self.assertEqual(other_a.owner(), other_b.owner())
        self.assertEqual(a.owner(), a.owner())
        self.assertEqual(a.owner(), b.owner())
        self.assertEqual(a.owner(), rpc.get_worker_info())
        x = dict()
        x[a.owner()] = a
        x[other_a.owner()] = other_a
        self.assertEqual(x[a.owner()], a)
        self.assertEqual(x[b.owner()], a)
        self.assertEqual(x[other_a.owner()], other_a)
        self.assertEqual(x[other_b.owner()], other_a)
        self.assertEqual(len(x), 2)

    @dist_init
    def test_pass_local_rrefs(self):
        n = self.rank + 1
        dst_rank = n % self.world_size
        dst_worker = worker_name(dst_rank)

        rref = RRef(40)
        self.assertEqual(
            rpc.rpc_sync(dst_worker, add_rref_to_value, args=(rref, 50)), 90
        )
        self.assertEqual(
            rpc.rpc_async(dst_worker, add_rref_to_value, args=(rref, 50)).wait(), 90
        )
        self.assertEqual(
            rpc.remote(dst_worker, add_rref_to_value, args=(rref, 50)).to_here(), 90
        )

    @dist_init
    def test_remote_same_worker(self):
        n = self.rank + 1
        dst_rank = n % self.world_size
        rref_a = rpc.remote(
            worker_name(dst_rank), torch.add, args=(torch.ones(n, n), 2)
        )
        rref_b = rpc.remote(
            worker_name(dst_rank), torch.add, args=(torch.ones(n, n), 1)
        )
        rref_c = rpc.remote(
            worker_name(dst_rank), my_rref_function, args=(rref_a, rref_b)
        )
        self.assertEqual(rref_c.to_here(), torch.ones(n, n) + 4)

    @dist_init(setup_rpc=True)
    def test_call_method_on_rref(self):
        """
        Tests that it is possible to call an instance method on a remote objet
        by using rref.owner() as destination of the call.
        """
        vals = [10, 2, 5, 7]
        dst_rank = (self.rank + 1) % self.world_size
        dst_worker = worker_name(dst_rank)

        # creates a remote object
        rref = rpc.remote(dst_worker, MyClass, args=(vals[0],))

        # modifies state of the remote object
        rpc.rpc_sync(
            rref.owner(),
            _call_method_on_rref,
            args=(MyClass.increment_value, rref, vals[1]),
        )
        rpc.rpc_async(
            rref.owner(),
            _call_method_on_rref,
            args=(MyClass.increment_value, rref, vals[2]),
        ).wait()
        rpc.remote(
            rref.owner(),
            _call_method_on_rref,
            args=(MyClass.increment_value, rref, vals[3]),
        ).to_here()

        # queries state of the remote object
        result = rpc.rpc_sync(
            dst_worker, _call_method_on_rref, args=(MyClass.get_value, rref)
        )

        self.assertEqual(result, sum(vals))

    # Notice `rpc.api.shutdown()` accesses
    # `_delete_all_user_and_unforked_owner_rrefs` through
    # `torch.distributed.rpc.api`, so patching
    # `torch.distributed.rpc._delete_all_user_and_unforked_owner_rrefs` will
    # not help.
    @mock.patch.object(torch.distributed.rpc.api, "_delete_all_user_and_unforked_owner_rrefs")
    def _test_rref_leak(self, _mock_delete_all_user_and_unforked_owner_rrefs, ignore_leak):
        rpc.init_rpc(
            name=worker_name(self.rank),
            backend=self.rpc_backend,
            rank=self.rank,
            world_size=self.world_size,
            rpc_backend_options=self.rpc_backend_options,
        )

        initialize_pg(self.file_init_method, self.rank, self.world_size)
        # Wait for all init to complete.
        dist.barrier()

        rref = rpc.remote(
            worker_name((self.rank + 1) % self.world_size),
            torch.add,
            args=(torch.ones(2, 2), 1),
        )

        import torch.distributed.rpc.api as api

        if ignore_leak:
            api._ignore_rref_leak = True
            rpc.shutdown(graceful=True)
        else:
            api._ignore_rref_leak = False
            with self.assertRaisesRegex(RuntimeError, "Leaking RRef"):
                rpc.shutdown(graceful=True)

    @dist_init(setup_rpc=False)
    def test_rref_leak(self):
        self._test_rref_leak(ignore_leak=False)

    @dist_init(setup_rpc=False)
    def test_ignore_rref_leak(self):
        self._test_rref_leak(ignore_leak=True)

    @dist_init
    def test_rref_str(self):
        rref1 = RRef(self.rank)
        id_class = "GloballyUniqueId"
        self.assertEqual(
            "OwnerRRef({}(created_on={}, local_id=0))".format(id_class, self.rank), rref1.__str__()
        )

        dst_rank = (self.rank + 1) % self.world_size
        rref2 = rpc.remote(
            worker_name(dst_rank), torch.add, args=(torch.ones(2, 2), 1)
        )
        self.assertEqual(
            rref2.__str__(),
            "UserRRef(RRefId = {0}(created_on={1}, local_id=1), ForkId = {0}(created_on={1}, local_id=2))".format(
                id_class, self.rank
            ),
        )

    @dist_init
    def test_rref_get_future(self):
        # Tests that we can obtain the future corresponding to the creation of
        # the RRef on remote end
        if self.rank == 0:
            # Builtin
            rref = rpc.remote(worker_name(1), torch.add, args=(1, 1))
            rref.to_here()
            fut = rref._get_future()
            self.assertIsInstance(fut, torch._C.Future)

            # UDF
            rref = rpc.remote(worker_name(1), foo_add, args=())
            rref.to_here()
            fut = rref._get_future()
            self.assertIsInstance(fut, torch._C.Future)

            # Script
            rref = rpc.remote(worker_name(1), my_script_func, args=(torch.tensor(1), ))
            rref.to_here()
            fut = rref._get_future()
            self.assertIsInstance(fut, torch._C.Future)


    @dist_init
    def test_rref_context_debug_info(self):
        # This test checks local states that are modified by remote workers.
        # This means that we would need barrier before and after every check.
        # The barrier before the check makes sure that all previous states are
        # cleared globally, the barrier after ensures that no following states
        # change gets into the current check.
        initialize_pg(self.file_init_method, self.rank, self.world_size)

        # Check 1: local RRef does not update owners_ map or add a pending user.
        #################################################

        rref1 = RRef(self.rank)

        # don't need a barrier here as local RRef is handled by this thread
        info = _rref_context_get_debug_info()
        self.assertIn("num_owner_rrefs", info)
        self.assertIn("num_pending_users", info)
        # RRef on local value is not added to context until shared across RPC
        self.assertEqual(0, int(info["num_owner_rrefs"]))
        self.assertEqual(0, int(info["num_pending_users"]))
        # barrier after the check 1
        dist.barrier()

        # Check 2: Sharing RRef as an arg should update owners_ map
        ###########################################################

        dst_rank = (self.rank + 1) % self.world_size
        rpc.rpc_sync(worker_name(dst_rank), set_global_rref, args=(rref1,))

        # barrier before check 2
        wait_until_pending_futures_and_users_flushed()
        dist.barrier()

        info = _rref_context_get_debug_info()
        self.assertIn("num_owner_rrefs", info)
        self.assertEqual(1, int(info["num_owner_rrefs"]))
        # no pending users since the fork is finished
        self.assertEqual(0, int(info["num_pending_users"]))
        # barrier after check 2
        dist.barrier()

        # clear states for check 2
        rpc.rpc_sync(worker_name(dst_rank), clear_global_rref)

        # Wait for owner rref to be cleared.
        while int(info["num_owner_rrefs"]) != 0:
            info = _rref_context_get_debug_info()
            time.sleep(0.1)
        dist.barrier()

        # Check 3: rpc.remote call should update owners_ map
        ####################################################
        rref2 = rpc.remote(
            worker_name(dst_rank), torch.add, args=(torch.ones(2, 2), 1)
        )
        rref3 = rpc.remote(
            worker_name(dst_rank), torch.add, args=(torch.ones(2, 2), 1)
        )
        rref2.to_here()
        rref3.to_here()

        # barrier before check 3
        wait_until_pending_futures_and_users_flushed()
        dist.barrier()

        info = _rref_context_get_debug_info()
        self.assertIn("num_owner_rrefs", info)
        self.assertEqual(2, int(info["num_owner_rrefs"]))
        # no pending users since the fork is finished
        self.assertEqual(0, int(info["num_pending_users"]))

        # barrier after check 3
        dist.barrier()

    @dist_init
    def test_disable_gil_profiling(self):
        # test that rpc.enable_gil_profiling(false) will result in
        # GIL wait time not being recorded.

        # GIL profiling should be disabled by default.
        dst_rank = (self.rank + 1) % self.world_size
        rpc.rpc_sync(
            worker_name(dst_rank), torch.add, args=(torch.ones(1), torch.ones(1))
        )
        info = rpc.api._get_current_rpc_agent().get_debug_info()
        self.assertRaises(KeyError, lambda: info["agent.gil_average_wait_time_us"])
        rpc.enable_gil_profiling(True)
        rpc.rpc_sync(
            worker_name(dst_rank), torch.add, args=(torch.ones(1), torch.ones(1))
        )
        info = rpc.api._get_current_rpc_agent().get_debug_info()
        self.assertIn("agent.gil_average_wait_time_us", info)

    @dist_init(setup_rpc=False)
    def test_local_shutdown(self):
        # test that we can start RPC and then immediately locally shutdown
        # without sending any messages.
        rpc.init_rpc(
            name="worker%d" % self.rank,
            backend=self.rpc_backend,
            rank=self.rank,
            world_size=self.world_size,
            rpc_backend_options=self.rpc_backend_options,
        )
        # pass in graceful=False to ensure that we don't wait for other workers.
        rpc.shutdown(graceful=False)

    @dist_init
    def test_debug_info(self):
        # only test keys in this test case. Values should be covered by
        # individual module debug info tests
        import torch.distributed.autograd as dist_autograd

        info = _get_debug_info()
        rref_info = _rref_context_get_debug_info()
        agent_info = rpc.api._get_current_rpc_agent().get_debug_info()
        autograd_info = dist_autograd._get_debug_info()
        common_keys = rref_info.keys() & agent_info.keys() & autograd_info.keys()
        self.assertEqual(0, len(common_keys))
        expected = {}
        expected.update(rref_info)
        expected.update(agent_info)
        expected.update(autograd_info)
        # NB: Key ordering is only preserved in python 3.6+. So here, we
        # manually check keys are equal.
        for key in expected.keys():
            self.assertIn(key, info.keys())

        for key in info.keys():
            self.assertIn(key, expected.keys())

    @dist_init(setup_rpc=False)
    @unittest.skipIf(
        IS_MACOS,
        "Test is flaky on MacOS since libuv error handling is not as robust as TCP",
    )
    def test_handle_send_exceptions(self):
        # test that if a callee node has gone down, we raise an appropriate
        # exception instead of just crashing.
        rpc.init_rpc(
            name="worker%d" % self.rank,
            backend=self.rpc_backend,
            rank=self.rank,
            world_size=self.world_size,
            rpc_backend_options=self.rpc_backend_options,
        )
        rpc._set_rpc_timeout(10)
        # This barrier is needed to ensure that some workers do not exit before
        # others have been brought up, for non ProcessGroupAgent backends.
        initialize_pg(self.file_init_method, self.rank, self.world_size)
        dist.barrier()
        if self.rank == 1:
            dst_rank = (self.rank + 1) % self.world_size
            dst_worker = worker_name(dst_rank)
            # allow destination worker to exit without joining
            error_str = self.get_shutdown_error_regex()
            wait_until_node_failure(dst_rank, error_str)
            fut = rpc.rpc_async(dst_worker, torch.add, args=(torch.ones(1), 3))
            # Shutdown sequence is not very well defined and as a result
            # we can see any of the error messages defined in get_shutdown_error_regex.
            with self.assertRaisesRegex(RuntimeError, error_str):
                fut.wait()
        # exit all workers non-gracefully.
        rpc.shutdown(graceful=False)

    @dist_init
    def test_deadlock(self):
        # this test is copied from https://github.com/pytorch/pytorch/issues/45089
        if self.rank == 1:
            dst1 = worker_name((self.rank + 1) % self.world_size)
            x = torch.ones(2)
            y = torch.ones(2)
            rpc.rpc_async(dst1, RpcTest._slow_add, args=(x, y), timeout=15).wait()

        dist_initialized = dist.is_initialized()
        if not dist_initialized:
            dist.init_process_group(
                backend="gloo",
                init_method=self.file_init_method,
                rank=self.rank,
                world_size=self.world_size,
            )

    @dist_init(setup_rpc=False)
    def test_local_shutdown_with_rpc(self):
        # test that we can start RPC, send RPCs, and then run local shutdown.
        rpc.init_rpc(
            name="worker%d" % self.rank,
            backend=self.rpc_backend,
            rank=self.rank,
            world_size=self.world_size,
            rpc_backend_options=self.rpc_backend_options,
        )
        n = self.rank + 1
        dst_rank = n % self.world_size
        rpc.rpc_sync(
            worker_name(dst_rank),
            torch.add,
            args=(torch.ones(n, n), torch.ones(n, n)),
        )
        # A barrier is needed to ensure that all RPCs are processed.
        # Otherwise, some RPCs can timeout since the receiving end
        # has terminated.
        initialize_pg(self.file_init_method, self.rank, self.world_size)
        dist.barrier()
        # pass in graceful=False to ensure that we don't wait for other workers.
        rpc.shutdown(graceful=False)

    @dist_init(setup_rpc=False)
    def test_set_and_get_default_rpc_timeout(self):
        timeout = 0.5

        # A new `RpcBackendOptions` is constructed
        # when accessing `self.rpc_backend_options`.
        rpc_backend_options = self.rpc_backend_options
        rpc_backend_options.rpc_timeout = timeout

        rpc.init_rpc(
            name=worker_name(self.rank),
            backend=self.rpc_backend,
            rank=self.rank,
            world_size=self.world_size,
            rpc_backend_options=rpc_backend_options,
        )
        set_timeout = rpc.get_rpc_timeout()
        self.assertEqual(timeout, set_timeout)
        rpc.shutdown()

    @dist_init
    def test_default_timeout_used(self):
        """
        Tests that if no timeout is passed into rpc_async and rpc_sync, then the
        default timeout is used.
        """
        dst_rank = (self.rank + 1) % self.world_size
        rpc._set_rpc_timeout(0.001)  # 1 ms
        # futures should time out and be marked with an exception indicating it as such.
        futs = [
            rpc.rpc_async(worker_name(dst_rank), my_sleep_func, args=())
            for _ in range(10)
        ]
        expected_error = self.get_timeout_error_regex()
        for fut in futs:
            with self.assertRaisesRegex(RuntimeError, expected_error):
                fut.wait()

        # ensure that if a new timeout is set old futures don't time out but new ones do.
        rpc._set_rpc_timeout(200)  # 200 seconds
        # create a longstanding RPC.
        fut1 = rpc.rpc_async(worker_name(dst_rank), my_sleep_func, args=(1,))
        # now, set a short timeout.
        rpc._set_rpc_timeout(0.001)
        # fut2 should time out, fut1 should not.
        fut2 = rpc.rpc_async(worker_name(dst_rank), my_sleep_func, args=(1,))
        with self.assertRaisesRegex(RuntimeError, expected_error):
            fut2.wait()
        fut1.wait()

        # Zero timeout means infinity, so future should run to completion.
        rpc._set_rpc_timeout(0)
        rpc.rpc_async(worker_name(dst_rank), my_sleep_func, args=()).wait()

        # reset to default timeout so shutdown messages can process cleanly.
        rpc._set_rpc_timeout(rpc.constants.DEFAULT_RPC_TIMEOUT_SEC)

    @dist_init
    def test_rpc_timeouts(self):
        # TODO: enable timeouts for rpc.remote/RRef (https://github.com/pytorch/pytorch/issues/33803)
        dst_rank = (self.rank + 1) % self.world_size
        dst_worker = worker_name(dst_rank)
        timeout = 0.1  # 100 ms
        expected_error = self.get_timeout_error_regex()
        # Test async UDF
        fut = rpc.rpc_async(dst_worker, my_sleep_func, args=(1,), timeout=timeout)
        with self.assertRaisesRegex(RuntimeError, expected_error):
            fut.wait()

        # Ensure run to completion if there is no timeout and we use the default
        # RPC timeout.
        rpc.rpc_async(dst_worker, my_sleep_func, args=(1,)).wait()

        # Test sync UDF
        with self.assertRaisesRegex(RuntimeError, expected_error):
            rpc.rpc_sync(dst_worker, my_sleep_func, args=(1,), timeout=timeout)

        # Ensure run to completion if there is no timeout and we use the default
        # RPC timeout.
        rpc.rpc_sync(dst_worker, my_sleep_func, args=(1,))

        # If we set a default timeout for RPCs, it should be respected, though
        # still overridden if we pass in a different timeout to the APIs.
        rpc._set_rpc_timeout(0.001)
        fut = rpc.rpc_async(dst_worker, my_sleep_func, args=(1,))
        with self.assertRaisesRegex(RuntimeError, expected_error):
            fut.wait()
        with self.assertRaisesRegex(RuntimeError, expected_error):
            rpc.rpc_sync(dst_worker, my_sleep_func, args=(1,))

        # The RPCs should run to completion since we override the timeout.
        rpc.rpc_async(dst_worker, my_sleep_func, args=(1,), timeout=5).wait()
        rpc.rpc_sync(dst_worker, my_sleep_func, args=(1,), timeout=5)
        # Passing in a zero timeout should ensure that the RPC won't time out.
        rpc.rpc_async(dst_worker, my_sleep_func, args=(1,), timeout=0).wait()
        rpc.rpc_sync(dst_worker, my_sleep_func, args=(1,), timeout=0)
        # Reset for clean shutdown
        rpc._set_rpc_timeout(rpc.constants.DEFAULT_RPC_TIMEOUT_SEC)

    def test_dist_init_decorator(self):
        @dist_init(setup_rpc=False)
        def test_func(self):
            return "expected result"

        self.assertEqual(test_func(self), "expected result")

        @dist_init
        def test_func(self):
            return "expected result"

        self.assertEqual(test_func(self), "expected result")

    def test_use_rpc_pickler(self):
        class TestPickler:
            pass

        test_pickler = TestPickler()
        with _use_rpc_pickler(test_pickler):
            self.assertTrue(torch.distributed.rpc.api._default_pickler is test_pickler)
        self.assertTrue(
            torch.distributed.rpc.api._default_pickler is _internal_rpc_pickler
        )

    @dist_init
    def test_wait_all(self):
        with _wait_all():
            self.assertTrue(_thread_local_var.future_list == [])
            dst = worker_name((self.rank + 1) % self.world_size)
            fut = rpc.rpc_async(dst, torch.add, (torch.ones(2, 2), 1))
            self.assertTrue(len(_thread_local_var.future_list) == 1)
            self.assertTrue(isinstance(_thread_local_var.future_list[0], torch._C.Future))
        self.assertTrue(fut.done())
        self.assertEqual(fut.wait(), torch.ones(2, 2) + 1)
        self.assertFalse(hasattr(_thread_local_var, "future_list"))

    @dist_init
    def test_wait_all_multiple_call(self):
        with _wait_all():
            self.assertTrue(_thread_local_var.future_list == [])
            dst = worker_name((self.rank + 1) % self.world_size)
            for i in range(20):
                fut = rpc.rpc_async(dst, torch.add, (torch.ones(i, i), 1))
                res = rpc.rpc_sync(dst, torch.add, (torch.ones(i, i), 1))
                self.assertEqual(res, torch.ones(i, i) + 1)
                self.assertEqual(fut.wait(), torch.ones(i, i) + 1)
            self.assertTrue(len(_thread_local_var.future_list) == 20)
        self.assertFalse(hasattr(_thread_local_var, "future_list"))

    @dist_init
    def test_wait_all_timeout(self):
        expected_error = self.get_timeout_error_regex()
        with self.assertRaisesRegex(RuntimeError, expected_error):
            with _wait_all():
                self.assertTrue(_thread_local_var.future_list == [])
                dst = worker_name((self.rank + 1) % self.world_size)
                timeout = 0.1  # 100 ms
                fut = rpc.rpc_async(dst, my_sleep_func, args=(1,), timeout=timeout)
        self.assertFalse(hasattr(_thread_local_var, "future_list"))

    @dist_init
    def test_wait_all_raise_in_user_func(self):
        with self.assertRaises(ValueError):
            with _wait_all():
                self.assertTrue(_thread_local_var.future_list == [])
                dst = worker_name((self.rank + 1) % self.world_size)
                fut = rpc.rpc_async(dst, raise_func)
        self.assertFalse(hasattr(_thread_local_var, "future_list"))

    @dist_init
    def test_wait_all_raise_in_body(self):
        with self.assertRaises(ValueError):
            with _wait_all():
                raise_func()
        self.assertFalse(hasattr(_thread_local_var, "future_list"))


    timed_out_rpc_event = None

    @staticmethod
    def timed_out_rpc():
        RpcTest.timed_out_rpc_event.wait()

    @dist_init
    def test_wait_all_exit_early_python(self):
        # Initialize the event in the subprocess.
        RpcTest.timed_out_rpc_event = Event()

        # Wait for all processes to initialize event.
        initialize_pg(self.file_init_method, self.rank, self.world_size)
        dist.barrier()

        dst = worker_name((self.rank + 1) % self.world_size)
        fut1 = rpc.rpc_async(dst, RpcTest.timed_out_rpc)
        fut2 = rpc.rpc_async(dst, raise_func)
        fut3 = rpc.rpc_async(dst, raise_func)

        # We should receive the error from fut2
        with self.assertRaisesRegex(ValueError, expected_err):
            torch.futures.wait_all([fut1, fut2, fut3])

        # Unblock RPC thread for fut1
        RpcTest.timed_out_rpc_event.set()

    @dist_init
    def test_wait_all_exit_early_builtin(self):
        # Initialize the event in the subprocess.
        RpcTest.timed_out_rpc_event = Event()

        # Wait for all processes to initialize event.
        initialize_pg(self.file_init_method, self.rank, self.world_size)
        dist.barrier()

        dst = worker_name((self.rank + 1) % self.world_size)
        fut1 = rpc.rpc_async(dst, RpcTest.timed_out_rpc)
        fut2 = rpc.rpc_async(dst, torch.add, args=(torch.rand(10), torch.rand(5)))
        fut3 = rpc.rpc_async(dst, torch.add, args=(torch.rand(10), torch.rand(5)))

        # We should receive the error from fut2
        with self.assertRaisesRegex(RuntimeError, "size of tensor"):
            torch.futures.wait_all([fut1, fut2, fut3])

        # Unblock RPC thread for fut1
        RpcTest.timed_out_rpc_event.set()

    @dist_init
    def test_wait_all_exit_early_script_function(self):
        # Initialize the event in the subprocess.
        RpcTest.timed_out_rpc_event = Event()

        # Wait for all processes to initialize event.
        initialize_pg(self.file_init_method, self.rank, self.world_size)
        dist.barrier()

        dst = worker_name((self.rank + 1) % self.world_size)
        fut1 = rpc.rpc_async(dst, RpcTest.timed_out_rpc)
        fut2 = rpc.rpc_async(dst, raise_func_script, args=(expected_err,))
        fut3 = rpc.rpc_async(dst, raise_func_script, args=(expected_err,))

        # We should receive the error from fut2
        with self.assertRaisesRegex(RuntimeError, expected_err):
            torch.futures.wait_all([fut1, fut2, fut3])

        # Unblock RPC thread for fut1
        RpcTest.timed_out_rpc_event.set()


    @dist_init
    def test_function_not_on_callee(self):
        # test that if a function does not exist on a callee, we don't crash,
        # instead we get an AttributeError indicating that the func does not exist.
        this_module = sys.modules[__name__]
        caller_worker = "worker0"
        callee_worker = "worker1"

        if self.rank == 1:
            # Use delattr to remove the binding of a func on this nodes
            delattr(this_module, "foo_add")
            # notify remote end that we have removed it.
            rpc.rpc_sync(caller_worker, set_value, args=(self.rank,))

        if self.rank == 0:
            # func exists on caller, but not callee.
            # wait for remote end to remove the binding of foo_add func.
            wait_for_value_future()
            # Ensure that we have the attribute on this module. Otherwise, the test could fail due to a caller-side pickling error.
            self.assertTrue(hasattr(this_module, "foo_add"))
            with self.assertRaisesRegex(
                AttributeError, "RPC pickler does not serialize"
            ):
                rpc.rpc_sync(callee_worker, foo_add, args=())

    @dist_init
    def test_non_garbage_collected_user_rref_due_to_local_circular_dependency(self):
        dst_worker_name = worker_name((self.rank + 1) % self.world_size)

        a = MyClass(1)
        b = MyClass(2)

        # This is to make Python not garbage collect a and b.
        a.other = b
        b.other = a

        n = self.rank
        a.rref = rpc.remote(
            dst_worker_name,
            torch.add,
            args=(torch.ones(n, n), 2)
        )

    @dist_init(setup_rpc=False)
    def test_use_rref_after_shutdown(self):
        rpc.init_rpc(
            name="worker%d" % self.rank,
            backend=self.rpc_backend,
            rank=self.rank,
            world_size=self.world_size,
            rpc_backend_options=self.rpc_backend_options,
        )
        n = self.rank + 1
        dst_rank = n % self.world_size
        rref = rpc.remote(
            worker_name(dst_rank),
            torch.add,
            args=(torch.ones(n, n), torch.ones(n, n)),
        )
        # pass in graceful=True to ensure that local UserRRefs are deleted.
        rpc.shutdown(graceful=True)

        with self.assertRaisesRegex(
            RuntimeError, "Cannot call to_here\\(\\) on it after deletion."
        ):
            rref.to_here()

        with self.assertRaisesRegex(
            RuntimeError, "Cannot call fork an UserRRef after deletion."
        ):
            import torch.distributed.rpc.internal as internal
            internal.serialize(rref)

    @staticmethod
    def _return_gpu_tensor():
        return torch.rand(3, 3).cuda(0)

    @staticmethod
    def _return_gpu_tensor_list():
        return [torch.rand(3, 3).cuda(0), torch.rand(3, 3).cuda(1)]

    @staticmethod
    def _gpu_tensor_list_arg(tensor_list):
        return torch.rand(3, 3)

    def _create_rref(self):
        owner_rank = (self.rank + 2) % self.world_size
        return rpc.remote(
            worker_name(owner_rank),
            torch.add,
            args=(torch.zeros(2, 2), 1)
        )

    @dist_init
    def test_user_rrefs_confirmed(self):
        dst_rank = (self.rank + 1) % self.world_size
        rref = self._create_rref()
        ret = rpc.rpc_sync(
            worker_name(dst_rank),
            check_rref_confirmed,
            args=(rref,)
        )
        self.assertEqual(ret, True)

    @dist_init
    def test_user_rrefs_confirmed_remote(self):
        dst_rank = (self.rank + 1) % self.world_size
        rref = self._create_rref()
        ret_rref = rpc.remote(
            worker_name(dst_rank),
            check_rref_confirmed,
            args=(rref,)
        )
        self.assertEqual(ret_rref.to_here(), True)

    @dist_init
    def test_rref_py_pickle_not_supported(self):
        local_rref = RRef(35)
        with TemporaryFileName() as fname:
            with self.assertRaisesRegex(RuntimeError, "Can not pickle rref in python pickler"):
                torch.save(local_rref, fname)

    @dist_init
    def test_remote_throw(self):
        rref = rpc.remote(worker_name((self.rank + 1) % self.world_size),
                          raise_or_inc,
                          args=(torch.ones(2),))
        with self.assertRaisesRegex(Exception, ".*Expected error.*"):
            rref.to_here()

    @dist_init
    def test_non_cont_tensors(self):
        if self.rank == 0:
            # Create a non-contiguous tensor.
            t = torch.rand(5, 5)
            t_view = t.narrow(1, 2, 2)
            self.assertFalse(t_view.is_contiguous())
            t_cont = t_view.contiguous()
            self.assertTrue(t_cont.is_contiguous())
            self.assertEqual(t_view, t_cont)

            # Send non-cont tensor over RPC.
            next_rank = (self.rank + 1) % self.world_size
            t_ret = rpc.rpc_sync(worker_name(next_rank), non_cont_test, args=(t_view, t_cont))

            # Verify the returned tensor.
            self.assertEqual(t_view, t_ret)
            self.assertFalse(t_ret.is_contiguous())

    @dist_init
    def test_callback_simple(self):
        set_by_cb = concurrent.futures.Future()
        n = self.rank + 1

        def callback(fut):
            ret = fut.wait()
            self.assertEqual(ret, torch.ones(n, n) * 2)
            set_by_cb.set_result(ret.clone() + 1)

        fut = rpc.rpc_async(
            worker_name(n % self.world_size),
            torch.add,
            args=(torch.ones(n, n), torch.ones(n, n))
        )

        fut.then(callback)

        self.assertEqual(fut.wait(), torch.ones(n, n) * 2)
        self.assertEqual(set_by_cb.result(), torch.ones(n, n) * 2 + 1)
        self.assertEqual(fut.wait(), torch.ones(n, n) * 2)

    @dist_init
    def test_callback_wrong_arg_num(self):
        set_by_cb = concurrent.futures.Future()
        n = self.rank + 1

        fut = rpc.rpc_async(
            worker_name(n % self.world_size),
            torch.add,
            args=(torch.ones(n, n), torch.ones(n, n))
        )

        cb_fut = fut.then(my_function)

        self.assertEqual(fut.wait(), torch.ones(n, n) * 2)

        with self.assertRaisesRegex(
            RuntimeError,
            "my\\_function\\(\\) missing 2 required positional arguments"
        ):
            cb_fut.wait()

    @dist_init
    def test_callback_wrong_arg_type(self):
        dst = worker_name((self.rank + 1) % self.world_size)

        fut0 = rpc.rpc_async(dst, torch.add, args=(torch.ones(2, 2), 1))
        fut1 = fut0.then(lambda x: x + 1)

        with self.assertRaisesRegex(
            RuntimeError,
            "unsupported operand type\\(s\\) for \\+"
        ):
            fut1.wait()

    @dist_init
    def test_callback_multi(self):
        num_cbs = 10
        n = self.rank + 1

        def callback(idx, fut):
            ret = fut.wait()
            self.assertEqual(ret, torch.ones(n, n) * 2)
            return ret + idx

        fut = rpc.rpc_async(
            worker_name(n % self.world_size),
            torch.add,
            args=(torch.ones(n, n), torch.ones(n, n))
        )

        cb_futs = []
        for idx in range(num_cbs):
            cb_futs.append(fut.then(partial(callback, idx)))

        self.assertEqual(fut.wait(), torch.ones(n, n) * 2)

        for idx in range(num_cbs):
            self.assertEqual(
                cb_futs[idx].wait(),
                torch.ones(n, n) * 2 + idx
            )

        self.assertEqual(fut.wait(), torch.ones(n, n) * 2)

    @dist_init
    def test_callback_chain(self):
        n = self.rank + 1
        dst = worker_name(n % self.world_size)

        def callback(fut):
            return fut.wait() + 1

        fut = rpc.rpc_async(
            worker_name(n % self.world_size),
            torch.add,
            args=(torch.ones(n, n), 1)
        )

        num_cbs = 20
        for _ in range(num_cbs):
            fut = fut.then(callback)

        self.assertEqual(fut.wait(), torch.ones(n, n) + 1 + num_cbs)

    @dist_init
    def test_callback_in_rpc(self):
        dst1 = worker_name((self.rank + 1) % self.world_size)
        dst2 = worker_name((self.rank + 2) % self.world_size)

        ret = rpc.rpc_sync(
            dst1,
            add_use_future_cb,
            args=(dst2, torch.ones(2, 2), 1, 2)
        )
        self.assertEqual(ret, torch.ones(2, 2) + 1 + 2)

    @dist_init
    def test_callback_with_ret(self):
        dst = worker_name((self.rank + 1) % self.world_size)

        def callback(fut0):
            fut2 = rpc.rpc_async(
                dst,
                torch.add,
                args=(fut0.wait(), 1)
            ).then(lambda fut1: fut1.wait() + 1)

            return fut2.wait()

        fut3 = rpc.rpc_async(
            dst,
            torch.add,
            args=(torch.ones(2, 2), 1)
        ).then(callback)

        self.assertEqual(fut3.wait(), torch.ones(2, 2) + 3)

    @dist_init
    def test_callback_with_error(self):
        dst = worker_name((self.rank + 1) % self.world_size)

        def callback(fut0):
            with self.assertRaisesRegex(ValueError, "Expected error"):
                fut0.wait()
            raise RuntimeError("Another expected error")

        fut1 = rpc.rpc_async(dst, raise_func).then(callback)
        with self.assertRaisesRegex(RuntimeError, "Another expected error"):
            fut1.wait()

    @dist_init
    def test_callback_none(self):
        dst = worker_name((self.rank + 1) % self.world_size)
        with self.assertRaisesRegex(
            TypeError,
            "incompatible function arguments."
        ):
            rpc.rpc_async(dst, raise_func).then(None)

    @dist_init
    def test_add_done_callback(self):
        set_by_cb = False
        n = self.rank + 1

        def callback(fut):
            nonlocal set_by_cb
            fut.wait()
            set_by_cb = True

        fut = rpc.rpc_async(
            worker_name(n % self.world_size),
            torch.add,
            args=(torch.ones(n, n), torch.ones(n, n))
        )

        fut.add_done_callback(callback)
        fut_then = fut.then(lambda _: True)

        self.assertEqual(fut.wait(), torch.ones(n, n) * 2)

        # We have no guarantee that the add_done_callback fn will execute before the test finishes.
        # Adding a 'then' callback that runs afterwards to guarantee we wait for the first callback
        fut_then.wait()
        self.assertTrue(set_by_cb)
        self.assertEqual(fut.wait(), torch.ones(n, n) * 2)

    @dist_init
    def test_mark_future_twice(self):
        fut = rpc.rpc_async(
            worker_name((self.rank + 1) % self.world_size),
            torch.add,
            args=(torch.zeros(2, 2), 1)
        )
        self.assertEqual(fut.wait(), torch.zeros(2, 2) + 1)
        with self.assertRaisesRegex(
            RuntimeError,
            "Future can only be marked completed once"
        ):
            fut.set_result(1)

    @dist_init
    def test_pickle_future(self):
        fut = torch.futures.Future()
        errMsg = "Can not pickle torch.futures.Future"

        dst = worker_name((self.rank + 1) % self.world_size)
        with TemporaryFileName() as fname:
            with self.assertRaisesRegex(RuntimeError, errMsg):
                rpc.rpc_sync(dst, fail_on_fut, args=(fut,))

        with TemporaryFileName() as fname:
            with self.assertRaisesRegex(RuntimeError, errMsg):
                rpc.rpc_async(dst, fail_on_fut, args=(fut,))

        with TemporaryFileName() as fname:
            with self.assertRaisesRegex(RuntimeError, errMsg):
                rpc.remote(dst, fail_on_fut, args=(fut,))

    @dist_init
    def test_future_done(self):
        dst = worker_name((self.rank + 1) % self.world_size)
        fut = rpc.rpc_async(dst, torch.add, args=(torch.zeros(2), 1))
        fut.wait()
        self.assertTrue(fut.done())

    @dist_init
    def test_future_done_exception(self):
        dst = worker_name((self.rank + 1) % self.world_size)
        fut = rpc.rpc_async(dst, raise_func)
        with self.assertRaisesRegex(ValueError, "Expected error"):
            fut.wait()
        self.assertTrue(fut.done())

    def _test_future_cb(self, func):
        dst1 = worker_name((self.rank + 1) % self.world_size)
        dst2 = worker_name((self.rank + 2) % self.world_size)

        ret = rpc.rpc_sync(
            dst1,
            func,
            args=(dst2, torch.ones(2, 2), 1, 2)
        )
        self.assertEqual(ret, torch.ones(2, 2) + 1 + 2)

    @dist_init
    def test_future_in_rpc(self):
        self._test_future_cb(add_use_future_set_result)

    @dist_init
    def test_future_nested_callback(self):
        self._test_future_cb(add_use_future_nested_cb)

    def _run_func_in_mode(self, to, fn, mode, args=None, kwargs=None):
        if mode == RPCExecMode.SYNC:
            return rpc.rpc_sync(to, fn, args=args, kwargs=kwargs)
        elif mode == RPCExecMode.ASYNC:
            return rpc.rpc_async(to, fn, args=args, kwargs=kwargs).wait()
        elif mode == RPCExecMode.REMOTE:
            return rpc.remote(to, fn, args=args, kwargs=kwargs).to_here()

    def _test_async_function_raise(self, mode):
        with self.assertRaisesRegex(RuntimeError, "Expected error"):
            self._run_func_in_mode(
                worker_name((self.rank + 1) % self.world_size),
                async_raise_func,
                mode
            )

    @dist_init
    def test_async_function_raise(self):
        self._test_async_function_raise(RPCExecMode.SYNC)

    @dist_init
    def test_async_function_raise_async(self):
        self._test_async_function_raise(RPCExecMode.ASYNC)

    @dist_init
    def test_async_function_raise_remote(self):
        self._test_async_function_raise(RPCExecMode.REMOTE)

    def _test_async_function_wrong_return_type(self, mode):
        errMsg = (
            "Functions decorated with @rpc\\.async_function must return a "
            "torch\\.futures\\.Future object,"
        )
        with self.assertRaisesRegex(RuntimeError, errMsg):
            self._run_func_in_mode(
                worker_name((self.rank + 1) % self.world_size),
                async_wrong_type,
                mode
            )

    @dist_init
    def test_async_function_wrong_return_type(self):
        self._test_async_function_wrong_return_type(RPCExecMode.SYNC)

    @dist_init
    def test_async_function_wrong_return_type_async(self):
        self._test_async_function_wrong_return_type(RPCExecMode.ASYNC)

    @dist_init
    def test_async_function_wrong_return_type_remote(self):
        self._test_async_function_wrong_return_type(RPCExecMode.REMOTE)

    @dist_init
    def test_async_function_simple(self):
        dst1 = worker_name((self.rank + 1) % self.world_size)
        dst2 = worker_name((self.rank + 2) % self.world_size)

        ret = rpc.rpc_sync(dst1, async_add, args=(dst2, torch.ones(2, 2), 1))
        self.assertEqual(ret, torch.ones(2, 2) + 1)

    def _test_async_function(self, fn, mode=RPCExecMode.SYNC):
        dst1 = worker_name((self.rank + 1) % self.world_size)
        dst2 = worker_name((self.rank + 2) % self.world_size)

        args = (dst2, torch.ones(2, 2), 1, 2)
        ret = self._run_func_in_mode(dst1, fn, mode, args=args)
        self.assertEqual(ret, torch.ones(2, 2) + 3)

    @dist_init
    def test_async_function_with_future_ctor(self):
        self._test_async_function(async_add_with_future_ctor)

    @dist_init
    def test_async_function_with_future_ctor_remote(self):
        self._test_async_function(
            async_add_with_future_ctor,
            RPCExecMode.REMOTE
        )

    @dist_init
    def test_async_function_chained(self):
        self._test_async_function(async_add_chained)

    @dist_init
    def test_async_function_chained_remote(self):
        self._test_async_function(async_add_chained, RPCExecMode.REMOTE)

    @dist_init
    def test_async_function_nested(self):
        self._test_async_function(async_add_nested)

    @dist_init
    def test_async_function_nested_remote(self):
        self._test_async_function(async_add_nested, RPCExecMode.REMOTE)

    @dist_init
    def test_async_static_method(self):
        self._test_async_function(AsyncExecutionClass.static_async_add)

    @dist_init
    def test_async_static_method_remote(self):
        self._test_async_function(
            AsyncExecutionClass.static_async_add,
            RPCExecMode.REMOTE
        )

    @dist_init
    def test_async_class_method(self):
        self._test_async_function(AsyncExecutionClass.class_async_add)

    @dist_init
    def test_async_class_method_remote(self):
        self._test_async_function(
            AsyncExecutionClass.class_async_add,
            RPCExecMode.REMOTE
        )

    def _test_test_async_class_rref_proxy(self, mode=RPCExecMode.SYNC):
        dst1 = worker_name((self.rank + 1) % self.world_size)
        dst2 = worker_name((self.rank + 2) % self.world_size)
        rref = rpc.remote(dst1, AsyncExecutionClass)

        x = torch.ones(2, 2)
        y = torch.ones(2, 2) + 1
        if mode == RPCExecMode.SYNC:
            ret = rref.rpc_sync().static_async_add(dst2, x, x, y)
            ret += rref.rpc_sync().class_async_add(dst2, x, x, y)
            ret += rref.rpc_sync().bound_async_add(dst2, x, x, y)
        elif mode == RPCExecMode.ASYNC:
            ret = rref.rpc_async().static_async_add(dst2, x, x, y).wait()
            ret += rref.rpc_async().class_async_add(dst2, x, x, y).wait()
            ret += rref.rpc_async().bound_async_add(dst2, x, x, y).wait()
        elif mode == RPCExecMode.REMOTE:
            ret = rref.remote().static_async_add(dst2, x, x, y).to_here()
            ret += rref.remote().class_async_add(dst2, x, x, y).to_here()
            ret += rref.remote().bound_async_add(dst2, x, x, y).to_here()

        self.assertEqual(ret, 3 * 4 * x)

    @dist_init
    def test_async_class_rref_proxy(self):
        self._test_test_async_class_rref_proxy()

    @dist_init
    def test_async_class_rref_proxy_async(self):
        self._test_test_async_class_rref_proxy(mode=RPCExecMode.ASYNC)

    @dist_init
    def test_async_class_rref_proxy_remote(self):
        self._test_test_async_class_rref_proxy(mode=RPCExecMode.REMOTE)

    def _test_async_function_multi(self, fn, mode=RPCExecMode.SYNC):
        dst1 = worker_name((self.rank + 1) % self.world_size)
        dst2 = worker_name((self.rank + 2) % self.world_size)

        num = 20
        step = 3
        args = (dst2, torch.ones(2, 2), num, step)
        ret = self._run_func_in_mode(dst1, fn, mode, args=args)
        self.assertEqual(ret, torch.ones(2, 2) + num * step)

    @dist_init
    def test_async_function_multi_chained(self):
        self._test_async_function_multi(async_add_chained_multi)

    @dist_init
    def test_async_function_multi_chained_async(self):
        self._test_async_function_multi(
            async_add_chained_multi,
            RPCExecMode.ASYNC
        )

    @dist_init
    def test_async_function_multi_chained_remote(self):
        self._test_async_function_multi(
            async_add_chained_multi,
            RPCExecMode.REMOTE
        )

    @dist_init
    def test_async_function_multi_fanout(self):
        self._test_async_function_multi(async_add_multi_fanout)

    @dist_init
    def test_async_function_multi_fanout_async(self):
        self._test_async_function_multi(
            async_add_multi_fanout,
            RPCExecMode.ASYNC
        )

    @dist_init
    def test_async_function_multi_fanout_remote(self):
        self._test_async_function_multi(
            async_add_multi_fanout,
            RPCExecMode.REMOTE
        )

    def _test_return_future(self, mode):
        with self.assertRaisesRegex(
            RuntimeError,
            "Can not pickle torch.futures.Future"
        ):
            self._run_func_in_mode(
                worker_name((self.rank + 1) % self.world_size),
                return_future,
                mode
            )

    @dist_init
    def test_return_future(self):
        self._test_return_future(RPCExecMode.SYNC)

    @dist_init
    def test_return_future_async(self):
        self._test_return_future(RPCExecMode.ASYNC)

    @dist_init
    def test_return_future_remote(self):
        self._test_return_future(RPCExecMode.REMOTE)

    @dist_init
    def test_rref_timeout(self):
        # This test is similar to ones in FaultyProcessGroupTest, but is meant to be
        # run with other backends besides ProcessGroup.
        if self.rank != 0:
            return

        dst_rank = (self.rank + 1) % self.world_size
        dst_worker = "worker{}".format(dst_rank)
        # 10 ms timeout
        rref = rpc.remote(dst_worker, my_sleep_func, args=(2, ), timeout=0.01)
        # Future corresponding to the remote creation should time out.
        expected_error = self.get_timeout_error_regex()
        with self.assertRaisesRegex(RuntimeError, expected_error):
            rref._get_future().wait()
        # Call to ensure pending callbacks are run.
        wait_until_pending_futures_and_users_flushed()
        with self.assertRaisesRegex(RuntimeError, "RRef creation"):
            rref.to_here()

        wait_until_owners_and_forks_on_rank(1, 1, rank=1)

    @dist_init(setup_rpc=False)
    @unittest.skipIf(
        os.environ.get("RPC_INIT_WITH_TCP", None) == "1",
        "init_pg_then_rpc does not work with TCP init, see https://github.com/pytorch/pytorch/issues/41614."
    )
    def test_init_pg_then_rpc(self):
        dist.init_process_group(
            backend="gloo",
            init_method=self.init_method,
            rank=self.rank,
            world_size=self.world_size,
        )

        rpc.init_rpc(
            name=worker_name(self.rank),
            backend=self.rpc_backend,
            rank=self.rank,
            world_size=self.world_size,
            rpc_backend_options=self.rpc_backend_options,
        )

        # Test RPC.
        next_rank = (self.rank + 1) % self.world_size
        ret = rpc.rpc_sync(worker_name(next_rank), torch.add, args=(torch.ones(2, 2), 1))
        self.assertEqual(ret, torch.ones(2, 2) + 1)

        # Test PG
        dist.barrier()

        rpc.shutdown()

    @dist_init(setup_rpc=False)
    @unittest.skipIf(
        os.environ.get("RPC_INIT_WITH_TCP", None) == "1",
        "init_rpc_then_pg does not work with TCP init, see https://github.com/pytorch/pytorch/issues/41614."
    )
    def test_init_rpc_then_pg(self):
        rpc.init_rpc(
            name=worker_name(self.rank),
            backend=self.rpc_backend,
            rank=self.rank,
            world_size=self.world_size,
            rpc_backend_options=self.rpc_backend_options,
        )

        dist.init_process_group(
            backend="gloo",
            init_method=self.init_method,
            rank=self.rank,
            world_size=self.world_size,
        )

        # Test RPC.
        next_rank = (self.rank + 1) % self.world_size
        ret = rpc.rpc_sync(worker_name(next_rank), torch.add, args=(torch.ones(2, 2), 1))
        self.assertEqual(ret, torch.ones(2, 2) + 1)

        # Test PG
        dist.barrier()

        rpc.shutdown()

    @dist_init
    def test_wait_all_with_exception(self):
        futs = []
        dst = worker_name((self.rank + 1) % self.world_size)
        for _ in range(10):
            futs.append(rpc.rpc_async(dst, raise_func))

        with self.assertRaisesRegex(ValueError, "Expected error"):
            ret = torch.futures.wait_all(futs)

    @dist_init
    def test_wait_all_with_partial_exception(self):
        futs = []
        dst = worker_name((self.rank + 1) % self.world_size)
        for _ in range(10):
            futs.append(rpc.rpc_async(dst, torch.add, args=(torch.ones(2), 1)))

        futs.append(rpc.rpc_async(dst, raise_func))

        with self.assertRaisesRegex(ValueError, "Expected error"):
            ret = torch.futures.wait_all(futs)

    @dist_init(setup_rpc=False)
    @unittest.skipIf(
        os.environ.get("RPC_INIT_WITH_TCP", None) == "1",
        "Test does not work with TCP init, see https://github.com/pytorch/pytorch/issues/46491",
    )
    def test_init_rpc_twice(self):
        initialize_pg(self.file_init_method, self.rank, self.world_size)

        rpc.init_rpc(
            name=worker_name(self.rank),
            backend=self.rpc_backend,
            rank=self.rank,
            world_size=self.world_size,
            rpc_backend_options=self.rpc_backend_options,
        )
        rpc.shutdown()

        # Wait for all init to complete.
        dist.barrier()

        # Ensure rpc initialization works again.
        rpc.init_rpc(
            name=worker_name(self.rank),
            backend=self.rpc_backend,
            rank=self.rank,
            world_size=self.world_size,
            rpc_backend_options=self.rpc_backend_options,
        )

        # Verify RPCs work after re-init.
        dst = worker_name((self.rank + 1) % self.world_size)
        rpc.rpc_sync(dst, torch.add, args=(torch.ones(2, 2), 1))
        rpc.rpc_sync(dst, foo_add, args=())

        rpc.shutdown()

    def test_wrong_types(self):
        with self.assertRaisesRegex(
            TypeError,
            "Argument backend must be a member of BackendType",
        ):
            rpc.init_rpc(
                name=worker_name(self.rank),
                rank=self.rank,
                world_size=self.world_size,
                backend="TENSORPIPE",
            )

        with self.assertRaisesRegex(
            TypeError,
            "Argument rpc_backend_options must be an instance of RpcBackendOptions",
        ):
            rpc.init_rpc(
                name=worker_name(self.rank),
                rank=self.rank,
                world_size=self.world_size,
                backend=self.rpc_backend,
                rpc_backend_options={"init_method": self.init_method}
            )

    def test_cannot_infer_backend_from_options(self):
        # An exception should be raised if the backend isn't specified but
        # options are given which are not an instance of any of the known
        # agents' option classes.
        rpc_backend_options = FooBackendOptions(self.init_method)

        with self.assertRaisesRegex(TypeError, "Could not infer backend for options"):
            rpc.init_rpc(
                name=worker_name(self.rank),
                rank=self.rank,
                world_size=self.world_size,
                # Do _not_ pass backend.
                rpc_backend_options=rpc_backend_options,
            )

    @dist_init
    def test_owner_rref_backward(self):
        dst = worker_name((self.rank + 1) % self.world_size)
        t1 = torch.rand(10, 10, requires_grad=True)
        rref = rpc.RRef(t1.sum() + t1.sum())
        rref.backward()
        expected_grad = torch.ones_like(t1) * 2
        self.assertEqual(expected_grad, t1.grad)

        with dist_autograd.context() as context_id:
            t2 = rpc.rpc_sync(dst, torch.add, args=(t1, t1))
            rref = rpc.RRef(t2.sum())
            rref.backward(context_id)
            self.assertEqual(expected_grad, dist_autograd.get_gradients(context_id)[t1])

        # Double backward.
        with dist_autograd.context() as context_id:
            t2 = rpc.rpc_sync(dst, torch.add, args=(t1, t1))
            rref = rpc.RRef(t2.sum())
            rref.backward(context_id, retain_graph=True)
            rref.backward(context_id)
            self.assertEqual(expected_grad * 2, dist_autograd.get_gradients(context_id)[t1])

        # Test errors.
        with self.assertRaisesRegex(RuntimeError, "tensors does not require grad and does not have a grad_fn"):
            rpc.RRef(torch.rand(10)).backward()

        with self.assertRaisesRegex(RuntimeError, "grad can be implicitly created only for scalar outputs"):
            rpc.RRef(torch.rand(10, requires_grad=True)).backward()

        with self.assertRaisesRegex(RuntimeError, "Could not find autograd context with id: 100"):
            rpc.RRef(torch.rand(10, requires_grad=True).sum()).backward(100)

        with self.assertRaisesRegex(RuntimeError, "RRef should contain a tensor for .backward()"):
            rpc.RRef("foo").backward()

    @staticmethod
    def _sum(x):
        return x.sum()

    @staticmethod
    def _identity(x):
        return x

    @dist_init
    def test_user_rref_backward(self):
        dst = worker_name((self.rank + 1) % self.world_size)
        t = torch.rand(10, requires_grad=True)
        with dist_autograd.context() as context_id:
            rref = rpc.remote(dst, RpcTest._sum, args=(t,))
            rref.backward(context_id, retain_graph=True)
            rref.backward(context_id)
            self.assertEqual(torch.ones_like(t) * 2, dist_autograd.get_gradients(context_id)[t])

        with dist_autograd.context() as context_id:
            rref = rpc.remote(dst, RpcTest._identity, args=("foo",))
            with self.assertRaisesRegex(RuntimeError, "RRef should contain a tensor for .backward()"):
                rref.backward(context_id)

            with self.assertRaisesRegex(RuntimeError, "User RRefs require 'dist_autograd_ctx_id' to be specified"):
                rref.backward()

class CudaRpcTest(RpcAgentTestFixture):

    @skip_if_lt_x_gpu(2)
    @dist_init
    def test_profiler_remote_cuda(self):
        if self.rank != 1:
            return

        dst_cuda_0 = (self.rank + 1) % self.world_size
        dst_cuda_1 = (self.rank + 2) % self.world_size
        dst_worker_cuda_0 = worker_name(dst_cuda_0)
        dst_worker_cuda_1 = worker_name(dst_cuda_1)

        with torch.autograd.profiler.profile(use_cuda=True) as p:
            fut1 = rpc.rpc_async(dst_worker_cuda_0, udf_with_torch_ops, args=(0, ))
            fut2 = rpc.rpc_async(dst_worker_cuda_1, udf_with_torch_ops, args=(1, ))
            fut1.wait()
            fut2.wait()

        def get_name(event):
            return event.name[event.name.find(REMOTE_OP_STR) + len(REMOTE_OP_STR):]

        function_events = p.function_events
        for event in function_events:
            if event.is_async:
                self.assertEqual(0, event.cuda_time_total)
                self.assertEqual([], event.kernels)
                self.assertEqual(0, event.cuda_time)
            else:
                if event.node_id == 1:
                    continue
                self.assertTrue(event.node_id in [dst_cuda_0, dst_cuda_1])
                if get_name(event) in EXPECTED_REMOTE_EVENTS:
                    self.assertGreater(event.cuda_time_total, 0)
                    self.assertEqual(1, len(event.kernels))
                    kernel = event.kernels[0]
                    if event.node_id == dst_cuda_0:
                        self.assertEqual(kernel.device, 0)
                    if event.node_id == dst_cuda_1:
                        self.assertEqual(kernel.device, 1)
                    self.assertGreater(event.cuda_time, 0)

        # Validate that EXPECTED_REMOTE_EVENTS is a subset of remotely profiled
        # events.
        remote_events = [event for event in function_events if event.is_remote]
        remote_event_names = [get_name(event) for event in remote_events if get_name(event) in EXPECTED_REMOTE_EVENTS]
        self.assertEqual(set(remote_event_names), set(EXPECTED_REMOTE_EVENTS))

class ProcessGroupAgentRpcTest(RpcAgentTestFixture):

    def test_mismatched_type_for_options(self):
        # An exception should be raised if the options are not an instance of
        # ProcessGroupRpcBackendOptions.
        rpc_backend_options = FooBackendOptions(self.init_method)

        with self.assertRaisesRegex(
            TypeError, "`rpc_backend_options` must be a `ProcessGroupRpcBackendOptions`"
        ):
            rpc.init_rpc(
                name=worker_name(self.rank),
                rank=self.rank,
                world_size=self.world_size,
                backend=rpc.BackendType.PROCESS_GROUP,
                rpc_backend_options=rpc_backend_options,
            )

    def test_infer_backend_from_options(self):
        rpc_backend_options = rpc.ProcessGroupRpcBackendOptions(
            init_method=self.init_method
        )

        with self.assertLogs("torch.distributed.rpc", logging.WARNING) as cm:
            rpc.init_rpc(
                name=worker_name(self.rank),
                rank=self.rank,
                world_size=self.world_size,
                # Do _not_ pass backend.
                rpc_backend_options=rpc_backend_options,
            )
        self.assertIn(
            "To silence this warning pass `backend=BackendType.PROCESS_GROUP` explicitly.",
            "\n".join(cm.output),
        )

        self.assertIsInstance(rpc.api._get_current_rpc_agent(), rpc.ProcessGroupAgent)

    def test_logs_deprecation_warning(self):
        with warnings.catch_warnings(record=True) as w:
            warnings.simplefilter("always")

            rpc.init_rpc(
                name=worker_name(self.rank),
                rank=self.rank,
                world_size=self.world_size,
                backend=rpc.BackendType.PROCESS_GROUP,
                rpc_backend_options=self.rpc_backend_options,
            )

            self.assertEqual(1, len(w))
            self.assertIn(
                "It is recommended to migrate to the TENSORPIPE backend.",
                str(w[-1].message),
            )

            rpc.shutdown()

    def test_single_threaded_rref_owner(self):
        # We need a process group in order to perform a barrier at the end.
        initialize_pg(self.file_init_method, self.rank, self.world_size)

        # This test aims to verify if the server can handle all internal RPC
        # messages using just one thread.
        caller_rank = 0
        callee_rank = 1
        rpc_backend_options = rpc.ProcessGroupRpcBackendOptions(
            init_method=self.rpc_backend_options.init_method,
            num_send_recv_threads=1
        ) if self.rank == callee_rank else self.rpc_backend_options

        rpc.init_rpc(
            name=worker_name(self.rank),
            backend=self.rpc_backend,
            rank=self.rank,
            world_size=self.world_size,
            rpc_backend_options=rpc_backend_options,
        )

        if self.rank == caller_rank:
            dst = worker_name(callee_rank)
            rrefs = []

            # makes sure there is no existing OwnerRRefs on dst
            info = rpc.rpc_sync(dst, get_rref_debug_info)
            self.assertEqual(0, int(info["num_owner_rrefs"]))

            # creating RRefs on dst
            for i in range(20):
                rrefs.append(
                    rpc.remote(dst, delayed_add, args=(torch.zeros(2, 2), i))
                )

            # using RRefs on dst
            futs = []
            for i in range(len(rrefs)):
                futs.append(
                    rpc.rpc_async(dst, my_rref_function, args=(rrefs[i], rrefs[i]))
                )

            # wait for results and check
            for i in range(len(futs)):
                self.assertEqual(2 * (torch.zeros(2, 2) + i), futs[i].wait())

            # check we created the expected number of RRefs on dst
            info = rpc.rpc_sync(dst, get_rref_debug_info)
            num_owner_rrefs = int(info["num_owner_rrefs"])
            self.assertEqual(len(futs), num_owner_rrefs)

            # trigger RRef deletion
            del futs
            del rrefs

            # wait until OwnerRRefs are cleared on dst
            while num_owner_rrefs > 0:
                info = rpc.rpc_sync(dst, get_rref_debug_info)
                num_owner_rrefs = int(info["num_owner_rrefs"])
                time.sleep(0.01)

        # use a barrier to prevent messages sent during shutdown occupies the
        # only thread on callee (rank == 1) too early.
        dist.barrier()
        rpc.shutdown()

    def test_single_threaded_rref_to_here(self):
        # We need a process group in order to perform a barrier at the end.
        initialize_pg(self.file_init_method, self.rank, self.world_size)

        # This test aims to verify if the server can handle all internal RPC
        # messages using just one thread.
        caller_rank = 0
        callee_rank = 1
        rpc_backend_options = rpc.ProcessGroupRpcBackendOptions(
            init_method=self.rpc_backend_options.init_method,
            num_send_recv_threads=1
        ) if self.rank == callee_rank else self.rpc_backend_options

        rpc.init_rpc(
            name=worker_name(self.rank),
            backend=self.rpc_backend,
            rank=self.rank,
            world_size=self.world_size,
            rpc_backend_options=rpc_backend_options,
        )

        if self.rank == caller_rank:
            dst = worker_name(callee_rank)
            rrefs = []

            # makes sure there is no existing OwnerRRefs on dst
            info = rpc.rpc_sync(dst, get_rref_debug_info)
            self.assertEqual(0, int(info["num_owner_rrefs"]))

            # creating RRefs on dst
            for i in range(20):
                rrefs.append(
                    rpc.remote(dst, delayed_add, args=(torch.zeros(2, 2), i))
                )

            # wait for results and check
            for i in range(len(rrefs)):
                self.assertEqual(torch.zeros(2, 2) + i, rrefs[i].to_here())

            # check we created the expected number of RRefs on dst
            info = rpc.rpc_sync(dst, get_rref_debug_info)
            num_owner_rrefs = int(info["num_owner_rrefs"])
            self.assertEqual(len(rrefs), num_owner_rrefs)

            # trigger RRef deletion
            del rrefs

            # wait until OwnerRRefs are cleared on dst
            while num_owner_rrefs > 0:
                info = rpc.rpc_sync(dst, get_rref_debug_info)
                num_owner_rrefs = int(info["num_owner_rrefs"])
                time.sleep(0.01)

        # use a barrier to prevent messages sent during shutdown occupies the
        # only thread on callee (rank == 1) too early.
        dist.barrier()
        rpc.shutdown()

    @dist_init
    def test_process_group_debug_info(self):
        rpc.enable_gil_profiling(True)
        initialize_pg(self.file_init_method, self.rank, self.world_size)
        NUM_THREAD = self.rpc_backend_options.num_send_recv_threads

        info = rpc.api._get_current_rpc_agent().get_debug_info()
        self.assertIn("agent.num_pending_requests", info)
        self.assertIn("agent.thread_pool_size", info)
        self.assertIn("agent.num_idle_threads", info)
        self.assertIn("agent.gil_average_wait_time_us", info)
        self.assertEqual(int(info["agent.num_pending_requests"]), 0)
        self.assertEqual(int(info["agent.thread_pool_size"]), NUM_THREAD)
        self.assertEqual(int(info["agent.num_idle_threads"]), NUM_THREAD)
        # for the above check, add a barrier to ensure that another worker
        # cannot send a request before we check num_idle_threads, since we'd
        # use up an idle thread if we start processing that request.
        dist.barrier()
        dst_rank = (self.rank + 1) % self.world_size
        fut = rpc.rpc_async(
            worker_name(dst_rank), set_and_check_done, args=(dst_rank,)
        )
        # blocks until the request arrives
        self.assertEqual(self.rank, VALUE_FUTURE.result())

        info = rpc.api._get_current_rpc_agent().get_debug_info()
        self.assertIn("agent.num_pending_requests", info)
        self.assertIn("agent.thread_pool_size", info)
        self.assertIn("agent.num_idle_threads", info)
        self.assertIn("agent.gil_average_wait_time_us", info)
        self.assertGreaterEqual(float(info["agent.gil_average_wait_time_us"]), 0)
        self.assertEqual(int(info["agent.num_pending_requests"]), 1)
        self.assertEqual(int(info["agent.thread_pool_size"]), NUM_THREAD)
        num_idle_threads = int(info["agent.num_idle_threads"])
        # as we cannot know for sure whether the send thread has returned, there
        # might be either 1 or 2 busy threads
        self.assertTrue(num_idle_threads in [NUM_THREAD - 1, NUM_THREAD - 2])

        # add a barrier to make sure the request is not finished before checking
        # num_pending_requests
        dist.barrier()

        DONE_FUTURE.set_result(self.rank)
        self.assertEqual(dst_rank, fut.wait())

        # add a barrier to make sure the dst_rank has finished processing the
        # request
        dist.barrier()

        info = rpc.api._get_current_rpc_agent().get_debug_info()
        self.assertIn("agent.num_pending_requests", info)
        self.assertIn("agent.thread_pool_size", info)
        self.assertIn("agent.num_idle_threads", info)
        self.assertEqual(int(info["agent.num_pending_requests"]), 0)
        self.assertEqual(int(info["agent.thread_pool_size"]), NUM_THREAD)

        for retry in range(3):
            # even if the future has completed, there is no guarantee that
            # the local send/recv threads would have finished. We try three
            # times. (NB: this might potentially be flaky. If flakiness does
            # occur, then we have to relax the assert.)
            info = rpc.api._get_current_rpc_agent().get_debug_info()
            if int(info["agent.num_idle_threads"]) == NUM_THREAD:
                break
            time.sleep(0.1)
        self.assertEqual(int(info["agent.num_idle_threads"]), NUM_THREAD)

        # add a barrier to make sure SHUTDOWN message is not sent
        dist.barrier()

    @dist_init(setup_rpc=False)
    def test_set_and_get_num_send_recv_threads(self):
        NUM_THREADS = 27
        rpc_backend_options = rpc.ProcessGroupRpcBackendOptions(
            init_method=self.rpc_backend_options.init_method,
            num_send_recv_threads=NUM_THREADS
        )
        rpc.init_rpc(
            name=worker_name(self.rank),
            backend=self.rpc_backend,
            rank=self.rank,
            world_size=self.world_size,
            rpc_backend_options=rpc_backend_options,
        )

        info = rpc.api._get_current_rpc_agent().get_debug_info()
        self.assertEqual(int(info["agent.thread_pool_size"]), NUM_THREADS)
        rpc.shutdown()

    @dist_init(setup_rpc=False)
    def test_process_group_set_default_timeout(self):
        timeout = 0.5
        rpc_backend_options = rpc.ProcessGroupRpcBackendOptions(
            init_method=self.rpc_backend_options.init_method,
            num_send_recv_threads=self.rpc_backend_options.num_send_recv_threads,
            rpc_timeout=timeout
        )
        rpc.init_rpc(
            name=worker_name(self.rank),
            backend=self.rpc_backend,
            rank=self.rank,
            world_size=self.world_size,
            rpc_backend_options=rpc_backend_options,
        )

        default_timeout = rpc.get_rpc_timeout()
        self.assertEqual(default_timeout, timeout)
        rpc.shutdown()

    @dist_init(setup_rpc=False)
    def test_process_group_options_throw_on_timedelta_timeout(self):
        from datetime import timedelta

        timeout = timedelta()
        # Ensure that constructing ProcessGroupRpcBackendOptions with timedelta fails
        with self.assertRaisesRegex(TypeError, "incompatible constructor arguments"):
            rpc_backend_options = rpc.ProcessGroupRpcBackendOptions(
                init_method=self.rpc_backend_options.init_method,
                num_send_recv_threads=self.rpc_backend_options.num_send_recv_threads,
                rpc_timeout=timeout,
            )

class ProcessGroupAgentCudaRpcTest(RpcAgentTestFixture):
<<<<<<< HEAD

    @skip_if_lt_x_gpu(2)
    @dist_init
    def test_cuda(self):
        dst = worker_name((self.rank + 1) % self.world_size)
        t1 = torch.rand(3, 3).cuda(0)
        t2 = torch.rand(3, 3).cuda(1)
        t3 = torch.rand(3, 3)

        # cuda tensors as args fail.
        with self.assertRaisesRegex(RuntimeError, "RPC backend only supports CPU tensors.*Found tensor on device: cuda:0"):
            rpc.rpc_sync(dst, torch.add, args=(t1, t2))

        # mix of cpu and cuda tensors as args fail.
        with self.assertRaisesRegex(RuntimeError, "RPC backend only supports CPU tensors.*Found tensor on device: cuda:0"):
            rpc.rpc_sync(dst, torch.add, args=(t1, t3))

        # gpu tensor list as args fails.
        with self.assertRaisesRegex(RuntimeError, "RPC backend only supports CPU tensors.*Found tensor on device: cuda:0"):
            rpc.rpc_sync(dst, RpcTest._gpu_tensor_list_arg, args=([t1, t2]))

        # cuda tensors as return values fail.
        with self.assertRaisesRegex(RuntimeError, "RPC backend only supports CPU tensors.*Found tensor on device: cuda:0"):
            rpc.rpc_sync(dst, RpcTest._return_gpu_tensor, args=())

        # cuda tensors as a list of return value fails
        with self.assertRaisesRegex(RuntimeError, "RPC backend only supports CPU tensors.*Found tensor on device: cuda:0"):
            rpc.rpc_sync(dst, RpcTest._return_gpu_tensor_list, args=())

        # Sending to self should fail too.
        with self.assertRaisesRegex(RuntimeError, "RPC backend only supports CPU tensors.*Found tensor on device: cuda:0"):
            rpc.rpc_sync(worker_name(self.rank), torch.add, args=(t1, t2))
=======
>>>>>>> 8be5b1ca

    @skip_if_lt_x_gpu(2)
    @dist_init
    def test_cuda(self):
        dst = worker_name((self.rank + 1) % self.world_size)
        t1 = torch.rand(3, 3).cuda(0)
        t2 = torch.rand(3, 3).cuda(1)
        t3 = torch.rand(3, 3)

        # cuda tensors as args fail.
        with self.assertRaisesRegex(RuntimeError, "RPC backend only supports CPU tensors.*Found tensor on device: cuda:0"):
            rpc.rpc_sync(dst, torch.add, args=(t1, t2))

        # mix of cpu and cuda tensors as args fail.
        with self.assertRaisesRegex(RuntimeError, "RPC backend only supports CPU tensors.*Found tensor on device: cuda:0"):
            rpc.rpc_sync(dst, torch.add, args=(t1, t3))

        # gpu tensor list as args fails.
        with self.assertRaisesRegex(RuntimeError, "RPC backend only supports CPU tensors.*Found tensor on device: cuda:0"):
            rpc.rpc_sync(dst, RpcTest._gpu_tensor_list_arg, args=([t1, t2]))

        # cuda tensors as return values fail.
        with self.assertRaisesRegex(RuntimeError, "RPC backend only supports CPU tensors.*Found tensor on device: cuda:0"):
            rpc.rpc_sync(dst, RpcTest._return_gpu_tensor, args=())

        # cuda tensors as a list of return value fails
        with self.assertRaisesRegex(RuntimeError, "RPC backend only supports CPU tensors.*Found tensor on device: cuda:0"):
            rpc.rpc_sync(dst, RpcTest._return_gpu_tensor_list, args=())

        # Sending to self should fail too.
        with self.assertRaisesRegex(RuntimeError, "RPC backend only supports CPU tensors.*Found tensor on device: cuda:0"):
            rpc.rpc_sync(worker_name(self.rank), torch.add, args=(t1, t2))

class FaultyAgentRpcTest(RpcAgentTestFixture):

    # no faulty_messages defined so this fails all retryable messages - see
    # faulty_rpc_agent_test_fixture.py for the list of retryable messages.
    @dist_init(messages_to_delay={})
    def test_check_failed_messages(self):
        if self.rank == 0:
            dst_worker_b = worker_name((self.rank + 1) % self.world_size)
            dst_worker_c = worker_name((self.rank + 2) % self.world_size)

            # Worker0 sends RPC to Worker1 and creates an RRef there
            rref = rpc.remote(dst_worker_b, torch.add, args=(torch.ones(2, 2), torch.ones(2, 2)))
            # Worker0 sends an RPC to Worker2 with the RRef as an arg
            rpc.remote(dst_worker_c, add_rref_to_value, args=(rref, torch.ones(2, 2)))
            # check if the output is as expected
            self.assertEqual(rref.to_here(), torch.add(torch.ones(2, 2), torch.ones(2, 2)))
        # explicitly delete all User RRefs
        _delete_all_user_and_unforked_owner_rrefs()

    @dist_init
    def test_verify_backend_options(self):
        self.assertEqual(self.rpc_backend, rpc.backend_registry.BackendType.FAULTY_PROCESS_GROUP)
        self.assertEqual(self.rpc_backend_options.num_send_recv_threads, 8)
        self.assertEqual(self.rpc_backend_options.num_fail_sends, 3)
        self.assertEqual(len(self.rpc_backend_options.messages_to_fail), 4)
        self.assertEqual(len(self.rpc_backend_options.messages_to_delay), 2)
        self.assertEqual(self.rpc_backend_options.rpc_timeout, rpc.constants.DEFAULT_RPC_TIMEOUT_SEC)

    @dist_init(faulty_messages=["RREF_FORK_REQUEST", "RREF_CHILD_ACCEPT"])
    def test_custom_faulty_messages(self):
        self.assertEqual(
            set(["RREF_FORK_REQUEST", "RREF_CHILD_ACCEPT"]),
            set(self.rpc_backend_options.messages_to_fail),
        )

    @dist_init(faulty_messages=[])
    def test_no_faulty_messages(self):
        self.assertEqual(len(self.rpc_backend_options.messages_to_fail), 0)

    @dist_init(messages_to_delay={"SCRIPT_CALL": 1.5})
    def test_custom_messages_to_delay(self):
        self.assertEqual(self.rpc_backend_options.messages_to_delay, {"SCRIPT_CALL": 1.5})

    def _test_remote_message_dropped_pickle(self, dst=None):
        if self.rank != 0:
            return
        dst_rank = dst if dst is not None else (self.rank + 1) % self.world_size
        dst_worker = "worker{}".format(dst_rank)
        # Since we fail python_remote_call messages synchronously, the future
        # corresponding to this remote call will be marked with an error when
        # this function returns.
        rref = rpc.remote(dst_worker, my_sleep_func, args=(1,))
        # Call to ensure pending callbacks are run.
        wait_until_pending_futures_and_users_flushed()
        # Attempt to fork the RRef should raise an error indicating the rpc.remote timeout.
        with self.assertRaisesRegex(RuntimeError, "RRef creation"):
            rref._serialize()
        # Test that using RRef as arg over RPC (which forks) results in the same
        # error
        with self.assertRaisesRegex(RuntimeError, "RRef creation"):
            rpc.rpc_async(dst_worker, add_rref_to_value, args=(rref, 1))

    @dist_init(faulty_messages=["PYTHON_REMOTE_CALL"])
    def test_remote_message_dropped_pickle(self):
        self._test_remote_message_dropped_pickle()

    @dist_init(faulty_messages=["PYTHON_REMOTE_CALL"])
    def test_remote_message_dropped_pickle_to_self(self):
        self._test_remote_message_dropped_pickle(self.rank)


    def _test_remote_message_dropped_timeout(self, func, args, dst=None):
        if self.rank != 0:
            return

        # test the case where rpc.remote() message creation is completely dropped.
        dst_rank = dst if dst is not None else (self.rank + 1) % self.world_size
        dst_worker = "worker{}".format(dst_rank)
        # Since we fail python_remote_call messages synchronously, the future
        # corresponding to this remote call will be marked with an error when
        # this function returns.
        rref = rpc.remote(dst_worker, func, args=args)
        # Call to ensure pending callbacks are run.
        wait_until_pending_futures_and_users_flushed()
        with self.assertRaisesRegex(RuntimeError, "RRef creation"):
            rref.to_here()
        # Note: during shutdown, logs will indicate "Could not find OwnerRRef..."
        # on the owning nodes, this is expected because the OwnerRRef was never
        # successfully created. Therefore, delAllUsers will work as expected.

    @dist_init(faulty_messages=["SCRIPT_REMOTE_CALL"])
    def test_builtin_remote_message_dropped_timeout(self):
        func = torch.add
        args = (torch.tensor(1), torch.tensor(1))
        self._test_remote_message_dropped_timeout(func, args)

    @dist_init(faulty_messages=["SCRIPT_REMOTE_CALL"])
    def test_builtin_remote_message_dropped_timeout_to_self(self):
        func = torch.add
        args = (torch.tensor(1), torch.tensor(1))
        self._test_remote_message_dropped_timeout(func, args, dst=0)

    @dist_init(faulty_messages=["PYTHON_REMOTE_CALL"])
    def test_udf_remote_message_dropped_timeout(self):
        func = my_sleep_func
        args = (2,)
        self._test_remote_message_dropped_timeout(func, args)

    @dist_init(faulty_messages=["PYTHON_REMOTE_CALL"])
    def test_udf_remote_message_dropped_timeout_to_self(self):
        func = my_sleep_func
        args = (2,)
        self._test_remote_message_dropped_timeout(func, args, dst=0)

    def _test_remote_message_delay_timeout(self, func, args, dst=None):
        if self.rank != 0:
            return
        # Test the case where remote message is eventually processed on the owner,
        # but the future on the creator times out before the response comes back.
        dst_rank = dst if dst is not None else (self.rank + 1) % self.world_size
        dst_worker = "worker{}".format(dst_rank)
        # 10 ms timeout
        rref = rpc.remote(dst_worker, func, args=args, timeout=0.001)
        # Future corresponding to the remote creation should time out.
        expected_error = self.get_timeout_error_regex()
        with self.assertRaisesRegex(RuntimeError, expected_error):
            rref._get_future().wait()

        # Call to ensure pending callbacks are run.
        wait_until_pending_futures_and_users_flushed()
        # to_here() should now pick up that rpc.remote() creation has failed.
        with self.assertRaisesRegex(RuntimeError, "RRef creation"):
            rref.to_here()

        # Test the case where rpc.remote() times out, but to_here() has already
        # started blocking before.
        # NOTE: we only test this when not sending to self, as to_here() calls
        # calls localValue(), which does not send an RPC and thus does not have
        # a timeout. This can be supported by allowing future.wait() to
        # take in an optional timeout (https://github.com/pytorch/pytorch/issues/39280)
        if dst_rank != self.rank:
            slow_rref = rpc.remote(dst_worker, func, args=args, timeout=2)

            with self.assertRaisesRegex(RuntimeError, expected_error):
                # to_here() should raise timeout error, since it does not know about the
                # status of rpc.remote().
                slow_rref.to_here(0.001)
        # Note: If we proceed with shutdown, UserRRef will send out a RRefUserDelete
        # but this can be a noop since it may not exist on the owner yet. Later,
        # the owner can process the RRef creation and wait for the delete message,
        # thus leading to a timeout.
        # Therefore, we wait until we get notification that pending owners have
        # been confirmed before sending out RRefUserDeletes.
        if dst_rank != self.rank:
            wait_until_owners_and_forks_on_rank(2, 2, rank=dst_rank)

    @dist_init(faulty_messages=[], messages_to_delay={"PYTHON_REMOTE_CALL": 2})
    def test_udf_remote_message_delay_timeout(self):
        func = my_sleep_func
        args = (2,)
        self._test_remote_message_delay_timeout(func, args)

    @dist_init(faulty_messages=[], messages_to_delay={"PYTHON_REMOTE_CALL": 2})
    def test_udf_remote_message_delay_timeout_to_self(self):
        func = my_sleep_func
        args = (1,)
        self._test_remote_message_delay_timeout(func, args, dst=0)

    @dist_init(
        faulty_messages=[],
        messages_to_delay={"SCRIPT_REMOTE_CALL": 2, "SCRIPT_RREF_FETCH_CALL": 1},
    )
    def test_remote_message_builtin_delay_timeout(self):
        func = torch.add
        args = (torch.tensor(1), torch.tensor(1))
        self._test_remote_message_delay_timeout(func, args)

    @dist_init(
        faulty_messages=[],
        messages_to_delay={"SCRIPT_REMOTE_CALL": 2, "SCRIPT_RREF_FETCH_CALL": 1},
    )
    def test_remote_message_builtin_delay_timeout_to_self(self):
        func = torch.add
        args = (torch.tensor(1), torch.tensor(1))
        self._test_remote_message_delay_timeout(func, args, dst=0)

    @dist_init(
        faulty_messages=[],
        messages_to_delay={"SCRIPT_REMOTE_CALL": 2, "SCRIPT_RREF_FETCH_CALL": 1},
    )
    def test_remote_message_script_delay_timeout(self):
        func = my_script_func
        args = (torch.tensor(1),)
        self._test_remote_message_delay_timeout(func, args)

    @dist_init(
        faulty_messages=[],
        messages_to_delay={"SCRIPT_REMOTE_CALL": 2, "SCRIPT_RREF_FETCH_CALL": 1},
    )
    def test_remote_message_script_delay_timeout_to_self(self):
        func = my_script_func
        args = (torch.tensor(1),)
        self._test_remote_message_delay_timeout(func, args, dst=0)

    @dist_init(faulty_messages=[], messages_to_delay={"SCRIPT_RREF_FETCH_CALL": 1})
    def test_rref_to_here_timeout(self):
        if self.rank != 0:
            return

        dst_rank = (self.rank + 1) % self.world_size
        dst_worker = "worker{}".format(dst_rank)
        rref = rpc.remote(
            dst_worker, torch.add, args=(torch.tensor(1), torch.tensor(1))
        )
        expected_error = self.get_timeout_error_regex()
        with self.assertRaisesRegex(RuntimeError, expected_error):
            rref.to_here(0.01)

        rref.to_here()

    @dist_init(faulty_messages=[])
    def test_rpc_builtin_timeout(self):
        next_rank = (self.rank + 1) % self.world_size
        dst_worker = worker_name(next_rank)
        expected_error = self.get_timeout_error_regex()
        # PYTHON_CALL message types which correspond to Python UDF over RPC
        # by default get a delay (see faulty_rpc_agent_test_fixture)
        with self.assertRaisesRegex(RuntimeError, expected_error):
            rpc.rpc_sync(
                dst_worker,
                torch.add,
                args=(torch.tensor(1), torch.tensor(1)),
                timeout=1,
            )

        fut = rpc.rpc_async(
            dst_worker, torch.add, args=(torch.tensor(1), torch.tensor(1)), timeout=1
        )
        with self.assertRaisesRegex(RuntimeError, expected_error):
            fut.wait()

        # Ensure that the currently set default timeout is large enough such
        # that RPCs with delays still complete.
        self.assertEqual(rpc.constants.DEFAULT_RPC_TIMEOUT_SEC, rpc.get_rpc_timeout())
        fut = rpc.rpc_async(
            dst_worker, torch.add, args=(torch.tensor(1), torch.tensor(1))
        )
        fut.wait()

        # Ensure timeout if we set a new default and don't override
        rpc._set_rpc_timeout(0.001)
        fut = rpc.rpc_async(
            dst_worker, torch.add, args=(torch.tensor(1), torch.tensor(1))
        )
        with self.assertRaisesRegex(RuntimeError, expected_error):
            fut.wait()

        # Ensure run to completion if we specify timeout of 0
        fut = rpc.rpc_async(
            dst_worker, torch.add, args=(torch.tensor(1), torch.tensor(1)), timeout=0
        )
        fut.wait()
        # Reset for clean shutdown
        rpc._set_rpc_timeout(rpc.constants.DEFAULT_RPC_TIMEOUT_SEC)

    @dist_init(faulty_messages=[], messages_to_delay={"SCRIPT_CALL": 1.5})
    def test_rpc_script_timeout(self):
        next_rank = (self.rank + 1) % self.world_size
        dst_worker = worker_name(next_rank)
        expected_error = self.get_timeout_error_regex()
        with self.assertRaisesRegex(RuntimeError, expected_error):
            rpc.rpc_sync(dst_worker, my_script_func, args=(torch.tensor(1),), timeout=1)

        fut = rpc.rpc_async(dst_worker, my_script_func, args=(torch.tensor(1),), timeout=1)
        with self.assertRaisesRegex(RuntimeError, expected_error):
            fut.wait()

        # Ensure that the currently set default timeout is large enough such
        # that RPCs with delays still complete.
        self.assertEqual(rpc.constants.DEFAULT_RPC_TIMEOUT_SEC, rpc.get_rpc_timeout())
        fut = rpc.rpc_async(
            dst_worker, my_script_func, args=(torch.tensor(1),)
        )
        fut.wait()

        # Ensure timeout if we set a new default and don't override
        rpc._set_rpc_timeout(0.001)
        fut = rpc.rpc_async(
            dst_worker, my_script_func, args=(torch.tensor(1),)
        )
        with self.assertRaisesRegex(RuntimeError, expected_error):
            fut.wait()

        # Ensure run to completion if we specify timeout of 0
        rpc._set_rpc_timeout(0.001)
        fut = rpc.rpc_async(
            dst_worker, my_script_func, args=(torch.tensor(1),), timeout=0
        )
        fut.wait()
        # Reset for clean shutdown
        rpc._set_rpc_timeout(rpc.constants.DEFAULT_RPC_TIMEOUT_SEC)

class TensorPipeAgentRpcTest(RpcAgentTestFixture):

    def test_mismatched_type_for_options(self):
        # An exception should be raised if the options are not an instance of
        # TensorPipeRpcBackendOptions.
        rpc_backend_options = FooBackendOptions(self.init_method)

        with self.assertRaisesRegex(
            TypeError, "`rpc_backend_options` must be a `TensorPipeRpcBackendOptions`"
        ):
            rpc.init_rpc(
                name=worker_name(self.rank),
                rank=self.rank,
                world_size=self.world_size,
                backend=rpc.BackendType.TENSORPIPE,
                rpc_backend_options=rpc_backend_options,
            )

    def test_infer_backend_from_options(self):
        rpc_backend_options = rpc.TensorPipeRpcBackendOptions(
            init_method=self.init_method
        )

        rpc.init_rpc(
            name=worker_name(self.rank),
            rank=self.rank,
            world_size=self.world_size,
            # Do _not_ pass backend.
            rpc_backend_options=rpc_backend_options,
        )

        self.assertIsInstance(rpc.api._get_current_rpc_agent(), rpc.TensorPipeAgent)

    # FIXME Merge this test with the corresponding one in RpcTest.
    @dist_init(setup_rpc=False)
    def test_set_and_get_num_worker_threads(self):
        NUM_THREADS = 27
        rpc_backend_options = rpc.TensorPipeRpcBackendOptions(
            init_method=self.rpc_backend_options.init_method,
            num_worker_threads=NUM_THREADS
        )
        rpc.init_rpc(
            name=worker_name(self.rank),
            backend=self.rpc_backend,
            rank=self.rank,
            world_size=self.world_size,
            rpc_backend_options=rpc_backend_options,
        )

        info = rpc.api._get_current_rpc_agent().get_debug_info()
        self.assertEqual(int(info["agent.thread_pool_size"]), NUM_THREADS)
        rpc.shutdown()

    # FIXME Merge this test with the corresponding one in RpcTest.
    @dist_init(setup_rpc=False)
    def test_tensorpipe_set_default_timeout(self):
        timeout = 0.5
        rpc_backend_options = rpc.TensorPipeRpcBackendOptions(
            init_method=self.rpc_backend_options.init_method,
            num_worker_threads=self.rpc_backend_options.num_worker_threads,
            rpc_timeout=timeout
        )
        rpc.init_rpc(
            name=worker_name(self.rank),
            backend=self.rpc_backend,
            rank=self.rank,
            world_size=self.world_size,
            rpc_backend_options=rpc_backend_options,
        )

        default_timeout = rpc.get_rpc_timeout()
        self.assertEqual(default_timeout, timeout)
        rpc.shutdown()

    # FIXME Merge this test with the corresponding one in RpcTest.
    @dist_init(setup_rpc=False)
    def test_tensorpipe_options_throw_on_timedelta_timeout(self):
        from datetime import timedelta

        timeout = timedelta()
        # Ensure that constructing TensorPipeRpcBackendOptions with timedelta fails
        with self.assertRaisesRegex(TypeError, "incompatible constructor arguments"):
            rpc_backend_options = rpc.TensorPipeRpcBackendOptions(
                init_method=self.rpc_backend_options.init_method,
                num_worker_threads=self.rpc_backend_options.num_worker_threads,
                rpc_timeout=timeout,
            )

    @dist_init
    def _test_rref_get_type_timeout(self, blocking):
        # Test where we try to get the type of a RRef from an owner, but RRef
        # creation is slower than timeout passed into _get_type.
        dst_rank = (self.rank + 1) % self.world_size
        dst = worker_name(dst_rank)
        slow_rref = rpc.remote(dst, MyClass, args=(torch.ones(2, 2), True))
        timeout = 0.5
        expected_err = self.get_timeout_error_regex()
        # Blocking: blocks on inline call
        if blocking:
            with self.assertRaisesRegex(RuntimeError, expected_err):
                slow_rref._get_type(timeout=timeout, blocking=blocking)
        # Non-blocking: blocks on wait
        else:
            fut = slow_rref._get_type(timeout=timeout, blocking=blocking)
            with self.assertRaisesRegex(RuntimeError, expected_err):
                fut.wait()

    def test_rref_get_type_timeout_blocking(self):
        self._test_rref_get_type_timeout(blocking=True)

    def test_rref_get_type_timeout_non_blocking(self):
        self._test_rref_get_type_timeout(blocking=False)

    @dist_init
    def test_op_with_invalid_args(self):
        dst = worker_name((self.rank + 1) % self.world_size)
        with self.assertRaisesRegex(
            RuntimeError, "Overloaded torch operator invoked from Python failed to many any schema"
        ):
            rpc.rpc_sync(dst, torch.add, args=())

    def _test_rref_proxy_timeout(self, rref_proxy_api):
        dst_rank = (self.rank + 1) % self.world_size
        dst = worker_name(dst_rank)
        rref = rpc.remote(dst, MyClass, args=(torch.ones(2, 2), ))
        # Ensure RRef is created on remote node.
        rref.to_here()
        rref_api = getattr(rref, rref_proxy_api)
        self.assertTrue(rref_api is not None, f"Failed to get RRef proxy api: {rref_proxy_api}")
        expected_error = self.get_timeout_error_regex()
        timeout = 2
        with self.assertRaisesRegex(RuntimeError, expected_error):
            result = rref_api(timeout=timeout).my_slow_method(torch.ones(2, 2))
            if rref_api == rref.rpc_async:
                result.wait()
            elif rref_api == rref.remote:
                result._get_future().wait()

        # Case where rpc.remote() is stuck and exceeds timeout
        slow_rref = rpc.remote(dst, MyClass, args=(torch.ones(2, 2), True))
        timeout = 0.01
        rref_api = getattr(slow_rref, rref_proxy_api)
        # Note that even when we call rref.rpc_async() in this case, we
        # time out in future creation, not waiting for future. This is because
        # rref proxy function calls rref._get_type before returning future,
        # which blocks on the RRef being created on owner node, until the
        # specified timeout.
        with self.assertRaisesRegex(RuntimeError, expected_error):
            rref_api(timeout=timeout).my_instance_method(torch.ones(2, 2))

    @dist_init
    def test_rref_proxy_timeout(self):
        for rpc_api in ["rpc_sync", "rpc_async", "remote"]:
            self._test_rref_proxy_timeout(rpc_api)

<<<<<<< HEAD
=======

class MyConvNetForMNIST(nn.Module):
    def __init__(self, device):
        super().__init__()
        self.net = nn.Sequential(
            nn.Conv2d(1, 16, 3, 1),
            nn.ReLU(),
            nn.Conv2d(16, 32, 3, 1),
            nn.ReLU(),
            nn.MaxPool2d(2),
            nn.Flatten(1),
            nn.Linear(4608, 128),
            nn.ReLU(),
            nn.Linear(128, 10),
        ).to(device)
        self.device = device

    def forward(self, x, is_rref=False):
        x = x.to_here() if is_rref else x
        with torch.cuda.stream(torch.cuda.current_stream(self.device)):
            # intentionally adding delay to current CUDA stream
            torch.cuda._sleep(10 * FIFTY_MIL_CYCLES)
            return self.net(x)


>>>>>>> 8be5b1ca
class TensorPipeAgentCudaRpcTest(RpcAgentTestFixture):

    def _test_device_maps(self, options, errMsg="Invalid device_map"):
        with self.assertRaisesRegex(ValueError, errMsg):
            rpc.init_rpc(
                name=worker_name(self.rank),
                backend=self.rpc_backend,
                rank=self.rank,
                world_size=self.world_size,
                rpc_backend_options=options,
            )

        self.assertFalse(rpc.api._is_current_rpc_agent_set())

    @skip_if_lt_x_gpu(2)
    def test_device_maps_wrong_worker_name(self):
        options = self.rpc_backend_options
        options.set_device_map("none_exist", {0: 1})
        self._test_device_maps(options, "Wrong worker names")

    @skip_if_lt_x_gpu(1)
    def test_device_maps_invalid_max_local_device(self):
        options = self.rpc_backend_options
        dst = worker_name((self.rank + 1) % self.world_size)
        options.set_device_map(dst, {torch.cuda.device_count(): 0})

        self._test_device_maps(
            options,
            errMsg="Invalid device in TensorPipe options"
        )

    @skip_if_lt_x_gpu(1)
    def test_device_maps_invalid_max_remote_device(self):
        options = self.rpc_backend_options
        dst = worker_name((self.rank + 1) % self.world_size)
        options.set_device_map(dst, {0: torch.cuda.device_count()})

        self._test_device_maps(options)

    @skip_if_lt_x_gpu(2)
    def test_device_maps_many_to_one(self):
        options = self.rpc_backend_options
        dst = worker_name((self.rank + 1) % self.world_size)
        options.set_device_map(dst, {1: 0})
        options.set_device_map(dst, {0: 0})

        self._test_device_maps(options)

    @skip_if_lt_x_gpu(2)
    def test_device_maps_one_to_many(self):
        if self.rank == 0:
            options = self.rpc_backend_options
            dst = worker_name((self.rank + 1) % self.world_size)
            options.set_device_map(dst, {0: 1})
            with self.assertRaisesRegex(
                ValueError, "`set_device_map` only supports 1-to-1 mapping"
            ):
                options.set_device_map(dst, {0: 0})

    @skip_if_lt_x_gpu(1)
    def test_device_maps_invalid_min_device(self):
        options = self.rpc_backend_options
        dst = worker_name((self.rank + 1) % self.world_size)
        with self.assertRaisesRegex(
            RuntimeError, "Device index must not be negative"
        ):
            options.set_device_map(dst, {-1: 0})

        with self.assertRaisesRegex(
            RuntimeError, "Device index must not be negative"
        ):
            options.set_device_map(dst, {0: -1})

    @staticmethod
    def _gpu_add(x, y):
        if all([x.is_cuda, x.device.index == 1, y.is_cuda, y.device.index == 1]):
            return (x + y).to(0)
        else:
            raise ValueError("Wrong device affinity")

    @unittest.skip("Disallow new devices in user-function output tensors. See https://github.com/pytorch/pytorch/issues/54017")
    @skip_if_lt_x_gpu(2)
    def test_device_maps_gpu(self):
        options = self.rpc_backend_options
        dst = worker_name((self.rank + 1) % self.world_size)
        options.set_device_map(dst, {0: 1, 1: 0})

        rpc.init_rpc(
            name=worker_name(self.rank),
            backend=self.rpc_backend,
            rank=self.rank,
            world_size=self.world_size,
            rpc_backend_options=options,
        )

        ret = rpc.rpc_sync(
            dst,
            TensorPipeAgentCudaRpcTest._gpu_add,
            args=(torch.zeros(2).to(0), torch.ones(2).to(0))
        )
        self.assertEqual(ret.device, torch.device(1))
        self.assertEqual(ret, (torch.zeros(2) + torch.ones(2)).to(1))
        rpc.shutdown()

    @staticmethod
<<<<<<< HEAD
    def _gpu_add_given_gpus(x, y, x_to, y_to, z_to):
        if all([
            x.is_cuda,
            x.device.index == x_to,
            y.is_cuda,
            y.device.index == y_to
        ]):
=======
    def _gpu_add_given_devices(x, y, x_to, y_to, z_to):
        x_device = "cpu" if x.device.type == "cpu" else x.device.index
        y_device = "cpu" if y.device.type == "cpu" else y.device.index
        if x_device == x_to and y_device == y_to:
>>>>>>> 8be5b1ca
            return x.to(z_to) + y.to(z_to)
        else:
            raise ValueError("Wrong device affinity")

<<<<<<< HEAD
    def _test_device_maps_new_gpu(self, x_from, y_from, z_to, device_map, dst=None):
=======
    def _test_device_maps_gpu(self, x_from, y_from, z_to, device_map, dst=None, fn=None):
        fn = TensorPipeAgentCudaRpcTest._gpu_add_given_devices if fn is None else fn
>>>>>>> 8be5b1ca
        x_to = device_map[x_from]
        y_to = device_map[y_from]

        options = self.rpc_backend_options
        dst = worker_name((self.rank + 1) % self.world_size) if dst is None else dst
        options.set_device_map(dst, device_map)

        rpc.init_rpc(
            name=worker_name(self.rank),
            backend=self.rpc_backend,
            rank=self.rank,
            world_size=self.world_size,
            rpc_backend_options=options,
        )

        x = torch.zeros(2).to(x_from)
        y = torch.ones(2).to(y_from)

<<<<<<< HEAD
        errMsg = "RPC detected that a user-function output tensor on device"
        with self.assertRaisesRegex(RuntimeError, errMsg):
            ret = rpc.rpc_sync(
                dst,
                TensorPipeAgentCudaRpcTest._gpu_add_given_gpus,
                args=(x, y, x_to, y_to, z_to)
            )

        rpc.shutdown()

    @skip_if_lt_x_gpu(2)
    def test_device_map_error_on_new_gpu_0(self):
        self._test_device_maps_new_gpu(
            x_from=1,
            y_from=1,
            z_to=0,
            device_map={0 : 0, 1 : 1}
        )

    @skip_if_lt_x_gpu(2)
    def test_device_map_error_on_new_gpu_1(self):
        self._test_device_maps_new_gpu(
            x_from=0,
            y_from=0,
            z_to=1,
            device_map={0 : 0, 1 : 1}
        )

    def _test_device_maps_gpu(self, x_from, y_from, z_to, device_map, dst=None):
        x_to = device_map[x_from]
        y_to = device_map[y_from]

        options = self.rpc_backend_options
        dst = worker_name((self.rank + 1) % self.world_size) if dst is None else dst
        options.set_device_map(dst, device_map)

        rpc.init_rpc(
            name=worker_name(self.rank),
            backend=self.rpc_backend,
            rank=self.rank,
            world_size=self.world_size,
            rpc_backend_options=options,
        )

        x = torch.zeros(2).to(x_from)
        y = torch.ones(2).to(y_from)

        ret = rpc.rpc_sync(
            dst,
            TensorPipeAgentCudaRpcTest._gpu_add_given_gpus,
            args=(x, y, x_to, y_to, z_to)
        )

        reverse_device_map = {device_map[k] : k for k in device_map}
        z_from = reverse_device_map[z_to]

        self.assertEqual(ret.device.index, z_from)
        self.assertEqual(ret, torch.ones(2).to(z_from))

        rpc.shutdown()

=======
        ret = rpc.rpc_sync(dst, fn, args=(x, y, x_to, y_to, z_to))

        reverse_device_map = {device_map[k] : k for k in device_map}
        z_from = reverse_device_map[z_to]

        ret_device = "cpu" if ret.device.type == "cpu" else ret.device.index
        self.assertEqual(ret_device, z_from)
        self.assertEqual(ret, torch.ones(2).to(z_from))

        rpc.shutdown()

    def test_device_map_cpu(self):
        self._test_device_maps_gpu(
            x_from="cpu",
            y_from="cpu",
            z_to="cpu",
            device_map={"cpu" : "cpu"},
            fn=TensorPipeAgentCudaRpcTest._gpu_add_given_devices,
        )

    @skip_if_lt_x_gpu(1)
    def test_device_map_cpu_to_gpu_default(self):
        self._test_device_maps_gpu(
            x_from="cpu",
            y_from="cpu",
            z_to=0,
            device_map={"cpu" : 0},
            fn=TensorPipeAgentCudaRpcTest._gpu_add_given_devices,
        )

    @skip_if_lt_x_gpu(2)
    def test_device_map_cpu_to_gpu_non_default(self):
        self._test_device_maps_gpu(
            x_from="cpu",
            y_from="cpu",
            z_to=1,
            device_map={"cpu" : 1},
            fn=TensorPipeAgentCudaRpcTest._gpu_add_given_devices,
        )

    @skip_if_lt_x_gpu(1)
    def test_device_map_gpu_to_cpu_default(self):
        self._test_device_maps_gpu(
            x_from=0,
            y_from=0,
            z_to="cpu",
            device_map={0 : "cpu"},
            fn=TensorPipeAgentCudaRpcTest._gpu_add_given_devices,
        )

    @skip_if_lt_x_gpu(2)
    def test_device_map_gpu_to_cpu_non_default(self):
        self._test_device_maps_gpu(
            x_from=1,
            y_from=1,
            z_to="cpu",
            device_map={1 : "cpu"},
            fn=TensorPipeAgentCudaRpcTest._gpu_add_given_devices,
        )

>>>>>>> 8be5b1ca
    @skip_if_lt_x_gpu(2)
    def test_device_map_gpu_default(self):
        self._test_device_maps_gpu(
            x_from=0,
            y_from=0,
            z_to=0,
            device_map={0 : 0}
        )

    @skip_if_lt_x_gpu(2)
    def test_device_map_gpu_non_default(self):
        self._test_device_maps_gpu(
            x_from=1,
            y_from=1,
            z_to=1,
            device_map={1 : 1}
        )

    @skip_if_lt_x_gpu(2)
    def test_device_map_gpu_default_to_non_default(self):
        self._test_device_maps_gpu(
            x_from=0,
            y_from=0,
            z_to=1,
            device_map={0 : 1}
        )

    @skip_if_lt_x_gpu(2)
    def test_device_map_gpu_non_default_to_default(self):
        self._test_device_maps_gpu(
            x_from=1,
            y_from=1,
            z_to=0,
            device_map={1 : 0}
        )

    @skip_if_lt_x_gpu(2)
    def test_device_map_gpu_mixed_1(self):
        self._test_device_maps_gpu(
            x_from=0,
            y_from=1,
            z_to=0,
            device_map={0 : 0, 1 : 1}
        )

    @skip_if_lt_x_gpu(2)
    def test_device_map_gpu_mixed_2(self):
        self._test_device_maps_gpu(
            x_from=0,
            y_from=1,
            z_to=1,
            device_map={0 : 0, 1 : 1}
        )

    @skip_if_lt_x_gpu(2)
    def test_device_map_gpu_mixed_3(self):
        self._test_device_maps_gpu(
            x_from=1,
            y_from=0,
            z_to=0,
            device_map={0 : 0, 1 : 1}
        )

    @skip_if_lt_x_gpu(2)
    def test_device_map_gpu_mixed_4(self):
        self._test_device_maps_gpu(
            x_from=1,
            y_from=0,
            z_to=1,
            device_map={0 : 0, 1 : 1}
        )

    @skip_if_lt_x_gpu(2)
    def test_device_map_gpu_mixed_5(self):
        self._test_device_maps_gpu(
            x_from=0,
            y_from=1,
            z_to=0,
            device_map={0 : 1, 1 : 0}
        )

    @skip_if_lt_x_gpu(2)
    def test_device_map_gpu_mixed_6(self):
        self._test_device_maps_gpu(
            x_from=0,
            y_from=1,
            z_to=1,
            device_map={0 : 1, 1 : 0}
        )

    @skip_if_lt_x_gpu(2)
    def test_device_map_gpu_mixed_7(self):
        self._test_device_maps_gpu(
            x_from=1,
            y_from=0,
            z_to=0,
            device_map={0 : 1, 1 : 0}
        )

    @skip_if_lt_x_gpu(2)
    def test_device_map_gpu_mixed_8(self):
        self._test_device_maps_gpu(
            x_from=1,
            y_from=0,
            z_to=1,
            device_map={0 : 1, 1 : 0}
        )

    @skip_if_lt_x_gpu(2)
    def test_device_map_gpu_mixed_self_1(self):
        self._test_device_maps_gpu(
            x_from=0,
            y_from=1,
            z_to=0,
            device_map={0 : 0, 1 : 1},
            dst=worker_name(self.rank)
        )

    @skip_if_lt_x_gpu(2)
    def test_device_map_gpu_mixed_self_2(self):
        self._test_device_maps_gpu(
            x_from=0,
            y_from=1,
            z_to=1,
            device_map={0 : 0, 1 : 1},
            dst=worker_name(self.rank)
        )

    @skip_if_lt_x_gpu(2)
    def test_device_map_gpu_mixed_self_3(self):
        self._test_device_maps_gpu(
            x_from=1,
            y_from=0,
            z_to=0,
            device_map={0 : 0, 1 : 1},
            dst=worker_name(self.rank)
        )

    @skip_if_lt_x_gpu(2)
    def test_device_map_gpu_mixed_self_4(self):
        self._test_device_maps_gpu(
            x_from=1,
            y_from=0,
            z_to=1,
            device_map={0 : 0, 1 : 1},
            dst=worker_name(self.rank)
        )

    @skip_if_lt_x_gpu(2)
    def test_device_map_gpu_mixed_self_5(self):
        self._test_device_maps_gpu(
            x_from=0,
            y_from=1,
            z_to=0,
            device_map={0 : 1, 1 : 0},
            dst=worker_name(self.rank)
        )

    @skip_if_lt_x_gpu(2)
    def test_device_map_gpu_mixed_self_6(self):
        self._test_device_maps_gpu(
            x_from=0,
            y_from=1,
            z_to=1,
            device_map={0 : 1, 1 : 0},
            dst=worker_name(self.rank)
        )

    @skip_if_lt_x_gpu(2)
    def test_device_map_gpu_mixed_self_7(self):
        self._test_device_maps_gpu(
            x_from=1,
            y_from=0,
            z_to=0,
            device_map={0 : 1, 1 : 0},
            dst=worker_name(self.rank)
        )

    @skip_if_lt_x_gpu(2)
    def test_device_map_gpu_mixed_self_8(self):
        self._test_device_maps_gpu(
            x_from=1,
            y_from=0,
            z_to=1,
            device_map={0 : 1, 1 : 0},
            dst=worker_name(self.rank)
        )

    @staticmethod
    def _gpu_add_multi_gpu(x, y):
        if all([x.is_cuda, x.device.index == 1, y.is_cuda, y.device.index == 0]):
            return x.to(0) + y, x - y.to(1)
        else:
            raise ValueError("Wrong device affinity")

    def _test_device_maps_multi_gpu(self, dst):
        options = self.rpc_backend_options
        options.set_device_map(dst, {0: 1})
        options.set_device_map(dst, {1: 0})

        rpc.init_rpc(
            name=worker_name(self.rank),
            backend=self.rpc_backend,
            rank=self.rank,
            world_size=self.world_size,
            rpc_backend_options=options,
        )

        x = torch.zeros(2).to(0)
        y = torch.ones(2).to(1)
        rets = rpc.rpc_sync(
            dst,
            TensorPipeAgentCudaRpcTest._gpu_add_multi_gpu,
            args=(x, y)
        )

        self.assertEqual(rets[0].device, torch.device(1))
        self.assertEqual(rets[1].device, torch.device(0))
        self.assertEqual(rets[0], (torch.zeros(2) + torch.ones(2)).to(1))
        self.assertEqual(rets[1], (torch.zeros(2) - torch.ones(2)).to(0))
        rpc.shutdown()

    @skip_if_lt_x_gpu(2)
    def test_device_maps_multi_gpu(self):
        dst = worker_name((self.rank + 1) % self.world_size)
        self._test_device_maps_multi_gpu(dst)

    @skip_if_lt_x_gpu(2)
    def test_device_maps_multi_gpu_self(self):
        dst = worker_name(self.rank)
        self._test_device_maps_multi_gpu(dst)

    @staticmethod
    def _gpu_add_return_to_gpu(x, y):
        if x.device.type == 'cpu' and y.device.type == 'cpu':
            return (x + y).to(0), (x - y).to(1), (x * y).to(2), (x / y).to(3)
        else:
            raise ValueError("Wrong device affinity")

    @skip_if_lt_x_gpu(2)
    def test_device_maps_in_options(self):
        dst = worker_name((self.rank + 1) % self.world_size)
        options = self.rpc_backend_options

        rpc.init_rpc(
            name=worker_name(self.rank),
            backend=self.rpc_backend,
            rank=self.rank,
            world_size=self.world_size,
            rpc_backend_options=rpc.TensorPipeRpcBackendOptions(
                init_method=options.init_method,
                num_worker_threads=options.num_worker_threads,
                device_maps={dst: {0: 1, 1: 0}}
            )
        )

        rets = rpc.rpc_sync(
            dst,
            TensorPipeAgentCudaRpcTest._gpu_add_multi_gpu,
            args=(torch.zeros(2).to(0), torch.ones(2).to(1))
        )
        self.assertEqual(rets[0].device, torch.device(1))
        self.assertEqual(rets[1].device, torch.device(0))
        self.assertEqual(rets[0], (torch.zeros(2) + torch.ones(2)).to(1))
        self.assertEqual(rets[1], (torch.zeros(2) - torch.ones(2)).to(0))
        rpc.shutdown()

    def _test_device_maps_return_to_gpu(self, dst):
        options = self.rpc_backend_options

        options.set_device_map(dst, {0: 1})
        options.set_device_map(dst, {1: 2})
        options.set_device_map(dst, {2: 3})
        options.set_device_map(dst, {3: 0})

        rpc.init_rpc(
            name=worker_name(self.rank),
            backend=self.rpc_backend,
            rank=self.rank,
            world_size=self.world_size,
            rpc_backend_options=options,
        )

        rets = rpc.rpc_sync(
            dst,
            TensorPipeAgentCudaRpcTest._gpu_add_return_to_gpu,
            args=(torch.zeros(2), torch.ones(2))
        )
        for i in range(len(rets)):
            self.assertEqual(rets[i].device, torch.device((3 + i) % 4))
        self.assertEqual(rets[0], (torch.zeros(2) + torch.ones(2)).to(3))
        self.assertEqual(rets[1], (torch.zeros(2) - torch.ones(2)).to(0))
        self.assertEqual(rets[2], (torch.zeros(2) * torch.ones(2)).to(1))
        self.assertEqual(rets[3], (torch.zeros(2) / torch.ones(2)).to(2))
        rpc.shutdown()

    @skip_if_lt_x_gpu(4)
    def test_device_maps_return_to_gpu(self):
        dst = worker_name((self.rank + 1) % self.world_size)
        self._test_device_maps_return_to_gpu(dst)

    @skip_if_lt_x_gpu(4)
    def test_device_maps_return_to_gpu_self(self):
        dst = worker_name(self.rank)
        self._test_device_maps_return_to_gpu(dst)

    @staticmethod
    def _add_to_gpu(x, y):
        return (x + y).to(0)

    def _test_device_maps_missing_config(self, mode):
        dst = worker_name((self.rank + 1) % self.world_size)
        errMsg = (
            "TensorPipe RPC backend only supports CPU tensors by default.*"
            "`set_device_map` on `TensorPipeRpcBackendOptions`"
        )

        with self.assertRaisesRegex(RuntimeError, errMsg):
            if mode == RPCExecMode.SYNC:
                rpc.rpc_sync(dst, torch.add, args=(torch.zeros(2).to(0), 1))
            elif mode == RPCExecMode.REMOTE:
                rpc.remote(dst, torch.add, args=(torch.zeros(2).to(0), 1)).to_here()
            else:
                raise ValueError(f"unexpected mode {mode}")

        # make sure RPC is still functioning
        ret = rpc.rpc_sync(dst, torch.add, args=(torch.ones(2), 1))
        self.assertEqual(ret, torch.ones(2) + 1)

    def _test_device_maps_missing_config_response(self, mode):
        dst = worker_name((self.rank + 1) % self.world_size)
        errMsg = "Response device mapping is not available"

        with self.assertRaisesRegex(RuntimeError, errMsg):
            if mode == RPCExecMode.SYNC:
                rpc.rpc_sync(
                    dst,
                    TensorPipeAgentCudaRpcTest._add_to_gpu,
                    args=(torch.zeros(2), 1)
                )
            elif mode == RPCExecMode.REMOTE:
                rpc.remote(
                    dst,
                    TensorPipeAgentCudaRpcTest._add_to_gpu,
                    args=(torch.zeros(2), 1)
                ).to_here()
            else:
                raise ValueError(f"unexpected mode {mode}")

        # make sure RPC is still functioning
        ret = rpc.rpc_sync(dst, torch.add, args=(torch.ones(2), 1))
        self.assertEqual(ret, torch.ones(2) + 1)

    @skip_if_lt_x_gpu(1)
    @dist_init
    def test_device_maps_missing_config(self):
        self._test_device_maps_missing_config(RPCExecMode.SYNC)

    @skip_if_lt_x_gpu(1)
    def test_device_maps_missing_config_not_timeout(self):
        dst = worker_name((self.rank + 1) % self.world_size)
        options = self.rpc_backend_options

        rpc.init_rpc(
            name=worker_name(self.rank),
            backend=self.rpc_backend,
            rank=self.rank,
            world_size=self.world_size,
            rpc_backend_options=self.rpc_backend_options
        )

        timeout = rpc.get_rpc_timeout()

        tik = time.time()
        self._test_device_maps_missing_config(RPCExecMode.SYNC)
        rpc.shutdown()
        tok = time.time()

        self.assertTrue(tok - tik < timeout)

    @skip_if_lt_x_gpu(1)
    @dist_init
    def test_device_maps_missing_config_loop(self):
        for _ in range(self.rpc_backend_options.num_worker_threads + 5):
            self._test_device_maps_missing_config(RPCExecMode.SYNC)

    @skip_if_lt_x_gpu(1)
    @dist_init
    def test_device_maps_missing_config_response(self):
        self._test_device_maps_missing_config_response(RPCExecMode.SYNC)

    @skip_if_lt_x_gpu(1)
    @dist_init
    def test_device_maps_missing_config_response_loop(self):
        for _ in range(self.rpc_backend_options.num_worker_threads + 5):
            self._test_device_maps_missing_config_response(RPCExecMode.SYNC)

    @skip_if_lt_x_gpu(1)
    @dist_init
    def test_device_maps_missing_config_remote(self):
        self._test_device_maps_missing_config(RPCExecMode.REMOTE)

    @skip_if_lt_x_gpu(1)
    @dist_init
    def test_device_maps_missing_config_remote_response(self):
        self._test_device_maps_missing_config_response(RPCExecMode.REMOTE)

    @skip_if_lt_x_gpu(2)
    def test_device_maps_remote(self):
        options = self.rpc_backend_options
        dst = worker_name((self.rank + 1) % self.world_size)
        options.set_device_map(dst, {1: 0})

        rpc.init_rpc(
            name=worker_name(self.rank),
            backend=self.rpc_backend,
            rank=self.rank,
            world_size=self.world_size,
            rpc_backend_options=options,
        )

        rref = rpc.remote(
            dst,
            TensorPipeAgentCudaRpcTest._add_to_gpu,
            args=(torch.zeros(2), 1)
        )

        self.assertEqual(rref.to_here().device.index, 1)
        self.assertEqual(rref.to_here(), torch.ones(2).to(1))

        rpc.shutdown()

    @staticmethod
    def _slow_add_on_user_stream(x, y):
        s0 = torch.cuda.current_stream(x.device)
        s1 = torch.cuda.Stream(device=x.device)
        with torch.cuda.stream(s1):
            torch.cuda._sleep(10 * FIFTY_MIL_CYCLES)
            s1.wait_stream(s0)
            z = x + y
            event = torch.cuda.Event()
            event.record(s1)
        event.wait(s0)
        return z

    def _test_custom_stream(self, fn, device_map):
        options = self.rpc_backend_options
<<<<<<< HEAD
        dst = worker_name((self.rank + 1) % self.world_size)
        options.set_device_map(dst, device_map)

        rpc.init_rpc(
            name=worker_name(self.rank),
            backend=self.rpc_backend,
            rank=self.rank,
            world_size=self.world_size,
            rpc_backend_options=options,
        )

        fn(dst)

        rpc.shutdown()

    def _test_stream_sync(self, dst):
        x = torch.ones(2, 2).to(0)
        ret = rpc.rpc_sync(
            dst,
            TensorPipeAgentCudaRpcTest._slow_add_on_user_stream,
            args=(x, x)
        )
        self.assertEqual(ret, 2 * x)

    @skip_if_lt_x_gpu(2)
    def test_custom_stream(self):
        self._test_custom_stream(self._test_stream_sync, {"cuda:0": "cuda:1"})

    def _test_stream_multi_async(self, dst):
        futs = []
        for i in range(20):
            x = torch.ones(2, 2).to(0) * i
            futs.append(
                rpc.rpc_async(
                    dst,
                    TensorPipeAgentCudaRpcTest._slow_add_on_user_stream,
                    args=(x, x)
                )
            )

        for i in range(20):
            self.assertEqual(futs[i].wait(), 2 * torch.ones(2, 2).to(0) * i)

    @skip_if_lt_x_gpu(2)
    def test_custom_stream_multi(self):
        self._test_custom_stream(
            self._test_stream_multi_async,
            {"cuda:0": "cuda:1"}
        )

    @staticmethod
    def _nested_slow_add_on_user_stream(dst, x, y, z):
        ret = rpc.rpc_sync(
            dst,
            TensorPipeAgentCudaRpcTest._slow_add_on_user_stream,
            args=(x, y)
        )

        return TensorPipeAgentCudaRpcTest._slow_add_on_user_stream(ret, z)

    def _test_stream_nested_sync(self, dst):
        x = torch.ones(2, 2).to(0)
        y = torch.ones(2, 2).to(0) * 2
        z = torch.ones(2, 2).to(0) * 3
        nested_dst = worker_name((self.rank + 2) % self.world_size)
        ret = rpc.rpc_sync(
            dst,
            TensorPipeAgentCudaRpcTest._nested_slow_add_on_user_stream,
            args=(nested_dst, x, y, z)
        )
        self.assertEqual(ret, 6 * x)

    @skip_if_lt_x_gpu(2)
    def test_custom_stream_nested(self):
        self._test_custom_stream(
            self._test_stream_nested_sync,
            {"cuda:0": "cuda:1", "cuda:1": "cuda:0"}
        )

    def _test_stream_nested_multi_async(self, dst):
        if self.rank == 0:
            futs = []
            n = 5
            xs, ys, zs = [], [], []
            for i in range(n):
                x = torch.ones(2, 2).to(0) * (i - 1)
                y = torch.ones(2, 2).to(0) * i
                z = torch.ones(2, 2).to(0) * (i + 1)
                xs.append(x)
                ys.append(y)
                zs.append(z)
                nested_dst = worker_name((self.rank + 2) % self.world_size)
                futs.append(
                    rpc.rpc_async(
                        dst,
                        TensorPipeAgentCudaRpcTest._nested_slow_add_on_user_stream,
                        args=(nested_dst, x, y, z)
                    )
                )

            for i in range(n):
                self.assertEqual(futs[i].wait(), xs[i] + ys[i] + zs[i])

    @skip_if_lt_x_gpu(2)
    def test_custom_stream_nested_multi(self):
        self._test_custom_stream(
            self._test_stream_nested_multi_async,
            {"cuda:0": "cuda:1", "cuda:1": "cuda:0"}
        )

    @staticmethod
    def _gpu_add_wrong_gpus(x, y):
        if x.is_cuda and y.is_cuda:
            return x.cpu() + y.cuda()
        else:
            raise ValueError("Wrong device affinity")

    @skip_if_lt_x_gpu(1)
    def test_device_mismatch(self):
        dst = worker_name((self.rank + 1) % self.world_size)
=======
        dst = worker_name((self.rank + 1) % self.world_size)
        options.set_device_map(dst, device_map)

        rpc.init_rpc(
            name=worker_name(self.rank),
            backend=self.rpc_backend,
            rank=self.rank,
            world_size=self.world_size,
            rpc_backend_options=options,
        )

        fn(dst)

        rpc.shutdown()

    def _test_stream_sync(self, dst):
        x = torch.ones(2, 2).to(0)
        ret = rpc.rpc_sync(
            dst,
            TensorPipeAgentCudaRpcTest._slow_add_on_user_stream,
            args=(x, x)
        )
        self.assertEqual(ret, 2 * x)

    @skip_if_lt_x_gpu(2)
    def test_custom_stream(self):
        self._test_custom_stream(self._test_stream_sync, {"cuda:0": "cuda:1"})

    def _test_stream_multi_async(self, dst):
        futs = []
        for i in range(20):
            x = torch.ones(2, 2).to(0) * i
            futs.append(
                rpc.rpc_async(
                    dst,
                    TensorPipeAgentCudaRpcTest._slow_add_on_user_stream,
                    args=(x, x)
                )
            )

        for i in range(20):
            self.assertEqual(futs[i].wait(), 2 * torch.ones(2, 2).to(0) * i)

    @skip_if_lt_x_gpu(2)
    def test_custom_stream_multi(self):
        self._test_custom_stream(
            self._test_stream_multi_async,
            {"cuda:0": "cuda:1"}
        )

    @staticmethod
    def _nested_slow_add_on_user_stream(dst, x, y, z):
        ret = rpc.rpc_sync(
            dst,
            TensorPipeAgentCudaRpcTest._slow_add_on_user_stream,
            args=(x, y)
        )

        return TensorPipeAgentCudaRpcTest._slow_add_on_user_stream(ret, z)

    def _test_stream_nested_sync(self, dst):
        x = torch.ones(2, 2).to(0)
        y = torch.ones(2, 2).to(0) * 2
        z = torch.ones(2, 2).to(0) * 3
        nested_dst = worker_name((self.rank + 2) % self.world_size)
        ret = rpc.rpc_sync(
            dst,
            TensorPipeAgentCudaRpcTest._nested_slow_add_on_user_stream,
            args=(nested_dst, x, y, z)
        )
        self.assertEqual(ret, 6 * x)

    @skip_if_lt_x_gpu(2)
    def test_custom_stream_nested(self):
        self._test_custom_stream(
            self._test_stream_nested_sync,
            {"cuda:0": "cuda:1", "cuda:1": "cuda:0"}
        )

    def _test_stream_nested_multi_async(self, dst):
        if self.rank == 0:
            futs = []
            n = 5
            xs, ys, zs = [], [], []
            for i in range(n):
                x = torch.ones(2, 2).to(0) * (i - 1)
                y = torch.ones(2, 2).to(0) * i
                z = torch.ones(2, 2).to(0) * (i + 1)
                xs.append(x)
                ys.append(y)
                zs.append(z)
                nested_dst = worker_name((self.rank + 2) % self.world_size)
                futs.append(
                    rpc.rpc_async(
                        dst,
                        TensorPipeAgentCudaRpcTest._nested_slow_add_on_user_stream,
                        args=(nested_dst, x, y, z)
                    )
                )

            for i in range(n):
                self.assertEqual(futs[i].wait(), xs[i] + ys[i] + zs[i])

    @skip_if_lt_x_gpu(2)
    def test_custom_stream_nested_multi(self):
        self._test_custom_stream(
            self._test_stream_nested_multi_async,
            {"cuda:0": "cuda:1", "cuda:1": "cuda:0"}
        )

    @staticmethod
    def _gpu_add_wrong_gpus(x, y):
        if x.is_cuda and y.is_cuda:
            return x.cpu() + y.cuda()
        else:
            raise ValueError("Wrong device affinity")

    @skip_if_lt_x_gpu(1)
    def test_device_mismatch(self):
        dst = worker_name((self.rank + 1) % self.world_size)
>>>>>>> 8be5b1ca
        options = self.rpc_backend_options
        options.set_device_map(dst, {0: 0})

        rpc.init_rpc(
            name=worker_name(self.rank),
            backend=self.rpc_backend,
            rank=self.rank,
            world_size=self.world_size,
            rpc_backend_options=options,
        )

        x = torch.zeros(2).to(0)
        y = torch.ones(2).to(0)

        with self.assertRaisesRegex(
            RuntimeError,
            "Expected all tensors to be on the same device, but found at least two devices"
<<<<<<< HEAD
        ):
            rets = rpc.rpc_sync(
                dst,
                TensorPipeAgentCudaRpcTest._gpu_add_wrong_gpus,
                args=(x, y)
            )

        rpc.shutdown()

    @skip_if_lt_x_gpu(1)
    def test_rref_to_here_synchronization(self):
        dst = worker_name((self.rank + 1) % self.world_size)
        options = self.rpc_backend_options
        options.set_device_map(dst, {0: 0})

        rpc.init_rpc(
            name=worker_name(self.rank),
            backend=self.rpc_backend,
            rank=self.rank,
            world_size=self.world_size,
            rpc_backend_options=options,
        )

        if self.rank == 1:
            # This test compares rref.rpc_sync().forward(x) vs rref.remote().forward(x).to_here()
            # If to_here() is properly synchronized with forward(x) the results must be identical
            # This test needs multiple iterations and significant batch size to simulate real
            # training of a CNN of MNIST-like data.
            # see https://github.com/pytorch/pytorch/issues/54771
            rref = rpc.remote(dst, MyConvNetForMNIST, args=("cuda:0",))
            for _ in range(100):
                x = torch.randn(100, 1, 28, 28).to("cuda:0")
                actual = rref.remote().forward(x).to_here()
                expected = rref.rpc_sync().forward(x)
                self.assertEqual(actual, expected)

        rpc.shutdown()

    @skip_if_lt_x_gpu(2)
    def test_rref_to_here_synchronization_cross_device(self):
        dst = worker_name((self.rank + 1) % self.world_size)
        options = self.rpc_backend_options
        options.set_device_map(dst, {1: 0})

        rpc.init_rpc(
            name=worker_name(self.rank),
            backend=self.rpc_backend,
            rank=self.rank,
            world_size=self.world_size,
            rpc_backend_options=options,
        )

        if self.rank == 1:
            # This test compares rref.rpc_sync().forward(x) vs rref.remote().forward(x).to_here()
            # If to_here() is properly synchronized with forward(x) the results must be identical
            # This test needs multiple iterations and significant batch size to simulate real
            # training of a CNN of MNIST-like data.
            # see https://github.com/pytorch/pytorch/issues/54771
            rref = rpc.remote(dst, MyConvNetForMNIST, args=("cuda:0",))
            for _ in range(100):
                x = torch.randn(100, 1, 28, 28).to("cuda:1")
                actual = rref.remote().forward(x).to_here()
                expected = rref.rpc_sync().forward(x)
                self.assertEqual(actual, expected)

        rpc.shutdown()
=======
        ):
            rets = rpc.rpc_sync(
                dst,
                TensorPipeAgentCudaRpcTest._gpu_add_wrong_gpus,
                args=(x, y)
            )

        rpc.shutdown()

    def _test_rref_synchronization(self, local_device, remote_device):
        dst = worker_name((self.rank + 1) % self.world_size)
        options = self.rpc_backend_options
        options.set_device_map(dst, {local_device : remote_device})

        rpc.init_rpc(
            name=worker_name(self.rank),
            backend=self.rpc_backend,
            rank=self.rank,
            world_size=self.world_size,
            rpc_backend_options=options,
        )

        if self.rank == 1:
            # This test compares rref.rpc_sync().forward(x) vs rref.remote().forward(x).to_here()
            # If to_here() is properly synchronized with forward(x) the results must be identical
            # This test needs multiple iterations and significant batch size to simulate real
            # training of a CNN of MNIST-like data.
            # see https://github.com/pytorch/pytorch/issues/54771
            rref = rpc.remote(dst, MyConvNetForMNIST, args=(remote_device,))
            for _ in range(10):
                x = torch.randn(200, 1, 28, 28).to(local_device)
                actual = rref.remote().forward(x).to_here()
                expected = rref.rpc_sync().forward(x)
                self.assertEqual(actual, expected)

        rpc.shutdown()

    @skip_if_lt_x_gpu(1)
    def test_rref_to_here_synchronization1(self):
        self._test_rref_synchronization("cuda:0", "cuda:0")

    @skip_if_lt_x_gpu(2)
    def test_rref_to_here_synchronization2(self):
        self._test_rref_synchronization("cuda:1", "cuda:0")

    @skip_if_lt_x_gpu(2)
    def test_rref_to_here_synchronization3(self):
        self._test_rref_synchronization("cuda:1", "cuda:1")

    @skip_if_lt_x_gpu(2)
    def test_rref_to_here_synchronization4(self):
        self._test_rref_synchronization("cuda:0", "cuda:1")

    def _test_rref_as_arg_synchronization(
        self,
        local_device,
        remote_device,
        devicesOptions=None
    ):
        dst = worker_name((self.rank + 1) % self.world_size)
        options = self.rpc_backend_options
        options.set_device_map(dst, {local_device: remote_device})

        input_src = worker_name((self.rank - 1 + self.world_size) % self.world_size)
        options.set_device_map(input_src, {remote_device: local_device})

        if devicesOptions is not None:
            options.set_devices(devicesOptions[self.rank])

        rpc.init_rpc(
            name=worker_name(self.rank),
            backend=self.rpc_backend,
            rank=self.rank,
            world_size=self.world_size,
            rpc_backend_options=options,
        )

        if self.rank == 1:
            # This test compares rref.rpc_sync().forward(x) vs rref.remote().forward(x).to_here()
            # If to_here() is properly synchronized with forward(x) the results must be identical
            # This test needs multiple iterations and significant batch size to simulate real
            # training of a CNN of MNIST-like data.
            # see https://github.com/pytorch/pytorch/issues/54771
            rref = rpc.remote(dst, MyConvNetForMNIST, args=(remote_device,))
            for _ in range(10):
                rref_x = RRef(torch.randn(200, 1, 28, 28).to(local_device))
                actual = rref.remote().forward(rref_x, True).to_here()
                expected = rref.rpc_sync().forward(rref_x, True)
                self.assertEqual(actual, expected)

        rpc.shutdown()

    @skip_if_lt_x_gpu(1)
    def test_rref_as_arg_synchronization1(self):
        self._test_rref_as_arg_synchronization("cuda:0", "cuda:0")

    @skip_if_lt_x_gpu(2)
    def test_rref_as_arg_synchronization2(self):
        self._test_rref_as_arg_synchronization("cuda:1", "cuda:0")

    @skip_if_lt_x_gpu(2)
    def test_rref_as_arg_synchronization3(self):
        self._test_rref_as_arg_synchronization("cuda:1", "cuda:1")

    @skip_if_lt_x_gpu(2)
    def test_rref_as_arg_synchronization4(self):
        self._test_rref_as_arg_synchronization("cuda:0", "cuda:1")

    @skip_if_lt_x_gpu(1)
    def test_rref_as_arg_synchronization5(self):
        self._test_rref_as_arg_synchronization(
            "cuda:0",
            "cuda:0",
            [["cuda:0"] for _ in range(4)],  # devicesOptions
        )

    @staticmethod
    def _rref_relay(rref):
        return rref.to_here()

    def _test_rref_forward_synchronization(self, local_device, remote_device):
        options = self.rpc_backend_options

        input_src = worker_name(0)
        model_dst = worker_name(1)
        out_relay = worker_name(2)

        if self.rank == 0:
            # for 1) model construction 2) forward execution
            options.set_device_map(model_dst, {local_device: remote_device})

            # Forward output will be first copied to the relay node before
            # returning to the worker. This is intentional, to test RRef
            # forward CUDA stream synchronizations.
            options.set_device_map(out_relay, {local_device: local_device})
        elif self.rank == 1:
            # worker1 hosts the model and runs forward. The forward functions
            # calls RRef.to_here(), hence needs to configure the device map
            options.set_device_map(input_src, {remote_device: local_device})
        elif self.rank == 2:
            # worker2 will get the out RRef and call to_here() and hence, needs
            # to configure devcie map.
            options.set_device_map(model_dst, {local_device: remote_device})

        rpc.init_rpc(
            name=worker_name(self.rank),
            backend=self.rpc_backend,
            rank=self.rank,
            world_size=self.world_size,
            rpc_backend_options=options,
        )

        if self.rank == 0:
            # This test compares rref.rpc_sync().forward(x) vs rref.remote().forward(x).to_here()
            # If to_here() is properly synchronized with forward(x) the results must be identical
            # This test needs multiple iterations and significant batch size to simulate real
            # training of a CNN of MNIST-like data.
            # see https://github.com/pytorch/pytorch/issues/54771
            rref = rpc.remote(model_dst, MyConvNetForMNIST, args=(remote_device,))
            for _ in range(10):
                rref_input = RRef(torch.randn(200, 1, 28, 28).to(local_device))
                rref_out = rref.remote().forward(rref_input, True)
                out = rpc.remote(
                    out_relay,
                    TensorPipeAgentCudaRpcTest._rref_relay,
                    args=(rref_out,)
                ).to_here()
                expected = rref.rpc_sync().forward(rref_input, True)
                self.assertEqual(out, expected)

        rpc.shutdown()

    @skip_if_lt_x_gpu(1)
    def test_rref_forward_synchronization1(self):
        self._test_rref_forward_synchronization("cuda:0", "cuda:0")

    @skip_if_lt_x_gpu(2)
    def test_rref_forward_synchronization2(self):
        self._test_rref_forward_synchronization("cuda:0", "cuda:1")

    @skip_if_lt_x_gpu(2)
    def test_rref_forward_synchronization3(self):
        self._test_rref_forward_synchronization("cuda:1", "cuda:0")

    @skip_if_lt_x_gpu(2)
    def test_rref_forward_synchronization4(self):
        self._test_rref_forward_synchronization("cuda:1", "cuda:1")

    def _test_owner_rref_forward_synchronization(self, local_device, remote_device):
        if self.rank == 0:
            options = self.rpc_backend_options
            options.set_device_map("w0", {local_device: remote_device})
            rpc.init_rpc(
                "w0",
                rank=0,
                world_size=1,
                rpc_backend_options=options
            )

            model = rpc.remote(
                "w0", torch.nn.Linear, (2048, 20000)
            ).remote().to(remote_device)
            for _ in range(30):
                data = torch.rand(2048, 2048).to(local_device)
                output = model.rpc_sync().forward(data)
                # to_here() internally calls localValue as the caller is
                # the owner of the RRef.
                v0 = rpc.RRef(output).remote().sum().to_here().item()
                v1 = output.sum().item()
                self.assertEqual(v0, v1)

            rpc.shutdown()

    @skip_if_lt_x_gpu(1)
    def test_owner_rref_forward_synchronization1(self):
        self._test_owner_rref_forward_synchronization("cuda:0", "cuda:0")

    @skip_if_lt_x_gpu(2)
    def test_owner_rref_forward_synchronization2(self):
        self._test_owner_rref_forward_synchronization("cuda:0", "cuda:1")

    @skip_if_lt_x_gpu(2)
    def test_owner_rref_forward_synchronization3(self):
        self._test_owner_rref_forward_synchronization("cuda:1", "cuda:0")

    @skip_if_lt_x_gpu(2)
    def test_owner_rref_forward_synchronization4(self):
        self._test_owner_rref_forward_synchronization("cuda:1", "cuda:1")

    @skip_if_lt_x_gpu(1)
    def test_devices_option_mismatch(self):
        with self.assertRaisesRegex(
            RuntimeError,
            "but not included the devices field"
        ):
            dst = worker_name((self.rank + 1) % self.world_size)
            options = self.rpc_backend_options
            options.set_device_map(dst, {0 : 0})
            options.set_devices([1])

            rpc.init_rpc(
                name=worker_name(self.rank),
                backend=self.rpc_backend,
                rank=self.rank,
                world_size=self.world_size,
                rpc_backend_options=options,
            )

            rpc.shutdown()

    @skip_if_lt_x_gpu(1)
    def test_devices_option_mismatch_reverse(self):
        with self.assertRaisesRegex(
            RuntimeError,
            "but not included the devices field"
        ):
            dst = worker_name((self.rank + 1) % self.world_size)

            options = rpc.TensorPipeRpcBackendOptions(
                init_method=self.rpc_backend_options.init_method,
                num_worker_threads=self.rpc_backend_options.num_worker_threads,
                device_maps={dst: {0 : 1}},
                devices=[0]
            )

            rpc.init_rpc(
                name=worker_name(self.rank),
                backend=self.rpc_backend,
                rank=self.rank,
                world_size=self.world_size,
                rpc_backend_options=options,
            )

            rpc.shutdown()

    @skip_if_lt_x_gpu(1)
    def test_cuda_future_device_as_int(self):
        fut = Future(devices=[0])

    @skip_if_lt_x_gpu(1)
    def test_cuda_future_device_as_str(self):
        fut = Future(devices=["cuda:0"])

    @skip_if_lt_x_gpu(1)
    def test_cuda_future_device_as_device(self):
        fut = Future(devices=[torch.device("cuda", 0)])

    @skip_if_lt_x_gpu(1)
    def test_cuda_future_device_not_cuda(self):
        with self.assertRaisesRegex(
            ValueError, "Expected devices to have indices, got cpu"
        ):
            fut = Future(devices=["cpu"])

    def _test_cuda_future_extraction(self, wrapper, unwrapper):
        # We check proper CUDA stream synchronization by filling the tensor with
        # the expected value in one stream, and reading it from another stream.
        tensor = torch.zeros((100,), device="cuda:0")
        future = Future(devices=["cuda:0"])
        with torch.cuda.device("cuda:0"):
            stream = torch.cuda.Stream()
            another_stream = torch.cuda.Stream()
            with torch.cuda.stream(stream):
                torch.cuda._sleep(int(1000 * get_cycles_per_ms()))
                tensor.fill_(1)
                future.set_result(wrapper(tensor))
            with torch.cuda.stream(another_stream):
                self.assertTrue(torch.eq(unwrapper(future.wait()), 1).all().item())

    @skip_if_lt_x_gpu(1)
    def test_cuda_future_can_extract_cuda_tensor(self):
        self._test_cuda_future_extraction(
            wrapper=lambda t: t, unwrapper=lambda v: v
        )

    @skip_if_lt_x_gpu(1)
    def test_cuda_future_can_extract_list_with_cuda_tensor(self):
        self._test_cuda_future_extraction(
            wrapper=lambda t: [t], unwrapper=lambda v: v[0]
        )

    @skip_if_lt_x_gpu(1)
    def test_cuda_future_can_extract_custom_class_with_cuda_tensor(self):
        self._test_cuda_future_extraction(
            wrapper=lambda t: TensorWrapper(t), unwrapper=lambda v: v.tensor
        )

    @skip_if_lt_x_gpu(2)
    def test_cuda_future_callback_changes_devices(self):
        # We check proper CUDA stream synchronization by filling the tensor with
        # the expected value in one stream, and reading it from another stream.
        tensor0 = torch.zeros((100,), device="cuda:0")
        tensor1 = torch.zeros((100,), device="cuda:1")
        parent_future = Future(devices=["cuda:0", "cuda:1"])

        def cb(fut):
            t0 = fut.value()
            tensor1.copy_(t0, non_blocking=True)
            return tensor1

        child_future = parent_future.then(cb)
        with torch.cuda.device("cuda:0"):
            stream = torch.cuda.Stream()
            with torch.cuda.stream(stream):
                torch.cuda._sleep(int(1000 * get_cycles_per_ms()))
                tensor0.fill_(1)
                parent_future.set_result(tensor0)
        with torch.cuda.device("cuda:1"):
            another_stream = torch.cuda.Stream()
            with torch.cuda.stream(another_stream):
                self.assertTrue(torch.eq(child_future.wait(), 1).all().item())

    @skip_if_lt_x_gpu(2)
    def test_cuda_future_value_on_bad_device(self):
        tensor0 = torch.zeros((100,), device="cuda:0")
        tensor1 = torch.zeros((100,), device="cuda:1")
        parent_future = Future(devices=["cuda:1"])

        # As a plus, we test that futures still invoke callbacks even in case of
        # error, and that the child futures are successful if those callbacks
        # don't access the parent future.
        def cb(fut):
            with torch.cuda.device("cuda:1"):
                torch.cuda._sleep(int(1000 * get_cycles_per_ms()))
                tensor1.fill_(1)
                return tensor1

        child_future = parent_future.then(cb)
        with torch.cuda.device("cuda:0"):
            stream = torch.cuda.Stream()
            with torch.cuda.stream(stream):
                torch.cuda._sleep(int(1000 * get_cycles_per_ms()))
                tensor0.fill_(1)
                parent_future.set_result(tensor0)
        with self.assertRaisesRegex(
            ValueError,
            r"The result contained tensors residing on device\(s\) cuda:0 "
            r"which are not among the expected device\(s\) cuda:1",
        ):
            parent_future.wait()
        with torch.cuda.device("cuda:1"):
            another_stream = torch.cuda.Stream()
            with torch.cuda.stream(another_stream):
                self.assertTrue(torch.eq(child_future.wait(), 1).all().item())
>>>>>>> 8be5b1ca
<|MERGE_RESOLUTION|>--- conflicted
+++ resolved
@@ -29,10 +29,7 @@
     _internal_rpc_pickler,
     _build_rpc_profiling_key,
 )
-<<<<<<< HEAD
-=======
 from torch.futures import Future
->>>>>>> 8be5b1ca
 from torch.testing._internal.common_distributed import (
     skip_if_lt_x_gpu,
     captured_output,
@@ -491,20 +488,6 @@
     return ret_future
 
 
-<<<<<<< HEAD
-def MyConvNetForMNIST(device):
-    return nn.Sequential(
-        nn.Conv2d(1, 16, 3, 1),
-        nn.ReLU(),
-        nn.Conv2d(16, 32, 3, 1),
-        nn.ReLU(),
-        nn.MaxPool2d(2),
-        nn.Flatten(1),
-        nn.Linear(4608, 128),
-        nn.ReLU(),
-        nn.Linear(128, 10),
-    ).to(device)
-=======
 # A custom Python class that contains a tensor, needed to see if we correctly
 # use the Python pickler to extract tensors from non-IValue-convertible types.
 class TensorWrapper:
@@ -529,7 +512,6 @@
         end.synchronize()
         _cycles_per_ms = 1000000 / start.elapsed_time(end)
     return _cycles_per_ms
->>>>>>> 8be5b1ca
 
 
 class AsyncExecutionClass:
@@ -4327,41 +4309,6 @@
             )
 
 class ProcessGroupAgentCudaRpcTest(RpcAgentTestFixture):
-<<<<<<< HEAD
-
-    @skip_if_lt_x_gpu(2)
-    @dist_init
-    def test_cuda(self):
-        dst = worker_name((self.rank + 1) % self.world_size)
-        t1 = torch.rand(3, 3).cuda(0)
-        t2 = torch.rand(3, 3).cuda(1)
-        t3 = torch.rand(3, 3)
-
-        # cuda tensors as args fail.
-        with self.assertRaisesRegex(RuntimeError, "RPC backend only supports CPU tensors.*Found tensor on device: cuda:0"):
-            rpc.rpc_sync(dst, torch.add, args=(t1, t2))
-
-        # mix of cpu and cuda tensors as args fail.
-        with self.assertRaisesRegex(RuntimeError, "RPC backend only supports CPU tensors.*Found tensor on device: cuda:0"):
-            rpc.rpc_sync(dst, torch.add, args=(t1, t3))
-
-        # gpu tensor list as args fails.
-        with self.assertRaisesRegex(RuntimeError, "RPC backend only supports CPU tensors.*Found tensor on device: cuda:0"):
-            rpc.rpc_sync(dst, RpcTest._gpu_tensor_list_arg, args=([t1, t2]))
-
-        # cuda tensors as return values fail.
-        with self.assertRaisesRegex(RuntimeError, "RPC backend only supports CPU tensors.*Found tensor on device: cuda:0"):
-            rpc.rpc_sync(dst, RpcTest._return_gpu_tensor, args=())
-
-        # cuda tensors as a list of return value fails
-        with self.assertRaisesRegex(RuntimeError, "RPC backend only supports CPU tensors.*Found tensor on device: cuda:0"):
-            rpc.rpc_sync(dst, RpcTest._return_gpu_tensor_list, args=())
-
-        # Sending to self should fail too.
-        with self.assertRaisesRegex(RuntimeError, "RPC backend only supports CPU tensors.*Found tensor on device: cuda:0"):
-            rpc.rpc_sync(worker_name(self.rank), torch.add, args=(t1, t2))
-=======
->>>>>>> 8be5b1ca
 
     @skip_if_lt_x_gpu(2)
     @dist_init
@@ -4852,8 +4799,6 @@
         for rpc_api in ["rpc_sync", "rpc_async", "remote"]:
             self._test_rref_proxy_timeout(rpc_api)
 
-<<<<<<< HEAD
-=======
 
 class MyConvNetForMNIST(nn.Module):
     def __init__(self, device):
@@ -4879,7 +4824,6 @@
             return self.net(x)
 
 
->>>>>>> 8be5b1ca
 class TensorPipeAgentCudaRpcTest(RpcAgentTestFixture):
 
     def _test_device_maps(self, options, errMsg="Invalid device_map"):
@@ -4960,7 +4904,6 @@
         else:
             raise ValueError("Wrong device affinity")
 
-    @unittest.skip("Disallow new devices in user-function output tensors. See https://github.com/pytorch/pytorch/issues/54017")
     @skip_if_lt_x_gpu(2)
     def test_device_maps_gpu(self):
         options = self.rpc_backend_options
@@ -4985,30 +4928,16 @@
         rpc.shutdown()
 
     @staticmethod
-<<<<<<< HEAD
-    def _gpu_add_given_gpus(x, y, x_to, y_to, z_to):
-        if all([
-            x.is_cuda,
-            x.device.index == x_to,
-            y.is_cuda,
-            y.device.index == y_to
-        ]):
-=======
     def _gpu_add_given_devices(x, y, x_to, y_to, z_to):
         x_device = "cpu" if x.device.type == "cpu" else x.device.index
         y_device = "cpu" if y.device.type == "cpu" else y.device.index
         if x_device == x_to and y_device == y_to:
->>>>>>> 8be5b1ca
             return x.to(z_to) + y.to(z_to)
         else:
             raise ValueError("Wrong device affinity")
 
-<<<<<<< HEAD
-    def _test_device_maps_new_gpu(self, x_from, y_from, z_to, device_map, dst=None):
-=======
     def _test_device_maps_gpu(self, x_from, y_from, z_to, device_map, dst=None, fn=None):
         fn = TensorPipeAgentCudaRpcTest._gpu_add_given_devices if fn is None else fn
->>>>>>> 8be5b1ca
         x_to = device_map[x_from]
         y_to = device_map[y_from]
 
@@ -5027,69 +4956,6 @@
         x = torch.zeros(2).to(x_from)
         y = torch.ones(2).to(y_from)
 
-<<<<<<< HEAD
-        errMsg = "RPC detected that a user-function output tensor on device"
-        with self.assertRaisesRegex(RuntimeError, errMsg):
-            ret = rpc.rpc_sync(
-                dst,
-                TensorPipeAgentCudaRpcTest._gpu_add_given_gpus,
-                args=(x, y, x_to, y_to, z_to)
-            )
-
-        rpc.shutdown()
-
-    @skip_if_lt_x_gpu(2)
-    def test_device_map_error_on_new_gpu_0(self):
-        self._test_device_maps_new_gpu(
-            x_from=1,
-            y_from=1,
-            z_to=0,
-            device_map={0 : 0, 1 : 1}
-        )
-
-    @skip_if_lt_x_gpu(2)
-    def test_device_map_error_on_new_gpu_1(self):
-        self._test_device_maps_new_gpu(
-            x_from=0,
-            y_from=0,
-            z_to=1,
-            device_map={0 : 0, 1 : 1}
-        )
-
-    def _test_device_maps_gpu(self, x_from, y_from, z_to, device_map, dst=None):
-        x_to = device_map[x_from]
-        y_to = device_map[y_from]
-
-        options = self.rpc_backend_options
-        dst = worker_name((self.rank + 1) % self.world_size) if dst is None else dst
-        options.set_device_map(dst, device_map)
-
-        rpc.init_rpc(
-            name=worker_name(self.rank),
-            backend=self.rpc_backend,
-            rank=self.rank,
-            world_size=self.world_size,
-            rpc_backend_options=options,
-        )
-
-        x = torch.zeros(2).to(x_from)
-        y = torch.ones(2).to(y_from)
-
-        ret = rpc.rpc_sync(
-            dst,
-            TensorPipeAgentCudaRpcTest._gpu_add_given_gpus,
-            args=(x, y, x_to, y_to, z_to)
-        )
-
-        reverse_device_map = {device_map[k] : k for k in device_map}
-        z_from = reverse_device_map[z_to]
-
-        self.assertEqual(ret.device.index, z_from)
-        self.assertEqual(ret, torch.ones(2).to(z_from))
-
-        rpc.shutdown()
-
-=======
         ret = rpc.rpc_sync(dst, fn, args=(x, y, x_to, y_to, z_to))
 
         reverse_device_map = {device_map[k] : k for k in device_map}
@@ -5150,7 +5016,6 @@
             fn=TensorPipeAgentCudaRpcTest._gpu_add_given_devices,
         )
 
->>>>>>> 8be5b1ca
     @skip_if_lt_x_gpu(2)
     def test_device_map_gpu_default(self):
         self._test_device_maps_gpu(
@@ -5598,7 +5463,6 @@
 
     def _test_custom_stream(self, fn, device_map):
         options = self.rpc_backend_options
-<<<<<<< HEAD
         dst = worker_name((self.rank + 1) % self.world_size)
         options.set_device_map(dst, device_map)
 
@@ -5719,9 +5583,8 @@
     @skip_if_lt_x_gpu(1)
     def test_device_mismatch(self):
         dst = worker_name((self.rank + 1) % self.world_size)
-=======
-        dst = worker_name((self.rank + 1) % self.world_size)
-        options.set_device_map(dst, device_map)
+        options = self.rpc_backend_options
+        options.set_device_map(dst, {0: 0})
 
         rpc.init_rpc(
             name=worker_name(self.rank),
@@ -5731,201 +5594,12 @@
             rpc_backend_options=options,
         )
 
-        fn(dst)
-
-        rpc.shutdown()
-
-    def _test_stream_sync(self, dst):
-        x = torch.ones(2, 2).to(0)
-        ret = rpc.rpc_sync(
-            dst,
-            TensorPipeAgentCudaRpcTest._slow_add_on_user_stream,
-            args=(x, x)
-        )
-        self.assertEqual(ret, 2 * x)
-
-    @skip_if_lt_x_gpu(2)
-    def test_custom_stream(self):
-        self._test_custom_stream(self._test_stream_sync, {"cuda:0": "cuda:1"})
-
-    def _test_stream_multi_async(self, dst):
-        futs = []
-        for i in range(20):
-            x = torch.ones(2, 2).to(0) * i
-            futs.append(
-                rpc.rpc_async(
-                    dst,
-                    TensorPipeAgentCudaRpcTest._slow_add_on_user_stream,
-                    args=(x, x)
-                )
-            )
-
-        for i in range(20):
-            self.assertEqual(futs[i].wait(), 2 * torch.ones(2, 2).to(0) * i)
-
-    @skip_if_lt_x_gpu(2)
-    def test_custom_stream_multi(self):
-        self._test_custom_stream(
-            self._test_stream_multi_async,
-            {"cuda:0": "cuda:1"}
-        )
-
-    @staticmethod
-    def _nested_slow_add_on_user_stream(dst, x, y, z):
-        ret = rpc.rpc_sync(
-            dst,
-            TensorPipeAgentCudaRpcTest._slow_add_on_user_stream,
-            args=(x, y)
-        )
-
-        return TensorPipeAgentCudaRpcTest._slow_add_on_user_stream(ret, z)
-
-    def _test_stream_nested_sync(self, dst):
-        x = torch.ones(2, 2).to(0)
-        y = torch.ones(2, 2).to(0) * 2
-        z = torch.ones(2, 2).to(0) * 3
-        nested_dst = worker_name((self.rank + 2) % self.world_size)
-        ret = rpc.rpc_sync(
-            dst,
-            TensorPipeAgentCudaRpcTest._nested_slow_add_on_user_stream,
-            args=(nested_dst, x, y, z)
-        )
-        self.assertEqual(ret, 6 * x)
-
-    @skip_if_lt_x_gpu(2)
-    def test_custom_stream_nested(self):
-        self._test_custom_stream(
-            self._test_stream_nested_sync,
-            {"cuda:0": "cuda:1", "cuda:1": "cuda:0"}
-        )
-
-    def _test_stream_nested_multi_async(self, dst):
-        if self.rank == 0:
-            futs = []
-            n = 5
-            xs, ys, zs = [], [], []
-            for i in range(n):
-                x = torch.ones(2, 2).to(0) * (i - 1)
-                y = torch.ones(2, 2).to(0) * i
-                z = torch.ones(2, 2).to(0) * (i + 1)
-                xs.append(x)
-                ys.append(y)
-                zs.append(z)
-                nested_dst = worker_name((self.rank + 2) % self.world_size)
-                futs.append(
-                    rpc.rpc_async(
-                        dst,
-                        TensorPipeAgentCudaRpcTest._nested_slow_add_on_user_stream,
-                        args=(nested_dst, x, y, z)
-                    )
-                )
-
-            for i in range(n):
-                self.assertEqual(futs[i].wait(), xs[i] + ys[i] + zs[i])
-
-    @skip_if_lt_x_gpu(2)
-    def test_custom_stream_nested_multi(self):
-        self._test_custom_stream(
-            self._test_stream_nested_multi_async,
-            {"cuda:0": "cuda:1", "cuda:1": "cuda:0"}
-        )
-
-    @staticmethod
-    def _gpu_add_wrong_gpus(x, y):
-        if x.is_cuda and y.is_cuda:
-            return x.cpu() + y.cuda()
-        else:
-            raise ValueError("Wrong device affinity")
-
-    @skip_if_lt_x_gpu(1)
-    def test_device_mismatch(self):
-        dst = worker_name((self.rank + 1) % self.world_size)
->>>>>>> 8be5b1ca
-        options = self.rpc_backend_options
-        options.set_device_map(dst, {0: 0})
-
-        rpc.init_rpc(
-            name=worker_name(self.rank),
-            backend=self.rpc_backend,
-            rank=self.rank,
-            world_size=self.world_size,
-            rpc_backend_options=options,
-        )
-
         x = torch.zeros(2).to(0)
         y = torch.ones(2).to(0)
 
         with self.assertRaisesRegex(
             RuntimeError,
             "Expected all tensors to be on the same device, but found at least two devices"
-<<<<<<< HEAD
-        ):
-            rets = rpc.rpc_sync(
-                dst,
-                TensorPipeAgentCudaRpcTest._gpu_add_wrong_gpus,
-                args=(x, y)
-            )
-
-        rpc.shutdown()
-
-    @skip_if_lt_x_gpu(1)
-    def test_rref_to_here_synchronization(self):
-        dst = worker_name((self.rank + 1) % self.world_size)
-        options = self.rpc_backend_options
-        options.set_device_map(dst, {0: 0})
-
-        rpc.init_rpc(
-            name=worker_name(self.rank),
-            backend=self.rpc_backend,
-            rank=self.rank,
-            world_size=self.world_size,
-            rpc_backend_options=options,
-        )
-
-        if self.rank == 1:
-            # This test compares rref.rpc_sync().forward(x) vs rref.remote().forward(x).to_here()
-            # If to_here() is properly synchronized with forward(x) the results must be identical
-            # This test needs multiple iterations and significant batch size to simulate real
-            # training of a CNN of MNIST-like data.
-            # see https://github.com/pytorch/pytorch/issues/54771
-            rref = rpc.remote(dst, MyConvNetForMNIST, args=("cuda:0",))
-            for _ in range(100):
-                x = torch.randn(100, 1, 28, 28).to("cuda:0")
-                actual = rref.remote().forward(x).to_here()
-                expected = rref.rpc_sync().forward(x)
-                self.assertEqual(actual, expected)
-
-        rpc.shutdown()
-
-    @skip_if_lt_x_gpu(2)
-    def test_rref_to_here_synchronization_cross_device(self):
-        dst = worker_name((self.rank + 1) % self.world_size)
-        options = self.rpc_backend_options
-        options.set_device_map(dst, {1: 0})
-
-        rpc.init_rpc(
-            name=worker_name(self.rank),
-            backend=self.rpc_backend,
-            rank=self.rank,
-            world_size=self.world_size,
-            rpc_backend_options=options,
-        )
-
-        if self.rank == 1:
-            # This test compares rref.rpc_sync().forward(x) vs rref.remote().forward(x).to_here()
-            # If to_here() is properly synchronized with forward(x) the results must be identical
-            # This test needs multiple iterations and significant batch size to simulate real
-            # training of a CNN of MNIST-like data.
-            # see https://github.com/pytorch/pytorch/issues/54771
-            rref = rpc.remote(dst, MyConvNetForMNIST, args=("cuda:0",))
-            for _ in range(100):
-                x = torch.randn(100, 1, 28, 28).to("cuda:1")
-                actual = rref.remote().forward(x).to_here()
-                expected = rref.rpc_sync().forward(x)
-                self.assertEqual(actual, expected)
-
-        rpc.shutdown()
-=======
         ):
             rets = rpc.rpc_sync(
                 dst,
@@ -6309,5 +5983,4 @@
         with torch.cuda.device("cuda:1"):
             another_stream = torch.cuda.Stream()
             with torch.cuda.stream(another_stream):
-                self.assertTrue(torch.eq(child_future.wait(), 1).all().item())
->>>>>>> 8be5b1ca
+                self.assertTrue(torch.eq(child_future.wait(), 1).all().item())