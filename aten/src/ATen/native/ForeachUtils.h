--- conflicted
+++ resolved
@@ -211,9 +211,6 @@
 }
 
 bool can_use_fast_route(TensorList tensors1, TensorList tensors2, TensorList tensors3, ArrayRef<Scalar> scalars) {
-<<<<<<< HEAD
-  return can_use_fast_route(tensors1, tensors2, tensors3);
-=======
 #ifdef __HIP_PLATFORM_HCC__
   return false;
 #else
@@ -231,7 +228,6 @@
 
   return true;
 #endif
->>>>>>> db01b73d
 }
 
 }
