--- conflicted
+++ resolved
@@ -38,23 +38,13 @@
   mt2.texture()->allocateTemporaryStorage(outputSize2, commandBuffer);
   MPSImage* Y1 = mt1.texture()->image();
   MPSImage* Y2 = mt2.texture()->image();
-<<<<<<< HEAD
-  NSString* kernelFunc = @"split_channels";
   id<MTLComputePipelineState> state =
-      [[MPSCNNContext sharedInstance] specializedPipelineState:kernelFunc
+      [[MPSCNNContext sharedInstance] specializedPipelineState:"split_channels"
                                                      Constants:@[
                                                        @(X.featureChannels),
                                                        @(Y1.featureChannels),
                                                        @(Y2.featureChannels)
                                                      ]];
-=======
-  id<MTLComputePipelineState> state = [[MPSCNNContext sharedInstance]
-      specializedPipelineState:"split_channels"
-                     Constants:@[
-                         @(X.featureChannels),
-                         @(Y1.featureChannels),
-                         @(Y2.featureChannels)]];
->>>>>>> b8c57f0b
   id<MTLComputeCommandEncoder> encoder =
       [commandBuffer.buffer computeCommandEncoder];
   [encoder setComputePipelineState:state];
