--- conflicted
+++ resolved
@@ -75,13 +75,8 @@
 
 DispatchKeySet getAutocastRelatedKeySetFromBackend(DispatchKey t) {
   switch (t) {
-<<<<<<< HEAD
     case DispatchKey::CPU:
       return DispatchKeySet(DispatchKey::AutocastCPU);
-=======
-    // case DispatchKey::CPU:
-    //  return DispatchKeySet(DispatchKey::AutocastCPU);
->>>>>>> 71b10306
     case DispatchKey::CUDA:
       return DispatchKeySet(DispatchKey::AutocastCUDA);
     default:
