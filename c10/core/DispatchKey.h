#pragma once

#include <c10/macros/Macros.h>
#include <c10/util/ArrayRef.h>
#include <c10/util/Exception.h>
#include <iostream>
#include <string>
#include <vector>

namespace c10 {

// Semantically, a dispatch key identifies a possible "level" in our
// dispatch, for which a handler may be registered.  Traditional
// backends like CPU and CUDA get dispatch keys; however, so do
// "wrapping" layers like Variable (for autograd handling).
//
// In implementation terms, the dispatch key identifies a specific "bit" in a
// DispatchKeySet.  Higher bit indexes get handled by dispatching first (because
// we "count leading zeros" when we extract the highest priority dispatch
// key.)
//
// NOTE: Keep the list in sync with `DispatchKey` in tools/codegen/model.py
enum class DispatchKey : uint8_t {

  // ~~~~~~~~~~~~~~~~~~~~~~~~~~ UNDEFINED ~~~~~~~~~~~~~~~~~~~~~~~~~~~~~~~~ //
  // This is not a "real" tensor id, but it exists to give us a "nullopt"
  // element we can return for cases when a DispatchKeySet contains no elements.
  // You can think a more semantically accurate definition of DispatchKey is:
  //
  //    using DispatchKey = optional<RealDispatchKey>
  //
  // and Undefined == nullopt.  We didn't actually represent
  // it this way because optional<RealDispatchKey> would take two
  // words, when DispatchKey fits in eight bits.

  Undefined = 0,

  // Define an alias for Undefined to represent CatchAll (long term
  // this will get eliminated, but for now it's convenient)
  CatchAll = Undefined,

  // ~~~~~~~~~~~~~~~~~~~~~~~~~~ BACKENDS ~~~~~~~~~~~~~~~~~~~~~~~~~~~~~~~~~ //
  // A "backend" is colloquially used to refer to handlers for dispatch
  // which actually implement the numerics of an operation in question.
  //
  // Due to the nature of the enum, these backends are specified in
  // an ordered way, but for most backends this order is not semantically
  // meaningful (e.g., it's valid to reorder these backends without changing
  // semantics).  The only situation when backend ordering is meaningful
  // is when the backend participates in multiple dispatch with another
  // backend; e.g., CPU and SparseCPU (sparse must have
  // higher priority).

  // Here are backends which you think of as traditionally specifying
  // how to implement operations on some device.
  CPU, // registered at build/aten/src/ATen/RegisterCPU.cpp
  CUDA, // registered at build/aten/src/ATen/RegisterCUDA.cpp
  HIP, // NB: I think this is not actually used, due to Note [Masquerading as
  // CUDA]
  FPGA, // Xilinx support lives out of tree at
  // https://gitlab.com/pytorch-complex/vitis_kernels
  MSNPU, // unused externally, but tested at
  // test/cpp_extensions/msnpu_extension.cpp
  XLA, // lives out of tree at https://github.com/pytorch/xla
  MLC, // lives out of tree at https://github.com/pytorch/MLCompute
  Vulkan,
  Metal,
  XPU, // For out of tree Intel's heterogeneous computing plug-in

  // A meta tensor is a tensor without any data associated with it.  (They
  // have also colloquially been referred to as tensors on the "null" device).
  // A meta tensor can be used to dry run operators without actually doing any
  // computation, e.g., add on two meta tensors would give you another meta
  // tensor with the output shape and dtype, but wouldn't actually add anything.
  Meta,

  // Here are backends which specify more specialized operators
  // based on the dtype of the tensor.
  QuantizedCPU, // registered at build/aten/src/ATen/RegisterQuantizedCPU.cpp
  QuantizedCUDA, // registered at build/aten/src/ATen/RegisterQuantizedCUDA.cpp
  QuantizedXPU, // For out of tree Intel's heterogeneous computing plug-in

  // This backend is to support custom RNGs; it lets you go
  // to a different kernel if you pass in a generator that is not a
  // traditional CPUGeneratorImpl/CUDAGeneratorImpl.  To make use of this
  // key:
  //  1) set it as a second parameter of at::Generator constructor call in
  //     the user-defined PRNG class.
  //  2) use it as a dispatch key while registering custom kernels
  //     (templatized kernels specialized for user-defined PRNG class)
  // intended for out of tree use; tested by aten/src/ATen/test/rng_test.cpp
  CustomRNGKeyId,

  // Here are backends which specify more specialized operators
  // based on the layout of the tensor.  Note that the sparse backends
  // are one case where ordering matters: sparse multi-dispatches with
  // the corresponding dense tensors, and must be handled before them.
  MkldnnCPU, // registered at build/aten/src/ATen/RegisterMkldnnCPU.cpp
  // NB: not to be confused with MKLDNN, which is Caffe2 only
  SparseCPU, // registered at build/aten/src/ATen/RegisterSparseCPU.cpp
  SparseCUDA, // registered at build/aten/src/ATen/RegisterSparseCUDA.cpp
  SparseHIP, // TODO: I think this is not actually used, due to Note
  // [Masquerading as CUDA]
  SparseXPU, // For out of tree Intel's heterogeneous computing plug-in

  SparseCsrCPU,
  SparseCsrCUDA,

  NestedTensor, // lives out of tree at https://github.com/pytorch/nestedtensor
  // Here are reserved backends for user-defined backends, see Note [Private use
  // DispatchKey]
  // To see some example about how to use this, check out MSNPU
  PrivateUse1,
  PrivateUse2,
  PrivateUse3,

  // Define an alias key to represent end of backend dispatch keys.
  // If you add new backend keys after PrivateUse3, please also update it here.
  EndOfBackendKeys = PrivateUse3,

  // In some situations, it is not immediately obvious what the correct
  // backend for function is, because the function in question doesn't
  // have any "tensor" arguments.  In this case, a BackendSelect function
  // can be registered to implement the custom determination of the
  // correct backend.
  BackendSelect,

  FuncTorchPython, // See Note [Out-of-tree vmap+grad prototype]

  // The named dispatch key is set for any tensors with named dimensions.
  // Although we have a dispatch key for named tensors, for historical reasons,
  // this dispatch key doesn't do any of the substantive functionality for named
  // tensor (though, hypothetically, it could!)  At the moment, it's just
  // responsible for letting us give good error messages when operations
  // don't support named tensors.
  //
  // NB: If you ever consider moving named tensor functionality into
  // this dispatch key, note that it might be necessary add another dispatch
  // key that triggers before composite operators, in case a composite operator
  // has named dimension propagation that doesn't match that of its
  // constituent parts.
  Named,

  // See Note [Out-of-tree vmap+grad prototype]. The purpose of this key
  // is to insert code after the "autograd subsystem" runs, so this key should
  // be directly after InplaceOrView and all of the autograd keys.
  FuncTorchDynamicLayerBackMode,

  // Note [InplaceOrView key]
  // InplaceOrView key is used by inplace or view ops to register a kernel
  // that does additional setup for future autograd computation.
  //
  // 1. For inplace ops this kernel does version bump
  // 2. For view ops this kernel does `as_view` setup where we properly setup
  //    DifferentiableViewMeta on the view tensors.
  //
  // For other ops it's fallthrough kernel since there's no extra
  // work to do.
  //
  // Note [Dream: skip VariableType kernel when requires_grad=false]
  //
  // In an ideal world where we can skip VariableType kernel for inputs
  // with requires_grad=false, instead of a fallthrough kernel, we'll
  // register a kernel shown below to all functional ops as well:
  // torch::Tensor my_functional_op(...) {
  //   {
  //     // Note for every op in VariableType, you need to go through
  //     // `AutoDispatchBelowInplaceOrView` guard exactly once to add the
  //     // key to TLS excluded set. If you don't go through it at all,
  //     // inplace/view ops called through `at::` inside your backend
  //     // kernel will dispatch to InplaceOrView kernels and do a lot
  //     // of extra work.
  //     at::AutoDispatchBelowInplaceOrView guard;
  //     at::redispatch::my_functional_op(...);
  //   }
  // }
  // But this work is currently blocked since it adds an extra dispatch
  // for all ops and it's non-trivial overhead at model level(a few percents).
  // Thus our current approach takes advantage of the fact every kernel go
  // through VariableType kernel first and pulls the
  // `at::AutoDispatchBelowInplaceOrView` guard of functional ops
  // up to the `VariableType` kernel. Thus we only add the extra dispatch
  // to view/inplace ops to minimize its perf impact to real models.
  InplaceOrView,

  // Note [Alias Dispatch Key : Autograd]
  // All backends are oblivious to autograd; autograd is handled as a
  // layer which happens on top of all backends. It inspects the autograd
  // metadata of all inputs, determines what autograd metadata should be
  // constructed by the output, and otherwise defers to the backend to
  // actually do the numeric computation.  Autograd contains
  // the bulk of this logic.

  // Autograd is now an alias dispatch key which by default maps to all
  // backend-specific autograd keys.
  // Backend-specific allow backends to override the default kernel registered
  // to Autograd key as needed.
  // For example, XLA wants to define autograd for einsum directly.
  // Registering a custom autograd implementation at the XLA key won't work
  // because we process Autograd before XLA.  This key has higher priority and
  // gets processed first.  You generally should NOT redispatch after handling
  // autograd here (since that would result in execution of the Autograd
  // operator, which you're trying to skip).  In AutogradXLA implementations,
  // you are responsible for handling autograd yourself, or deferring to other
  // operators which support autograd.

  // Currently we only have backend-specific autograd keys for CPU/CUDA/XLA and
  // reserved user-defined backends. All other in-tree backends share the
  // AutogradOther key. We can add specific autograd key for those backends
  // upon request.
  AutogradOther,
  AutogradCPU,
  AutogradCUDA,
  AutogradXLA,
  AutogradXPU,
  AutogradMLC,
  AutogradNestedTensor, // lives out of tree at
  // https://github.com/pytorch/nestedtensor
  // Here are some reserved pre-autograd keys for user-defined backends, see
  // Note [Private use DispatchKey]
  AutogradPrivateUse1,
  AutogradPrivateUse2,
  AutogradPrivateUse3,

  Tracer,

  // Autocasting precedes VariableTypeId, to ensure casts are autograd-exposed
  // and inputs are saved for backward in the post-autocast type.
<<<<<<< HEAD
  AutocastCPU,
=======
  // AutocastCPU,
>>>>>>> 71b10306
  AutocastCUDA,

  // ~~~~~~~~~~~~~~~~~~~~~~~~~~~ WRAPPERS ~~~~~~~~~~~~~~~~~~~~~~~~~~~~~~~~ //
  // There are a number of alternative modes which may want to handle before
  // autograd; for example, error checking, tracing, profiling or vmap.  They
  // go here.

  FuncTorchBatched, // See Note [Out-of-tree vmap+grad prototype]
  FuncTorchVmapMode, // See Note [Out-of-tree vmap+grad prototype]

  // This is the dispatch key for BatchedTensorImpl, which is used to implement
  // batching rules for vmap.
  Batched,

  // When we are inside a vmap, all tensors dispatch on this key.
  // See Note: [DispatchKey::VmapMode usage] for more details.
  VmapMode,

  FuncTorchGradWrapper, // See Note [Out-of-tree vmap+grad prototype]
  FuncTorchDynamicLayerFrontMode, // See Note [Out-of-tree vmap+grad prototype]

  // TESTING: This is intended to be a generic testing tensor type id.
  // Don't use it for anything real; its only acceptable use is within a single
  // process test.  Use it by creating a TensorImpl with this DispatchKey, and
  // then registering operators to operate on this type id.  See
  // aten/src/ATen/core/dispatch/backend_fallback_test.cpp for a usage example.
  TESTING_ONLY_GenericWrapper,

  // TESTING: This is intended to be a generic testing tensor type id.
  // Don't use it for anything real; its only acceptable use is within a ingle
  // process test.  Use it by toggling the mode on and off via
  // TESTING_ONLY_tls_generic_mode_set_enabled and then registering operators
  // to operate on this type id.  See
  // aten/src/ATen/core/dispatch/backend_fallback_test.cpp
  // for a usage example
  TESTING_ONLY_GenericMode,

  // ~~~~~~~~~~~~~~~~~~~~~~~~~~~~~ FIN ~~~~~~~~~~~~~~~~~~~~~~~~~~~~~~~~~~~ //
  NumDispatchKeys, // Sentinel, end of runtime keys.

  // ~~~~~~~~~~~~~~~~~~~~~~ Alias Dispatch Keys ~~~~~~~~~~~~~~~~~~~~~~~~~~ //
  // Alias dispatch keys are synthetic dispatch keys which map to multiple
  // runtime dispatch keys. Alisa keys have precedence, but they are always
  // lower precedence than runtime keys. You can register a kernel to an
  // alias key, the kernel might be populated to the mapped runtime keys
  // during dispatch table computation.
  // If a runtime dispatch key has multiple kernels from alias keys, which
  // kernel wins is done based on the precedence of alias keys (but runtime
  // keys always have precedence over alias keys).
  // Alias keys won't be directly called during runtime.

  // See Note [Alias Dispatch Key : Autograd]
  Autograd,
  CompositeImplicitAutograd, // registered at
  // build/aten/src/ATen/RegisterCompositeImplicitAutograd.cpp
  CompositeExplicitAutograd, // registered at
  // build/aten/src/ATen/RegisterCompositeExplicitAutograd.cpp

  // Define an alias key to represent end of alias dispatch keys.
  // If you add new alias keys after Autograd, please also update it here.
  EndOfAliasKeys = CompositeExplicitAutograd, //

  // ~~~~~~~~~~~~~~~~~~~~~~~~~ BC ALIASES ~~~~~~~~~~~~~~~~~~~~~~~~~~~~~~~~ //
  // The aliases exist for backwards compatibility reasons, they shouldn't
  // be used
  CPUTensorId = CPU,
  CUDATensorId = CUDA,
  DefaultBackend = CompositeExplicitAutograd,
  PrivateUse1_PreAutograd = AutogradPrivateUse1,
  PrivateUse2_PreAutograd = AutogradPrivateUse2,
  PrivateUse3_PreAutograd = AutogradPrivateUse3,
  Autocast = AutocastCUDA,
};

// Note [Private use DispatchKey]
// ~~~~~~~~~~~~~~~~~~~~~~~~~~~
// Private use tensor IDs are preallocated tensor type IDs for use in user
// applications.  Similar to private use fields in HTTP, they can be used
// by end users for experimental or private applications, without needing
// to "standardize" the tensor ID (which would be done by submitting a PR
// to PyTorch to add your type ID).
//
// Private use tensor IDs are appropriate to use if you want to experiment
// with adding a new tensor type (without having to patch PyTorch first) or
// have a private, non-distributed application that needs to make use of a
// new tensor type.  Private use tensor IDs are NOT appropriate to use for
// libraries intended to be distributed to further users: please contact
// the PyTorch developers to get a type ID registered in this case.
//
// We provide two classes of private user tensor id: regular DispatchKeys
// and Autograd DispatchKeys.  DispatchKeys serve the role of ordinary "backend"
// DispatchKeys; if you were adding support for a new type of accelerator, you
// would use a backend DispatchKey, and ideally automatically reuse
// AutogradOther definitions already defined in PyTorch.  AutogradPrivateUse
// DispatchKeys serve as "wrapper" DispatchKeys: they are only necessary for
// tensors that compose multiple internal tensors, and for cases when the
// built-in autograd formulas for operators are not appropriate.

static_assert(
    static_cast<uint8_t>(DispatchKey::NumDispatchKeys) < 64,
    "DispatchKey is used as index into 64-bit bitmask; you must have less than 64 entries");

C10_API const char* toString(DispatchKey);
C10_API std::ostream& operator<<(std::ostream&, DispatchKey);

C10_API DispatchKey getAutogradKeyFromBackend(DispatchKey t);

// These are some convenience identifiers for dispatch keys which are
// shorter to type than their long counterparts.  Note that some of these
// dispatch keys directly correspond to DeviceType; and most APIs that
// accept DispatchKey also accept DeviceType; e.g.,
// torch::dispatch(torch::kCPU, ...) is also valid.
constexpr DispatchKey kAutograd = DispatchKey::Autograd;

// Check if a DispatchKey is an alias mapping to other runtime keys.
inline bool isAliasDispatchKey(DispatchKey k) {
  return k > DispatchKey::NumDispatchKeys && k <= DispatchKey::EndOfAliasKeys;
}
} // namespace c10

namespace torch {
// Expose the constant, but not the TYPE (DispatchKey is an implementation
// detail!)
using c10::kAutograd;
} // namespace torch

// NB: You really shouldn't use this instance; this enum is guaranteed
// to be pretty small so a regular array should be acceptable.
namespace std {
template <>
struct hash<c10::DispatchKey> {
  typedef size_t result_type;
  typedef c10::DispatchKey argument_type;

  size_t operator()(c10::DispatchKey x) const {
    return static_cast<size_t>(x);
  }
};
} // namespace std<|MERGE_RESOLUTION|>--- conflicted
+++ resolved
@@ -226,11 +226,7 @@
 
   // Autocasting precedes VariableTypeId, to ensure casts are autograd-exposed
   // and inputs are saved for backward in the post-autocast type.
-<<<<<<< HEAD
   AutocastCPU,
-=======
-  // AutocastCPU,
->>>>>>> 71b10306
   AutocastCUDA,
 
   // ~~~~~~~~~~~~~~~~~~~~~~~~~~~ WRAPPERS ~~~~~~~~~~~~~~~~~~~~~~~~~~~~~~~~ //
